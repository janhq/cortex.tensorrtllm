(perf-overview)=

> [!IMPORTANT]
> As of TensorRT-LLM v0.10, these performance benchmarks have changed methodology to utilize in-flight batching and
no longer utilize static benchmarking. These numbers are initial measurements and are expected to improve in future
releases.

# Overview

This document summarizes performance measurements of TensorRT-LLM on H100
(Hopper), L40S (Ada) and A100 (Ampere) GPUs for a few key models.

The data in the following tables is provided as a reference point to help users
validate observed performance. It should not be considered as the peak
performance that can be delivered by TensorRT-LLM.

<<<<<<< HEAD
=======
## Known Issues

The following issues are being addressed to improve the efficiency of TensorRT-LLM.

### Fused Matmul + Gated-SiLU (LLaMA)

The current implementation combines two Matmul operations into one Matmul followed by
a separate SwiGLU kernel (when `--use_fused_mlp` is enabled). There is also a more
efficient implementation that runs single Matmul + SwiGLU fused kernel for FP8 on Hopper
(when `--use_fused_mlp --gemm_swiglu_plugin fp8` is enabled). The gemm_swiglu_plugin
will support more data types and GPU architectures in the future release.
>>>>>>> 05316d33

## Throughput Measurements

The below table shows performance data where a local inference client is fed requests at an infinite rate (no delay between messages),
and shows the throughput client-server scenario under maximum load.


The performance numbers below were collected using the steps described in this document.

<<<<<<< HEAD
**All data in the table below was generated using version 0.10.0 and presents token throughput in tokens/second.**

|              |                          |               |                 |                |                |                |         |         |
| ------------ | ------------------------ | ------------- | --------------- | -------------- | -------------- | -------------- | ------- | ------- |
|              |                          | **GPU**       | H200 141GB HBM3 | H100 80GB HBM3 | H100 80GB HBM3 | A100-SXM4-80GB | L40S    | L40S    |
|              |                          | **Precision** | FP8             | FP8            | FP16           | FP16           | FP8     | FP16    |
| **Model**    | **Input/Output Lengths** | **TP**        |                 |                |                |                |         |         |
| GPTJ 6B      | 128/128                  | 1             | 40633.96        | 34955.29       | 11206.68       | 5966.69        | 6997.91 | 3448.53 |
|              | 2048/128                 | 1             | 2937.91         | 2800.37        | 1354.56        | 682.27         | 747.43  | 352.4   |
|              | 128/2048                 | 1             | 9039.72         | 54939.48       | 3896.8         | 2225.09        | 2041.52 | 896.04  |
|              | 2048/2048                | 1             | 5437.97         | 3663.26        | 1498.04        | 882.61         |         |         |
| LLaMA v2 7B  | 128/128                  | 1             | 18229.3         | 16985.6        | 10725.31       | 5303.5         | 6121.1  | 3139.62 |
|              | 2048/128                 | 1             | 2496.92         | 2355.47        | 1235.4         | 585.6          | 642.24  | 311.82  |
|              | 128/2048                 | 1             | 7612.25         | 6679.36        | 3399.43        | 1903.4         | 1749.4  |         |
|              | 2048/2048                | 1             | 3259.74         | 2805.32        | 1335.51        |                |         |         |
| LLaMA v3 8B  | 128/128                  | 1             | 16708.84        | 16708.53       | 12085.78       | 5853.96        | 8273.8  | 5207.01 |
|              | 2048/128                 | 1             | 2478.94         | 2427.09        | 1604.7         | 737.81         | 1021.64 | 622.15  |
|              | 128/2048                 | 1             | 8367.88         | 8013.55        | 6208.23        | 3385.71        | 4568.17 | 2134.72 |
|              | 2048/2048                | 1             | 3674.33         | 3500.48        | 2776.31        | 1514.04        | 1546.84 | 899.2   |
| Mixtral 8x7B | 128/128                  | 2             | 16959.49        | 16051.88       | 12376.52       | 5120.41        |         |         |
|              |                          | 4             |                 |                |                |                |         | 5271.48 |
|              | 2048/128                 | 2             | 2423.99         | 2276.6         | 1717.37        | 636.5          |         |         |
|              |                          | 4             |                 |                |                |                |         | 654.36  |
|              | 128/2048                 | 2             | 12944.52        | 11997.24       | 7864.88        | 3946.92        |         |         |
|              |                          | 4             |                 |                |                |                |         | 4650.16 |
|              | 2048/2048                | 2             | 6208.97         | 5498.33        | 3722.56        | 1834.36        |         |         |
|              |                          | 4             |                 |                |                |                |         | 2262.57 |
| LLaMA v2 70B | 128/128                  | 1             | 4055.97         | 2134.52        |                |                |         |         |
|              |                          | 2             | 6299.21         | 6035.36        |                | 963.14         | 980.31  |         |
|              |                          | 4             | 8758.45         | 8148.67        | 5454.76        | 2394.12        | 1450.61 | 838.03  |
|              |                          | 8             | 10261.44        | 9385.26        | 7491.94        | 3683.42        | 1387.91 | 1204.32 |
|              | 2048/128                 | 1             | 493.87          | 222.16         |                |                |         |         |
|              |                          | 2             | 784.47          | 757.55         |                | 114.9          | 111.24  |         |
|              |                          | 4             | 1164.15         | 1083.25        | 695.33         | 292.77         | 171.68  | 102.49  |
|              |                          | 8             | 1441.26         | 1346.9         | 1016.58        | 456.46         | 163.76  | 145.41  |
|              | 128/2048                 | 1             | 3199.9          | 635.32         |                |                |         |         |
|              |                          | 2             | 6747            | 4710.45        |                |                |         |         |
|              |                          | 4             | 10960.72        | 8485.56        | 3686.63        | 2047.67        | 1368.09 |         |
|              |                          | 8             | 17250.73        | 12333.24       | 7927.16        | 4166.36        | 1667.57 | 1186.38 |
|              | 2048/2048                | 1             | 1734.58         |                |                |                |         |         |
|              |                          | 2             | 3455.34         | 2267.45        |                |                |         |         |
|              |                          | 4             | 6141.39         | 4019.31        | 1814.78        | 1046           |         |         |
|              |                          | 8             | 9271.77         | 7061.32        | 3658.42        | 2210.84        | 771.23  | 614.74  |
| LLaMA v3 70B | 128/128                  | 1             | 3988.96         |                |                |                |         |         |
|              |                          | 2             | 6155.26         | 5835.57        |                |                |         |         |
|              |                          | 4             | 8454.74         | 7945.64        | 5210.19        | 2405.44        | 1280.9  |         |
|              |                          | 8             | 9893.18         | 9308.51        | 7126.51        | 3621.25        | 1367.56 | 1164.88 |
|              | 2048/128                 | 1             | 491.79          |                |                |                |         |         |
|              |                          | 2             | 783.26          | 751.14         |                |                |         |         |
|              |                          | 4             | 1154.66         | 1074.31        | 691.99         | 295.87         | 171.16  |         |
|              |                          | 8             | 1434.86         | 1337.36        | 1010.5         | 455.18         | 165.06  | 143.92  |
|              | 128/2048                 | 1             | 3015.16         |                |                |                |         |         |
|              |                          | 2             | 6758.32         | 4130.4         |                |                |         |         |
|              |                          | 4             | 10532.1         | 7730.54        | 3246.34        | 1974.04        | 1232.53 |         |
|              |                          | 8             | 16467.79        | 11680.94       | 7205.34        | 4091.45        | 1514.93 | 1034.07 |
|              | 2048/2048                | 1             | 1654.25         |                |                |                |         |         |
|              |                          | 2             | 3271.6          | 1976.76        |                |                |         |         |
|              |                          | 4             | 6113.93         | 3685.74        | 1612.11        | 992.74         |         |         |
|              |                          | 8             | 8986.3          | 6443.85        | 3523.17        | 2118.89        | 691.62  |         |
| Falcon 180B  | 128/128                  | 4             | 3810.55         | 3698.71        |                |                |         |         |
|              |                          | 8             | 5946.89         | 5608.59        | 3954.58        | 1754.14        | 1243.33 |         |
|              | 2048/128                 | 4             | 525.6           | 510.85         |                |                |         |         |
|              |                          | 8             | 848.4           | 813.95         | 535.41         | 221.39         | 145.35  |         |
|              | 128/2048                 | 4             | 2883.67         | 2495.62        |                |                |         |         |
|              |                          | 8             | 5388.34         | 4796.47        | 3051.89        | 1684.6         | 1359.42 |         |
|              | 2048/2048                | 4             | 1376.61         | 952.25         |                |                |         |         |
|              |                          | 8             | 2495.66         | 2421.77        | 896.28         |                | 609.65  |         |
=======
**All data in the table below was generated using version 0.11.0 and presents token throughput in tokens/second.**

|              |                          |               |                 |             |                |                |                |          |
| ------------ | ------------------------ | ------------- | --------------- | ----------- | -------------- | -------------- | -------------- | -------- |
|              |                          | **GPU**       | H200 141GB HBM3 | GH200 120GB | H100 80GB HBM3 | H100 80GB HBM3 | A100-SXM4-80GB | L40S     |
|              |                          | **Precision** | FP8             | FP8         | FP8            | FP16           | FP16           | FP8      |
| **Model**    | **Input/Output Lengths** | **TP**        |                 |             |                |                |                |          |
| GPTJ 6B      | 128/128                  | 1             | 25116.54        | 24998.09    | 24456.84       | 13328.96       | 6168.8         | 7737.44  |
|              | 2048/128                 | 1             | 2845.4          | 2840.46     | 2781.11        | 1410.81        | 662            | 83.46    |
|              | 128/2048                 | 1             | 8165.91         | 7936.16     | 7643.02        | 3503.41        | 2213.44        | 1927.91  |
|              | 2048/2048                | 1             | 3560.37         | 3197.21     | 3081.26        | 1326.79        | 893.43         |          |
| LLaMA v2 7B  | 128/128                  | 1             | 19695.41        | 19509.49    | 17684.88       | 11605.69       | 5286.1         | 6655.52  |
|              | 2048/128                 | 1             | 2471.89         | 2401.29     | 2342.71        | 1173.81        | 558.56         | 644.72   |
|              | 128/2048                 | 1             | 7867.28         | 6689.51     | 6814.72        | 3074.4         | 1813.79        | 1591.51  |
|              | 2048/2048                | 1             | 3215.63         | 3015.84     | 2820.31        | 1289.87        | 716.55         | 653.19   |
| LLaMA v3 8B  | 128/128                  | 1             | 29084.05        | 29197.48    | 27781.28       | 15225.75       | 6450.88        | 8929.6   |
|              | 2048/128                 | 1             | 3699.64         | 3780.47     | 3555.57        | 1844.38        | 775.18         | 1052.3   |
|              | 128/2048                 | 1             | 23723.81        | 22055.94    | 17894.85       | 8415.67        | 4837.47        | 4497.21  |
|              | 2048/2048                | 1             | 11193.29        | 8877.13     | 8398.71        | 3996.93        | 2271.65        | 1911.63  |
| Mistral 7B   | 128/128                  | 1             | 31618.59        | 31868.45    | 30400.21       | 16108.11       | 6749.91        | 10237.23 |
|              | 2048/128                 | 1             | 3791.1          | 3795.27     | 3618.11        | 1896.76        | 783.94         | 1126.08  |
|              | 128/2048                 | 1             | 25646.02        | 20491.88    | 20518.75       | 10018.54       | 5358.28        | 5441.98  |
|              | 2048/2048                | 1             | 12068.11        | 9462.96     | 9504.59        | 4383.42        | 2465.77        | 2213.69  |
| LLaMA v2 70B | 128/128                  | 2             | 6652.29         | 5619.41     | 6502.44        |                |                |          |
|              |                          | 4             | 10921.65        | 11043       | 10448.46       | 6219.11        | 2487.78        | 1549.09  |
|              |                          | 8             | 15878.34        |             | 14781.66       | 10093.27       | 4233.24        | 1497.68  |
|              | 2048/128                 | 2             | 766.38          | 647.73      | 747.14         |                |                |          |
|              |                          | 4             | 1296.75         | 1298.94     | 1231.26        | 714.07         | 285.9          | 179.19   |
|              |                          | 8             | 1930.16         |             | 1808.02        | 1230.66        | 494.29         | 176.24   |
|              | 128/2048                 | 2             | 7014.86         | 4844.17     | 5267.56        |                |                |          |
|              |                          | 4             | 13365.86        | 11596.55    | 9202.42        | 3787.24        | 2267.02        | 1772.45  |
|              |                          | 8             | 18861.53        |             | 17085.82       | 7846.64        | 5096.52        | 2290.99  |
|              | 2048/2048                | 2             | 3554.71         | 2843.31     | 2457.73        |                |                |          |
|              |                          | 4             | 6604.37         | 5969.11     | 4586.99        | 1994.1         | 1137.22        | 890.83   |
|              |                          | 8             | 10034.12        |             | 7647.54        | 4347.09        | 2152.35        | 1130.36  |
| LLaMA v3 70B | 128/128                  | 4             |                 | 9872.81     |                |                |                |          |
|              |                          | 8             | 15255           |             | 13853.05       |                | 4033.42        |          |
|              | 2048/128                 | 4             |                 | 1284.88     |                |                |                |          |
|              |                          | 8             | 1918.47         |             | 1738.94        |                | 476.42         |          |
|              | 128/2048                 | 4             |                 | 9996.88     |                |                |                |          |
|              |                          | 8             | 19071.39        |             | 10887.34       |                | 3373.71        |          |
|              | 2048/2048                | 4             |                 | 4985.31     |                |                |                |          |
|              |                          | 8             | 9387.81         |             | 6029.39        |                | 1824.06        |          |
| Mixtral 8x7B | 128/128                  | 2             | 26317.73        | 21768.19    | 24770.44       | 11821.14       | 5522.43        |          |
|              | 2048/128                 | 2             | 3181.76         | 2545.52     | 2973.11        | 1391.28        | 636.77         |          |
|              | 128/2048                 | 2             | 30105.61        | 23643.33    | 22120.85       | 6337.02        | 3698.23        |          |
|              | 2048/2048                | 2             | 15002.42        | 11683.11    | 11486.66       | 3024.95        | 1710.53        |          |
| Falcon 180B  | 128/128                  | 4             | 5647.01         |             | 5568.91        |                |                |          |
|              |                          | 8             | 9304.06         |             | 8885.39        |                | 2171.78        |          |
|              | 2048/128                 | 4             | 670.99          | 693.82      | 667.8          |                |                |          |
|              |                          | 8             | 1103.18         |             | 1065.16        |                | 238.61         |          |
|              | 128/2048                 | 4             | 8358.01         | 6655.38     | 6376.89        |                |                |          |
|              |                          | 8             | 14514.24        |             | 12447.25       |                | 2657.9         |          |
|              | 2048/2048                | 4             | 4169.39         | 3415.05     | 3412.09        |                |                |          |
|              |                          | 8             | 7524.11         |             | 6326.46        |                | 1392.31        |          |
>>>>>>> 05316d33

*TP stands for Tensor Parallelism*

## Reproducing Benchmarked Results

### Building the TensorRT-LLM Container

---
In order to benchmark TensorRT-LLM, you will need to follow the [Quick Start](../../README.md#quick-start)
build process to create a baseline container for building a wheel. Additionally, the development
container needs a copy of the source code to build the wheel and the benchmarking script. Create the
right build environment, use the following :

```shell
git clone https://github.com/NVIDIA/TensorRT-LLM.git
cd TensorRT-LLM
git submodule update --init --recursive
git lfs install
git lfs pull
make -C docker build
make -C docker run LOCAL_USER=1
```

> [!WARNING]
> If you have elevated privileges on your system, then skip the `make -C docker run LOCAL_USER=1`
command above as it may make it so that you cannot access some required system libraries within the
container because the build forces your UID and GID to match those that are set for your non-elevated
user. There are cases where the container will be booted as root (i.e. on some SLURM systems with
the pyxis plugin) which will cause libraries to be missing.

If you are benchmarking in a shared environment, you need to specify the GPU indices that you would
like the container to use, otherwise the Makefile defaults to loading the container with all GPUs on
the system. For example, if you only have the 4 higher indices of GPUs on your system you can
configure it using the following example:

```shell
NV_GPU=0,1,2,3
make -C docker run LOCAL_USER=1 GPU_OPTS='--gpus \"device=${NV_GPU}\"'
```

Additionally, if you'd like to mount external storage to access persistent storage, or previously
built engines, you can mount directories as follows (simply replace `source` and `destination` with
the appropriate paths):

```shell
make -C docker run LOCAL_USER=1 DOCKER_RUN_ARGS="-v /source:/destination"
```

Once the container starts, you'll need to build the wheel and the benchmarking scripts. From the
code root (the default directory when the container is loaded), the following commands will build
the TensorRT-LLM wheel, install dependencies, and build the benchmark scripts:

```shell
python3 ./scripts/build_wheel.py --benchmarks --trt_root /usr/local/tensorrt
pip install ./build/tensorrt_llm*.whl
```

## Methodology

The following tables are references for commands that are used as part of the benchmarking process.
<<<<<<< HEAD

### Commands

| Stage | Description | Command |
| :- | - | - |
| [Build](#engine-building) | Build a TensorRT-LLM engine | `trtllm-build --model_config $model_cfg --strongly_typed --output_dir $engine_dir --max_batch_size 2048 --max_input_len 2048 --max_output_len 4096 --workers $tp_size --max_num_tokens 2048 --use_paged_context_fmha enable --multiple_profiles enable` |
| [Dataset](#preparing-a-dataset) | Create a synthetic dataset | `benchmarks/cpp/prepare_dataset.py --output=$dataset_file --tokenizer=$model_name token-norm-dist --num-requests=2000 --input-mean=$isl --output-mean=$osl --input-stdev=0 --output-stdev=0` |
| [Run](#running-the-benchmark) | Run a benchmark with a dataset | `mpirun -n $tp_size --allow-run-as-root --oversubscribe cpp/build/benchmarks/gptManagerBenchmark --engine_dir $engine_dir --type IFB --dataset $dataset_file --scheduler_policy max_utilization --kv_cache_free_gpu_mem_fraction 0.9 --output_csv $results_csv --request_rate -1.0 --enable_chunked_context --streaming --warm_up 0` |
=======

### Commands

| Stage | Description | Command |
| :- | - | - |
| [Build](#engine-building) | Build a TensorRT-LLM engine | `trtllm-build --model_config $model_cfg --use_fused_mlp --gpt_attention_plugin float16 --output_dir $engine_dir --max_batch_size $max_batch_size --max_input_len 2048 --max_output_len 2048 --reduce_fusion disable --workers $tp_size --max_num_tokens $max_num_tokens --use_paged_context_fmha enable --multiple_profiles enable` |
| [Dataset](#preparing-a-dataset) | Create a synthetic dataset | `benchmarks/cpp/prepare_dataset.py --output=$dataset_file --tokenizer=$model_name token-norm-dist --num-requests=2000 --input-mean=$isl --output-mean=$osl --input-stdev=0 --output-stdev=0` |
| [Run](#running-the-benchmark) | Run a benchmark with a dataset | `mpirun -n $tp_size --allow-run-as-root --oversubscribe cpp/build/benchmarks/gptManagerBenchmark --engine_dir $engine_dir --type IFB --dataset $dataset_file --eos_id -1 --scheduler_policy guaranteed_no_evict --kv_cache_free_gpu_mem_fraction 0.99 --output_csv result.csv --request_rate -1.0 --enable_chunked_context --warm_up 0` |

### Variables

| Name | Description |
| :- | - |
| `$isl` | Benchmark input sequence length. |
|`$osl` | Benchmark output sequence length. |
| `$tp_size` | Number of GPUs to run the benchmark with |
| `$engine_dir` | Location to store built engine file (can be deleted after running benchmarks). |
| `$model_cfg` | Name of the model configuration JSON file to use for building. |
| `$model_name` | HuggingFace model name eg. meta-llama/Llama-2-7b-hf or use the path to a local weights directory |
| `$dataset_file` | Location of the dataset file generated by `prepare_dataset.py` |
| `$results_csv` | Path to store end results to. |
| `$max_batch_size` | Absolute maximum number of concurrent requests an engine can handle during one iteration. |
| `$max_num_tokens` | Maximum number of total tokens an engine can handle during one iteration. |


### Engine Building

All benchmarks were run using a single engine with a configuration that is capable of handling the
maximum sequence lengths encountered during benchmarking. For each benchmark, regardless of input/output
sequence length, you can reuse the single engine to run all tests. Each engine will be built with a paged
KV cache and in-flight batching enabled. For more information see the
[documentation about in-flight batching](../overview.md#in-flight-batching-and-paged-attention).

In order to build an engine you will need to run the following command by specifying a configuration file
for the model that you would like to build (see [below](#network-configuration-files)). The general build
command is as follows:

```shell
trtllm-build --model_config $model_cfg --use_fused_mlp --gpt_attention_plugin float16 --output_dir $engine_dir --max_batch_size $max_batch_size --max_input_len 2048 --max_output_len 2048 --reduce_fusion disable --workers $tp_size --max_num_tokens $max_num_tokens --use_paged_context_fmha enable --multiple_profiles enable
```

Some notes about the command:
- `--workers` affects the number of threads that build the engine file and does not necessarily need to match
the TP size. Make sure to set the tensor parallelism in the `$model_cfg` JSON file. See [below](#network-configuration-files)
- You can run benchmarks for datasets that fit within the bounds of the `max_input_len` and `max_seq_len` parameters.

### Engine Configuration Files

In order to configure the TensorRT-LLM build process for benchmarking, you need to provide
`trtllm-build` a configuration file that specifies the following the network configuration, parallelism
mapping, and quantization options.
>>>>>>> 05316d33

### Variables

<<<<<<< HEAD
| Name | Description |
| :- | - |
| `$isl` | Benchmark input sequence length. |
|`$osl` | Benchmark output sequence length. |
| `$tp_size` | Number of GPUs to run the benchmark with |
| `$engine_dir` | Location to store built engine file (can be deleted after running benchmarks). |
| `$model_cfg` | Name of the model configuration JSON file to use for building. |
| `$model_name` | HuggingFace model name eg. meta-llama/Llama-2-7b-hf or use the path to a local weights directory |
| `$dataset_file` | Location of the dataset file generated by `prepare_dataset.py` |
| `$results_csv` | Path to store end results to. |


### Engine Building

All benchmarks were run using a single engine with a configuration that is capable of handling the
maximum sequence lengths encountered during benchmarking. For each benchmark, regardless of input/output
sequence length, you can reuse the single engine to run all tests. Each engine will be built with a paged
KV cache and in-flight batching enabled. For more information see the
[documentation about in-flight batching](../overview.md#in-flight-batching-and-paged-attention).

In order to build an engine you will need to run the following command by specifying a configuration file
for the model that you would like to build (see [below](#network-configuration-files)). The general build
command is as follows:

```shell
trtllm-build --model_config $model_cfg --strongly_typed --output_dir $engine_dir --max_batch_size 2048 --max_input_len 2048 --max_output_len 4096 --workers $tp_size --max_num_tokens 2048 --use_paged_context_fmha enable --multiple_profiles enable
```

Some notes about the command:
- `--workers` affects the number of threads that build the engine file and does not necessarily need to match
the TP size. Make sure to set the tensor parallelism in the `$model_cfg` JSON file. See [below](#network-configuration-files)
- You can run benchmarks for datasets that fit within the bounds of the `max_input_len` and `max_output_len` parameters.

### Engine Configuration Files

In order to configure the TensorRT-LLM build process for benchmarking, you need to provide
`trtllm-build` a configuration file that specifies the following the network configuration, parallelism
mapping, and quantization options.

Below we document how to benchmark each model on an H100-HBM3-80GB system and reproduce the throughput
numbers we document on our [Performance section](#performance of-tensorrt-llm).

> [!Important]
> In order to change the parallelism for a build, you need to modify the `mapping` dictionary in your configuration file. The settings
must conform to the following condition: `world_size == tp_size * pp_size`.

> [!Note]
> All configurations below are set to run utilizing FP8 by default. If you would like to run on an A100 system, see our notes about [disabling FP8 quantization](#running-on-a100).


### Network Configuration Files

Each network has its own configuration file. All networks are configured to run using FP8 quantization
by default.

=======
> [!Important]
> In order to change the parallelism for a build, you need to modify the `mapping` dictionary in your configuration file. The settings
must conform to the following condition: `world_size == tp_size * pp_size`.

> [!Note]
> All configurations below are set to run utilizing FP8 by default. If you would like to run on an A100 system, see our notes about [disabling FP8 quantization](#running-on-a100).


### Network Configuration Files and Settings

Each network has its own configuration file. All networks are configured to run using FP8 quantization by default. Additionally, each network has a specific tuning for the
`$max_batch_size` and `$max_num_tokens` parameters -- at times varying for some
input and output sequence legnths within the same model.

> ![Note]
> General settings are specified by "General" in the "ISL/OSL" column. For special
> cases, specific input and output sequence lengths will be specified.

>>>>>>> 05316d33
<table>
<tr>
<td> Model </td> <td> Configuration File (FP8) </td>
</tr>
<tr>
<td> EleutherAI/gpt-j-6b </td>
<td>

```json
{
    "architecture": "GPTJForCausalLM",
    "dtype": "float16",
    "num_hidden_layers": 28,
    "num_attention_heads": 16,
    "hidden_size": 4096,
    "norm_epsilon": 1e-05,
    "vocab_size": 50400,
    "position_embedding_type": "rope_gptj",
    "max_position_embeddings": 2048,
    "hidden_act": "gelu_new",
    "quantization": {
        "quant_algo": "FP8",
        "kv_cache_quant_algo": "FP8"
    },
    "rotary_dim": 64,
    "kv_dtype": "float16"
}
```

<<<<<<< HEAD
=======
| `$tp_size` | `$max_num_tokens` | `$max_batch_size` |  ISL/OSL |
| ---------- | ----------------- | ----------------- | -------- |
| 1          | 2048              | 128               | General  |
| 1          | 2048              | 2048              | 128, 128 |


>>>>>>> 05316d33
</td>
</tr>
<tr>
<td> tiiuae/falcon-180B </td>
<td>

```json
{
    "architecture": "FalconForCausalLM",
    "dtype": "bfloat16",
    "num_hidden_layers": 80,
    "num_attention_heads": 232,
    "num_key_value_heads": 8,
    "hidden_size": 14848,
    "norm_epsilon": 1e-05,
    "vocab_size": 65024,
    "position_embedding_type": "rope_gpt_neox",
    "max_position_embeddings": 2048,
    "hidden_act": "gelu",
    "use_parallel_embedding": false,
    "embedding_sharding_dim": 0,
    "share_embedding_table": false,
    "quantization": {
        "quant_algo": "FP8",
        "kv_cache_quant_algo": "FP8"
    },
    "mapping": {
        "world_size": 8,
        "tp_size": 8,
        "pp_size": 1
    },
    "bias": false,
    "parallel_attention": true,
    "new_decoder_architecture": true,
    "kv_dtype": "float16"
}
```

<<<<<<< HEAD
</td>
</tr>
<tr>
<td> meta-llama/Llama-2-7b-hf </td>
<td>

=======
| `$tp_size` | `$max_num_tokens` | `$max_batch_size` |  ISL/OSL |
| ---------- | ----------------- | ----------------- | -------- |
| 4          | 8192              | 4096              | General  |
| 8          | 8192              | 2048              | General  |

</td>
</tr>
<tr>
<td> meta-llama/Llama-2-7b-hf </td>
<td>

>>>>>>> 05316d33
```json
{
    "architecture": "LlamaForCausalLM",
    "dtype": "float16",
    "num_hidden_layers": 32,
    "num_attention_heads": 32,
    "hidden_size": 4096,
    "intermediate_size": 11008,
    "num_key_value_heads": 32,
    "vocab_size": 32000,
    "position_embedding_type": "rope_gpt_neox",
    "max_position_embeddings": 4096,
    "hidden_act": "silu",
    "rotary_base": 10000.0,
    "rotary_scaling": null,
    "norm_epsilon": 1e-05,
    "quantization": {
        "quant_algo": "FP8",
        "kv_cache_quant_algo": "FP8"
    },
    "kv_dtype": "float16"
}
```

<<<<<<< HEAD
=======
| `$tp_size` | `$max_num_tokens` | `$max_batch_size` |  ISL/OSL |
| ---------- | ----------------- | ----------------- | -------- |
| 1          | 8192              | 4096              | General  |

>>>>>>> 05316d33
</td>
</tr>
</tr>
<tr>
<td> meta-llama/Llama-2-70b-hf </td>
<td>

```json
{
    "architecture": "LlamaForCausalLM",
    "dtype": "float16",
    "num_hidden_layers": 80,
    "num_attention_heads": 64,
    "hidden_size": 8192,
    "intermediate_size": 28672,
    "num_key_value_heads": 8,
    "vocab_size": 32000,
    "position_embedding_type": "rope_gpt_neox",
    "max_position_embeddings": 4096,
    "hidden_act": "silu",
    "rotary_base": 10000.0,
    "rotary_scaling": null,
    "norm_epsilon": 1e-05,
    "quantization": {
        "quant_algo": "FP8",
        "kv_cache_quant_algo": "FP8"
    },
    "mapping": {
        "world_size": 4,
        "tp_size": 4,
        "pp_size": 1
    },
    "kv_dtype": "float16"
}
```

<<<<<<< HEAD
=======
| `$tp_size` | `$max_num_tokens` | `$max_batch_size` |  ISL/OSL |
| ---------- | ----------------- | ----------------- | -------- |
| 2          | 2048              | 2048              | General  |
| 4          | 8192              | 4096              | General  |
| 4          | 8192              | 256               | 128, 4096|
| 8          | 16384             | 8192              | General  |
| 8          | 16384             | 1024              | 128, 2048|

>>>>>>> 05316d33
</td>
</tr>
<tr>
<td> meta-llama/Meta-Llama-3-8B </td>
<td>
<<<<<<< HEAD

```json
{
    "architecture": "LlamaForCausalLM",
    "num_hidden_layers": 32,
    "num_attention_heads": 32,
    "num_key_value_heads": 8,
    "hidden_size": 4096,
    "vocab_size": 128256,
    "max_position_embeddings": 8192,
    "hidden_act": "silu",
    "norm_epsilon": 1e-05,
    "dtype": "float16",
=======

```json
{
    "architecture": "LlamaForCausalLM",
    "num_hidden_layers": 32,
    "num_attention_heads": 32,
    "num_key_value_heads": 8,
    "hidden_size": 4096,
    "vocab_size": 128256,
    "max_position_embeddings": 8192,
    "hidden_act": "silu",
    "norm_epsilon": 1e-05,
    "dtype": "float16",
    "position_embedding_type": "rope_gpt_neox",
    "intermediate_size": 14336,
    "rotary_base": 500000.0,
    "rope_theta": 500000.0,
    "rotary_scaling": null,
    "mapping": {
        "world_size": 1,
        "tp_size": 1,
        "pp_size": 1
    },
    "quantization": {
        "quant_algo": "FP8",
        "kv_cache_quant_algo": "FP8"
    },
    "kv_dtype": "float16"
}
```

| `$tp_size` | `$max_num_tokens` | `$max_batch_size` |  ISL/OSL |
| ---------- | ----------------- | ----------------- | -------- |
| 1          | 8192              | 2048              | General  |

</td>
</tr>
<tr>
<td> meta-llama/Meta-Llama-3-70B </td>
<td>

```json
{
    "architecture": "LlamaForCausalLM",
    "num_hidden_layers": 80,
    "num_attention_heads": 64,
    "num_key_value_heads": 8,
    "hidden_size": 8192,
    "vocab_size": 128256,
    "max_position_embeddings": 8192,
    "hidden_act": "silu",
    "dtype": "float16",
    "norm_epsilon": 1e-05,
>>>>>>> 05316d33
    "position_embedding_type": "rope_gpt_neox",
    "intermediate_size": 28672,
    "rotary_base": 500000.0,
    "rope_theta": 500000.0,
    "rotary_scaling": null,
    "mapping": {
<<<<<<< HEAD
        "world_size": 1,
        "tp_size": 1,
=======
        "world_size": 4,
        "tp_size": 4,
>>>>>>> 05316d33
        "pp_size": 1
    },
    "quantization": {
        "quant_algo": "FP8",
        "kv_cache_quant_algo": "FP8"
    },
    "kv_dtype": "float16"
}
```

<<<<<<< HEAD
</td>
</tr>
<tr>
<td> meta-llama/Meta-Llama-3-70B </td>
<td>

```json
{
    "architecture": "LlamaForCausalLM",
    "num_hidden_layers": 80,
    "num_attention_heads": 64,
    "num_key_value_heads": 8,
    "hidden_size": 8192,
    "vocab_size": 128256,
    "max_position_embeddings": 8192,
    "hidden_act": "silu",
    "dtype": "float16",
    "norm_epsilon": 1e-05,
    "position_embedding_type": "rope_gpt_neox",
    "intermediate_size": 14336,
    "rotary_base": 500000.0,
    "rope_theta": 500000.0,
    "rotary_scaling": null,
    "mapping": {
        "world_size": 4,
        "tp_size": 4,
        "pp_size": 1
    },
    "quantization": {
        "quant_algo": "FP8",
        "kv_cache_quant_algo": "FP8"
    },
    "kv_dtype": "float16"
}
```

</td>
</tr>
<tr>
<td> mistralai/Mixtral-8x7B-v0.1 </td>
<td>

```json
{
    "architecture": "MixtralForCausalLM",
    "num_hidden_layers": 32,
    "num_attention_heads": 32,
    "num_key_value_heads": 8,
    "hidden_size": 4096,
    "norm_epsilon": 1e-05,
    "vocab_size": 32000,
    "max_position_embeddings": 32768,
    "head_size": 128,
    "hidden_act": "swiglu",
    "dtype": "float16",
    "position_embedding_type": "rope_gpt_neox",
    "intermediate_size": 14336,
    "moe_num_experts": 8,
    "moe_top_k": 2,
    "rotary_base": 1000000.0,
    "rope_theta": 1000000.0,
=======
| `$tp_size` | `$max_num_tokens` | `$max_batch_size` |  ISL/OSL |
| ---------- | ----------------- | ----------------- | -------- |
| 4          | 1024              | 2048              | General  |
| 8          | 16384             | 8192              | General  |

</td>
</tr>
<tr>
<td> mistralai/Mixtral-8x7B-v0.1 </td>
<td>

```json
{
    "architecture": "MixtralForCausalLM",
    "num_hidden_layers": 32,
    "num_attention_heads": 32,
    "num_key_value_heads": 8,
    "hidden_size": 4096,
    "norm_epsilon": 1e-05,
    "vocab_size": 32000,
    "max_position_embeddings": 32768,
    "head_size": 128,
    "hidden_act": "swiglu",
    "dtype": "float16",
    "position_embedding_type": "rope_gpt_neox",
    "intermediate_size": 14336,
    "moe_num_experts": 8,
    "moe_top_k": 2,
    "rotary_base": 1000000.0,
    "rope_theta": 1000000.0,
    "mapping": {
        "world_size": 1,
        "tp_size": 1,
        "pp_size": 1
    },
    "quantization": {
        "quant_algo": "FP8",
        "kv_cache_quant_algo": "FP8"
    },
    "kv_dtype": "float16"
}
```

| `$tp_size` | `$max_num_tokens` | `$max_batch_size` |  ISL/OSL |
| ---------- | ----------------- | ----------------- | -------- |
| 2          | 3072              | 2048              | General  |
| 4          | 8192              | 8192              | General  |

</td>
</tr>
<tr>
<td> mistralai/Mistral-7B-v0.1 </td>
<td>

```json
{
    "architecture": "MistralForCausalLM",
    "num_hidden_layers": 32,
    "num_attention_heads": 32,
    "num_key_value_heads": 8,
    "hidden_size": 4096,
    "norm_epsilon": 1e-05,
    "vocab_size": 32000,
    "max_position_embeddings": 32768,
    "hidden_act": "silu",
    "dtype": "float16",
    "logits_dtype": "float32",
    "position_embedding_type": "rope_gpt_neox",
    "use_parallel_embedding": false,
    "embedding_sharding_dim": 0,
    "share_embedding_table": false,
    "intermediate_size": 14336,
    "use_prompt_tuning": false,
>>>>>>> 05316d33
    "mapping": {
        "world_size": 1,
        "tp_size": 1,
        "pp_size": 1
    },
    "quantization": {
        "quant_algo": "FP8",
        "kv_cache_quant_algo": "FP8"
<<<<<<< HEAD
    },
    "kv_dtype": "float16"
}
```

=======
    }
}
```

| `$tp_size` | `$max_num_tokens` | `$max_batch_size` |  ISL/OSL |
| ---------- | ----------------- | ----------------- | -------- |
| 1          | 8192              | 4098              | General  |

>>>>>>> 05316d33
</td>
</tr>
</table>



### Running on A100

To run the benchmarks on A100, you will need to undefine or remove the following
quantization fields from each config json file, because FP8 computation is a feature in H100 and newer GPUs.
```json
"quantization": {
	"quant_algo": null,
	"kv_cache_quant_algo": null,
}
```

## Preparing a Dataset

In order to prepare a dataset, you can use the provided [script](../../../benchmarks/cpp/prepare_dataset.py).
To generate a synthetic dataset, run the following command:

```shell
<<<<<<< HEAD
benchmarks/cpp/prepare_dataset.py --output=$dataset_file --tokenizer=$model_name token-norm-dist --num-requests=2000 --input-mean=$isl --output-mean=$osl --input-stdev=0 --output-stdev=0
=======
benchmarks/cpp/prepare_dataset.py --output=$dataset_file --tokenizer=$model_name token-norm-dist --num-requests=$num_requests --input-mean=$isl --output-mean=$osl --input-stdev=0 --output-stdev=0
>>>>>>> 05316d33
```

The command will generate a JSON file located at the path specified `$dataset_file` where all requests are of the same
input/output sequence length combinations. The script works by using the tokenizer to retrieve the vocabulary size and
randomly sample token IDs from it to create entirely random sequences. In the command above, all requests will be uniform
because the standard deviations for both input and output sequences are set to 0.

<<<<<<< HEAD
=======

For each input and output sequence length combination, the table below details the `$num_requests` that were used. For
shorter input and output lengths, a larger number of messages were used to guarantee that the system hit a steady state
because requests enter and exit the system at a much faster rate. For longer input/output sequence lengths, requests
remain in the system longer and therefore require less requests to achieve steady state.


| Input Length | Output Length | $num_requests      |
| ------------ | ------------- | ------------------ |
| 128          | 128           | 30000              |
| 128          | 2048          | 3000               |
| 128          | 4096          | 1500               |
| 2048         | 128           | 3000               |
| 2048         | 2048          | 1500               |


>>>>>>> 05316d33
## Running the Benchmark

To run the benchmark with the generated data set, simply run the following command from the root of the
TensorRT-LLM repository. See the [variables](#variables) section for reference on variable values.

```shell
<<<<<<< HEAD
mpirun -n $tp_size --allow-run-as-root --oversubscribe cpp/build/benchmarks/gptManagerBenchmark --engine_dir $engine_dir --type IFB --dataset $dataset_file --scheduler_policy max_utilization --kv_cache_free_gpu_mem_fraction 0.9 --output_csv $results_csv --request_rate -1.0 --enable_chunked_context --streaming --warm_up 0
```

=======
mpirun -n $tp_size --allow-run-as-root --oversubscribe cpp/build/benchmarks/gptManagerBenchmark --engine_dir $engine_dir --type IFB --dataset $dataset_file --eos_id -1 --scheduler_policy guaranteed_no_evict --kv_cache_free_gpu_mem_fraction 0.99 --output_csv result.csv --request_rate -1.0 --enable_chunked_context --warm_up 0
```

> [!Warning] GH200 benchmarks
> For GH200 benchmarks, the command above must be modified to use `--kv_cache_free_gpu_mem_fraction 0.95` to avoid an out of memory scenario.

>>>>>>> 05316d33
The command will run the `gptManagerBenchmark` binary that will report the throughput and other metrics as part of its output
that can be compared with the table in the [Performance section](#peak-throughput) of this README.<|MERGE_RESOLUTION|>--- conflicted
+++ resolved
@@ -14,8 +14,6 @@
 validate observed performance. It should not be considered as the peak
 performance that can be delivered by TensorRT-LLM.
 
-<<<<<<< HEAD
-=======
 ## Known Issues
 
 The following issues are being addressed to improve the efficiency of TensorRT-LLM.
@@ -27,7 +25,6 @@
 efficient implementation that runs single Matmul + SwiGLU fused kernel for FP8 on Hopper
 (when `--use_fused_mlp --gemm_swiglu_plugin fp8` is enabled). The gemm_swiglu_plugin
 will support more data types and GPU architectures in the future release.
->>>>>>> 05316d33
 
 ## Throughput Measurements
 
@@ -37,75 +34,6 @@
 
 The performance numbers below were collected using the steps described in this document.
 
-<<<<<<< HEAD
-**All data in the table below was generated using version 0.10.0 and presents token throughput in tokens/second.**
-
-|              |                          |               |                 |                |                |                |         |         |
-| ------------ | ------------------------ | ------------- | --------------- | -------------- | -------------- | -------------- | ------- | ------- |
-|              |                          | **GPU**       | H200 141GB HBM3 | H100 80GB HBM3 | H100 80GB HBM3 | A100-SXM4-80GB | L40S    | L40S    |
-|              |                          | **Precision** | FP8             | FP8            | FP16           | FP16           | FP8     | FP16    |
-| **Model**    | **Input/Output Lengths** | **TP**        |                 |                |                |                |         |         |
-| GPTJ 6B      | 128/128                  | 1             | 40633.96        | 34955.29       | 11206.68       | 5966.69        | 6997.91 | 3448.53 |
-|              | 2048/128                 | 1             | 2937.91         | 2800.37        | 1354.56        | 682.27         | 747.43  | 352.4   |
-|              | 128/2048                 | 1             | 9039.72         | 54939.48       | 3896.8         | 2225.09        | 2041.52 | 896.04  |
-|              | 2048/2048                | 1             | 5437.97         | 3663.26        | 1498.04        | 882.61         |         |         |
-| LLaMA v2 7B  | 128/128                  | 1             | 18229.3         | 16985.6        | 10725.31       | 5303.5         | 6121.1  | 3139.62 |
-|              | 2048/128                 | 1             | 2496.92         | 2355.47        | 1235.4         | 585.6          | 642.24  | 311.82  |
-|              | 128/2048                 | 1             | 7612.25         | 6679.36        | 3399.43        | 1903.4         | 1749.4  |         |
-|              | 2048/2048                | 1             | 3259.74         | 2805.32        | 1335.51        |                |         |         |
-| LLaMA v3 8B  | 128/128                  | 1             | 16708.84        | 16708.53       | 12085.78       | 5853.96        | 8273.8  | 5207.01 |
-|              | 2048/128                 | 1             | 2478.94         | 2427.09        | 1604.7         | 737.81         | 1021.64 | 622.15  |
-|              | 128/2048                 | 1             | 8367.88         | 8013.55        | 6208.23        | 3385.71        | 4568.17 | 2134.72 |
-|              | 2048/2048                | 1             | 3674.33         | 3500.48        | 2776.31        | 1514.04        | 1546.84 | 899.2   |
-| Mixtral 8x7B | 128/128                  | 2             | 16959.49        | 16051.88       | 12376.52       | 5120.41        |         |         |
-|              |                          | 4             |                 |                |                |                |         | 5271.48 |
-|              | 2048/128                 | 2             | 2423.99         | 2276.6         | 1717.37        | 636.5          |         |         |
-|              |                          | 4             |                 |                |                |                |         | 654.36  |
-|              | 128/2048                 | 2             | 12944.52        | 11997.24       | 7864.88        | 3946.92        |         |         |
-|              |                          | 4             |                 |                |                |                |         | 4650.16 |
-|              | 2048/2048                | 2             | 6208.97         | 5498.33        | 3722.56        | 1834.36        |         |         |
-|              |                          | 4             |                 |                |                |                |         | 2262.57 |
-| LLaMA v2 70B | 128/128                  | 1             | 4055.97         | 2134.52        |                |                |         |         |
-|              |                          | 2             | 6299.21         | 6035.36        |                | 963.14         | 980.31  |         |
-|              |                          | 4             | 8758.45         | 8148.67        | 5454.76        | 2394.12        | 1450.61 | 838.03  |
-|              |                          | 8             | 10261.44        | 9385.26        | 7491.94        | 3683.42        | 1387.91 | 1204.32 |
-|              | 2048/128                 | 1             | 493.87          | 222.16         |                |                |         |         |
-|              |                          | 2             | 784.47          | 757.55         |                | 114.9          | 111.24  |         |
-|              |                          | 4             | 1164.15         | 1083.25        | 695.33         | 292.77         | 171.68  | 102.49  |
-|              |                          | 8             | 1441.26         | 1346.9         | 1016.58        | 456.46         | 163.76  | 145.41  |
-|              | 128/2048                 | 1             | 3199.9          | 635.32         |                |                |         |         |
-|              |                          | 2             | 6747            | 4710.45        |                |                |         |         |
-|              |                          | 4             | 10960.72        | 8485.56        | 3686.63        | 2047.67        | 1368.09 |         |
-|              |                          | 8             | 17250.73        | 12333.24       | 7927.16        | 4166.36        | 1667.57 | 1186.38 |
-|              | 2048/2048                | 1             | 1734.58         |                |                |                |         |         |
-|              |                          | 2             | 3455.34         | 2267.45        |                |                |         |         |
-|              |                          | 4             | 6141.39         | 4019.31        | 1814.78        | 1046           |         |         |
-|              |                          | 8             | 9271.77         | 7061.32        | 3658.42        | 2210.84        | 771.23  | 614.74  |
-| LLaMA v3 70B | 128/128                  | 1             | 3988.96         |                |                |                |         |         |
-|              |                          | 2             | 6155.26         | 5835.57        |                |                |         |         |
-|              |                          | 4             | 8454.74         | 7945.64        | 5210.19        | 2405.44        | 1280.9  |         |
-|              |                          | 8             | 9893.18         | 9308.51        | 7126.51        | 3621.25        | 1367.56 | 1164.88 |
-|              | 2048/128                 | 1             | 491.79          |                |                |                |         |         |
-|              |                          | 2             | 783.26          | 751.14         |                |                |         |         |
-|              |                          | 4             | 1154.66         | 1074.31        | 691.99         | 295.87         | 171.16  |         |
-|              |                          | 8             | 1434.86         | 1337.36        | 1010.5         | 455.18         | 165.06  | 143.92  |
-|              | 128/2048                 | 1             | 3015.16         |                |                |                |         |         |
-|              |                          | 2             | 6758.32         | 4130.4         |                |                |         |         |
-|              |                          | 4             | 10532.1         | 7730.54        | 3246.34        | 1974.04        | 1232.53 |         |
-|              |                          | 8             | 16467.79        | 11680.94       | 7205.34        | 4091.45        | 1514.93 | 1034.07 |
-|              | 2048/2048                | 1             | 1654.25         |                |                |                |         |         |
-|              |                          | 2             | 3271.6          | 1976.76        |                |                |         |         |
-|              |                          | 4             | 6113.93         | 3685.74        | 1612.11        | 992.74         |         |         |
-|              |                          | 8             | 8986.3          | 6443.85        | 3523.17        | 2118.89        | 691.62  |         |
-| Falcon 180B  | 128/128                  | 4             | 3810.55         | 3698.71        |                |                |         |         |
-|              |                          | 8             | 5946.89         | 5608.59        | 3954.58        | 1754.14        | 1243.33 |         |
-|              | 2048/128                 | 4             | 525.6           | 510.85         |                |                |         |         |
-|              |                          | 8             | 848.4           | 813.95         | 535.41         | 221.39         | 145.35  |         |
-|              | 128/2048                 | 4             | 2883.67         | 2495.62        |                |                |         |         |
-|              |                          | 8             | 5388.34         | 4796.47        | 3051.89        | 1684.6         | 1359.42 |         |
-|              | 2048/2048                | 4             | 1376.61         | 952.25         |                |                |         |         |
-|              |                          | 8             | 2495.66         | 2421.77        | 896.28         |                | 609.65  |         |
-=======
 **All data in the table below was generated using version 0.11.0 and presents token throughput in tokens/second.**
 
 |              |                          |               |                 |             |                |                |                |          |
@@ -161,7 +89,6 @@
 |              |                          | 8             | 14514.24        |             | 12447.25       |                | 2657.9         |          |
 |              | 2048/2048                | 4             | 4169.39         | 3415.05     | 3412.09        |                |                |          |
 |              |                          | 8             | 7524.11         |             | 6326.46        |                | 1392.31        |          |
->>>>>>> 05316d33
 
 *TP stands for Tensor Parallelism*
 
@@ -222,16 +149,6 @@
 ## Methodology
 
 The following tables are references for commands that are used as part of the benchmarking process.
-<<<<<<< HEAD
-
-### Commands
-
-| Stage | Description | Command |
-| :- | - | - |
-| [Build](#engine-building) | Build a TensorRT-LLM engine | `trtllm-build --model_config $model_cfg --strongly_typed --output_dir $engine_dir --max_batch_size 2048 --max_input_len 2048 --max_output_len 4096 --workers $tp_size --max_num_tokens 2048 --use_paged_context_fmha enable --multiple_profiles enable` |
-| [Dataset](#preparing-a-dataset) | Create a synthetic dataset | `benchmarks/cpp/prepare_dataset.py --output=$dataset_file --tokenizer=$model_name token-norm-dist --num-requests=2000 --input-mean=$isl --output-mean=$osl --input-stdev=0 --output-stdev=0` |
-| [Run](#running-the-benchmark) | Run a benchmark with a dataset | `mpirun -n $tp_size --allow-run-as-root --oversubscribe cpp/build/benchmarks/gptManagerBenchmark --engine_dir $engine_dir --type IFB --dataset $dataset_file --scheduler_policy max_utilization --kv_cache_free_gpu_mem_fraction 0.9 --output_csv $results_csv --request_rate -1.0 --enable_chunked_context --streaming --warm_up 0` |
-=======
 
 ### Commands
 
@@ -283,49 +200,6 @@
 In order to configure the TensorRT-LLM build process for benchmarking, you need to provide
 `trtllm-build` a configuration file that specifies the following the network configuration, parallelism
 mapping, and quantization options.
->>>>>>> 05316d33
-
-### Variables
-
-<<<<<<< HEAD
-| Name | Description |
-| :- | - |
-| `$isl` | Benchmark input sequence length. |
-|`$osl` | Benchmark output sequence length. |
-| `$tp_size` | Number of GPUs to run the benchmark with |
-| `$engine_dir` | Location to store built engine file (can be deleted after running benchmarks). |
-| `$model_cfg` | Name of the model configuration JSON file to use for building. |
-| `$model_name` | HuggingFace model name eg. meta-llama/Llama-2-7b-hf or use the path to a local weights directory |
-| `$dataset_file` | Location of the dataset file generated by `prepare_dataset.py` |
-| `$results_csv` | Path to store end results to. |
-
-
-### Engine Building
-
-All benchmarks were run using a single engine with a configuration that is capable of handling the
-maximum sequence lengths encountered during benchmarking. For each benchmark, regardless of input/output
-sequence length, you can reuse the single engine to run all tests. Each engine will be built with a paged
-KV cache and in-flight batching enabled. For more information see the
-[documentation about in-flight batching](../overview.md#in-flight-batching-and-paged-attention).
-
-In order to build an engine you will need to run the following command by specifying a configuration file
-for the model that you would like to build (see [below](#network-configuration-files)). The general build
-command is as follows:
-
-```shell
-trtllm-build --model_config $model_cfg --strongly_typed --output_dir $engine_dir --max_batch_size 2048 --max_input_len 2048 --max_output_len 4096 --workers $tp_size --max_num_tokens 2048 --use_paged_context_fmha enable --multiple_profiles enable
-```
-
-Some notes about the command:
-- `--workers` affects the number of threads that build the engine file and does not necessarily need to match
-the TP size. Make sure to set the tensor parallelism in the `$model_cfg` JSON file. See [below](#network-configuration-files)
-- You can run benchmarks for datasets that fit within the bounds of the `max_input_len` and `max_output_len` parameters.
-
-### Engine Configuration Files
-
-In order to configure the TensorRT-LLM build process for benchmarking, you need to provide
-`trtllm-build` a configuration file that specifies the following the network configuration, parallelism
-mapping, and quantization options.
 
 Below we document how to benchmark each model on an H100-HBM3-80GB system and reproduce the throughput
 numbers we document on our [Performance section](#performance of-tensorrt-llm).
@@ -338,20 +212,6 @@
 > All configurations below are set to run utilizing FP8 by default. If you would like to run on an A100 system, see our notes about [disabling FP8 quantization](#running-on-a100).
 
 
-### Network Configuration Files
-
-Each network has its own configuration file. All networks are configured to run using FP8 quantization
-by default.
-
-=======
-> [!Important]
-> In order to change the parallelism for a build, you need to modify the `mapping` dictionary in your configuration file. The settings
-must conform to the following condition: `world_size == tp_size * pp_size`.
-
-> [!Note]
-> All configurations below are set to run utilizing FP8 by default. If you would like to run on an A100 system, see our notes about [disabling FP8 quantization](#running-on-a100).
-
-
 ### Network Configuration Files and Settings
 
 Each network has its own configuration file. All networks are configured to run using FP8 quantization by default. Additionally, each network has a specific tuning for the
@@ -362,7 +222,6 @@
 > General settings are specified by "General" in the "ISL/OSL" column. For special
 > cases, specific input and output sequence lengths will be specified.
 
->>>>>>> 05316d33
 <table>
 <tr>
 <td> Model </td> <td> Configuration File (FP8) </td>
@@ -392,15 +251,12 @@
 }
 ```
 
-<<<<<<< HEAD
-=======
 | `$tp_size` | `$max_num_tokens` | `$max_batch_size` |  ISL/OSL |
 | ---------- | ----------------- | ----------------- | -------- |
 | 1          | 2048              | 128               | General  |
 | 1          | 2048              | 2048              | 128, 128 |
 
 
->>>>>>> 05316d33
 </td>
 </tr>
 <tr>
@@ -439,14 +295,6 @@
 }
 ```
 
-<<<<<<< HEAD
-</td>
-</tr>
-<tr>
-<td> meta-llama/Llama-2-7b-hf </td>
-<td>
-
-=======
 | `$tp_size` | `$max_num_tokens` | `$max_batch_size` |  ISL/OSL |
 | ---------- | ----------------- | ----------------- | -------- |
 | 4          | 8192              | 4096              | General  |
@@ -458,7 +306,6 @@
 <td> meta-llama/Llama-2-7b-hf </td>
 <td>
 
->>>>>>> 05316d33
 ```json
 {
     "architecture": "LlamaForCausalLM",
@@ -483,13 +330,10 @@
 }
 ```
 
-<<<<<<< HEAD
-=======
 | `$tp_size` | `$max_num_tokens` | `$max_batch_size` |  ISL/OSL |
 | ---------- | ----------------- | ----------------- | -------- |
 | 1          | 8192              | 4096              | General  |
 
->>>>>>> 05316d33
 </td>
 </tr>
 </tr>
@@ -526,8 +370,6 @@
 }
 ```
 
-<<<<<<< HEAD
-=======
 | `$tp_size` | `$max_num_tokens` | `$max_batch_size` |  ISL/OSL |
 | ---------- | ----------------- | ----------------- | -------- |
 | 2          | 2048              | 2048              | General  |
@@ -536,27 +378,11 @@
 | 8          | 16384             | 8192              | General  |
 | 8          | 16384             | 1024              | 128, 2048|
 
->>>>>>> 05316d33
 </td>
 </tr>
 <tr>
 <td> meta-llama/Meta-Llama-3-8B </td>
 <td>
-<<<<<<< HEAD
-
-```json
-{
-    "architecture": "LlamaForCausalLM",
-    "num_hidden_layers": 32,
-    "num_attention_heads": 32,
-    "num_key_value_heads": 8,
-    "hidden_size": 4096,
-    "vocab_size": 128256,
-    "max_position_embeddings": 8192,
-    "hidden_act": "silu",
-    "norm_epsilon": 1e-05,
-    "dtype": "float16",
-=======
 
 ```json
 {
@@ -610,51 +436,8 @@
     "hidden_act": "silu",
     "dtype": "float16",
     "norm_epsilon": 1e-05,
->>>>>>> 05316d33
     "position_embedding_type": "rope_gpt_neox",
     "intermediate_size": 28672,
-    "rotary_base": 500000.0,
-    "rope_theta": 500000.0,
-    "rotary_scaling": null,
-    "mapping": {
-<<<<<<< HEAD
-        "world_size": 1,
-        "tp_size": 1,
-=======
-        "world_size": 4,
-        "tp_size": 4,
->>>>>>> 05316d33
-        "pp_size": 1
-    },
-    "quantization": {
-        "quant_algo": "FP8",
-        "kv_cache_quant_algo": "FP8"
-    },
-    "kv_dtype": "float16"
-}
-```
-
-<<<<<<< HEAD
-</td>
-</tr>
-<tr>
-<td> meta-llama/Meta-Llama-3-70B </td>
-<td>
-
-```json
-{
-    "architecture": "LlamaForCausalLM",
-    "num_hidden_layers": 80,
-    "num_attention_heads": 64,
-    "num_key_value_heads": 8,
-    "hidden_size": 8192,
-    "vocab_size": 128256,
-    "max_position_embeddings": 8192,
-    "hidden_act": "silu",
-    "dtype": "float16",
-    "norm_epsilon": 1e-05,
-    "position_embedding_type": "rope_gpt_neox",
-    "intermediate_size": 14336,
     "rotary_base": 500000.0,
     "rope_theta": 500000.0,
     "rotary_scaling": null,
@@ -671,32 +454,6 @@
 }
 ```
 
-</td>
-</tr>
-<tr>
-<td> mistralai/Mixtral-8x7B-v0.1 </td>
-<td>
-
-```json
-{
-    "architecture": "MixtralForCausalLM",
-    "num_hidden_layers": 32,
-    "num_attention_heads": 32,
-    "num_key_value_heads": 8,
-    "hidden_size": 4096,
-    "norm_epsilon": 1e-05,
-    "vocab_size": 32000,
-    "max_position_embeddings": 32768,
-    "head_size": 128,
-    "hidden_act": "swiglu",
-    "dtype": "float16",
-    "position_embedding_type": "rope_gpt_neox",
-    "intermediate_size": 14336,
-    "moe_num_experts": 8,
-    "moe_top_k": 2,
-    "rotary_base": 1000000.0,
-    "rope_theta": 1000000.0,
-=======
 | `$tp_size` | `$max_num_tokens` | `$max_batch_size` |  ISL/OSL |
 | ---------- | ----------------- | ----------------- | -------- |
 | 4          | 1024              | 2048              | General  |
@@ -770,7 +527,6 @@
     "share_embedding_table": false,
     "intermediate_size": 14336,
     "use_prompt_tuning": false,
->>>>>>> 05316d33
     "mapping": {
         "world_size": 1,
         "tp_size": 1,
@@ -779,13 +535,6 @@
     "quantization": {
         "quant_algo": "FP8",
         "kv_cache_quant_algo": "FP8"
-<<<<<<< HEAD
-    },
-    "kv_dtype": "float16"
-}
-```
-
-=======
     }
 }
 ```
@@ -794,7 +543,6 @@
 | ---------- | ----------------- | ----------------- | -------- |
 | 1          | 8192              | 4098              | General  |
 
->>>>>>> 05316d33
 </td>
 </tr>
 </table>
@@ -818,11 +566,7 @@
 To generate a synthetic dataset, run the following command:
 
 ```shell
-<<<<<<< HEAD
-benchmarks/cpp/prepare_dataset.py --output=$dataset_file --tokenizer=$model_name token-norm-dist --num-requests=2000 --input-mean=$isl --output-mean=$osl --input-stdev=0 --output-stdev=0
-=======
 benchmarks/cpp/prepare_dataset.py --output=$dataset_file --tokenizer=$model_name token-norm-dist --num-requests=$num_requests --input-mean=$isl --output-mean=$osl --input-stdev=0 --output-stdev=0
->>>>>>> 05316d33
 ```
 
 The command will generate a JSON file located at the path specified `$dataset_file` where all requests are of the same
@@ -830,8 +574,6 @@
 randomly sample token IDs from it to create entirely random sequences. In the command above, all requests will be uniform
 because the standard deviations for both input and output sequences are set to 0.
 
-<<<<<<< HEAD
-=======
 
 For each input and output sequence length combination, the table below details the `$num_requests` that were used. For
 shorter input and output lengths, a larger number of messages were used to guarantee that the system hit a steady state
@@ -848,24 +590,17 @@
 | 2048         | 2048          | 1500               |
 
 
->>>>>>> 05316d33
 ## Running the Benchmark
 
 To run the benchmark with the generated data set, simply run the following command from the root of the
 TensorRT-LLM repository. See the [variables](#variables) section for reference on variable values.
 
 ```shell
-<<<<<<< HEAD
-mpirun -n $tp_size --allow-run-as-root --oversubscribe cpp/build/benchmarks/gptManagerBenchmark --engine_dir $engine_dir --type IFB --dataset $dataset_file --scheduler_policy max_utilization --kv_cache_free_gpu_mem_fraction 0.9 --output_csv $results_csv --request_rate -1.0 --enable_chunked_context --streaming --warm_up 0
-```
-
-=======
 mpirun -n $tp_size --allow-run-as-root --oversubscribe cpp/build/benchmarks/gptManagerBenchmark --engine_dir $engine_dir --type IFB --dataset $dataset_file --eos_id -1 --scheduler_policy guaranteed_no_evict --kv_cache_free_gpu_mem_fraction 0.99 --output_csv result.csv --request_rate -1.0 --enable_chunked_context --warm_up 0
 ```
 
 > [!Warning] GH200 benchmarks
 > For GH200 benchmarks, the command above must be modified to use `--kv_cache_free_gpu_mem_fraction 0.95` to avoid an out of memory scenario.
 
->>>>>>> 05316d33
 The command will run the `gptManagerBenchmark` binary that will report the throughput and other metrics as part of its output
 that can be compared with the table in the [Performance section](#peak-throughput) of this README.
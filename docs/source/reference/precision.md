--- conflicted
+++ resolved
@@ -134,36 +134,22 @@
 | GPT-NeMo       |   Y   |   Y   |   Y   |   .   |    .    |   .   |   .   |     .     |     .      |
 | GPT-NeoX       |   Y   |   Y   |   Y   |   .   |    .    |   .   |   .   |     .     |     Y      |
 | InternLM       |   Y   |   Y   |   Y   |   .   |    Y    |   Y   |   Y   |     .     |     .      |
-<<<<<<< HEAD
-| LLaMA          |   Y   |   Y   |   Y   |   Y   |    Y    |   Y   |   Y   |     Y     |     Y      |
-| LLaMA-v2       |   Y   |   Y   |   Y   |   Y   |    Y    |   Y   |   Y   |     Y     |     Y      |
-| LLaMA-v3       |   Y   |   Y   |   Y   |   Y   |    Y    |   Y   |   Y   |     Y     |     Y      |
-=======
 | InternLM2      |   Y   |   Y   |   Y   |   .   |    .    |   .   |   .   |     .     |     .      |
 | LLaMA          |   Y   |   Y   |   Y   |   Y   |    Y    |   Y   |   Y   |     Y     |     Y      |
 | LLaMA-v2       |   Y   |   Y   |   Y   |   Y   |    Y    |   Y   |   Y   |     Y     |     Y      |
->>>>>>> 05316d33
 | Mamba          |   Y   |   Y   |   Y   |   .   |    .    |   .   |   .   |     .     |     .      |
 | Mistral        |   Y   |   Y   |   Y   |   Y   |    Y    |   Y   |   Y   |     Y     |     .      |
 | Mixtral        |   Y   |   Y   |   Y   |   Y   |    .    |   Y   |   Y   |     .     |     .      |
 | MPT            |   Y   |   Y   |   Y   |   Y   |    Y    |   Y   |   Y   |     Y     |     .      |
 | OPT            |   Y   |   Y   |   Y   |   .   |    .    |   .   |   .   |     .     |     .      |
 | Phi            |   Y   |   Y   |   Y   |   .   |    .    |   .   |   .   |     .     |     .      |
-<<<<<<< HEAD
-| Phi-3          |   Y   |   Y   |   Y   |   .   |    .    |   .   |   .   |     .     |     .      |
-=======
->>>>>>> 05316d33
 | Qwen           |   Y   |   Y   |   Y   |   .   |    Y    |   Y   |   Y   |     Y     |     Y      |
 | RecurrentGemma |   Y   |   Y   |   Y   |   .   |    .    |   .   |   .   |     .     |     .      |
 | Replit Code    |   Y   |   Y   |   Y   |   .   |    .    |   .   |   .   |     .     |     .      |
 | SantaCoder     |   Y   |   Y   |   Y   |   .   |    .    |   Y   |   Y   |     .     |     .      |
 | Skywork        |   Y   |   Y   |   Y   |   .   |    .    |   .   |   .   |     .     |     .      |
 | StarCoder1     |   Y   |   Y   |   Y   |   .   |    .    |   Y   |   Y   |     .     |     .      |
-<<<<<<< HEAD
-| StarCoder2     |   Y   |   Y   |   Y   |   .   |    .    |   Y   |   Y   |     .     |     .      |
-=======
 | StarCoder2     |   Y   |   Y   |   Y   |   Y   |    .    |   Y   |   Y   |     .     |     .      |
->>>>>>> 05316d33
 | T5             |   Y   |   Y   |   Y   |   .   |    .    |   .   |   .   |     .     |     .      |
 | Whisper        |   Y   |   Y   |   Y   |   .   |    .    |   Y   |   Y   |     .     |     .      |
 | BLIP2-OPT      |   Y   |   Y   |   Y   |   .   |    .    |   .   |   .   |     .     |     .      |
@@ -171,12 +157,6 @@
 | LLaVA          |   Y   |   Y   |   Y   |   Y   |    Y    |   Y   |   Y   |     Y     |     Y      |
 | VILA           |   Y   |   Y   |   Y   |   Y   |    Y    |   Y   |   Y   |     Y     |     Y      |
 | Nougat         |   Y   |   Y   |   Y   |   .   |    .    |   .   |   .   |     .     |     .      |
-<<<<<<< HEAD
-| Deplot         |   Y   |   Y   |   Y   |   .   |    .    |   .   |   .   |     .     |     .      |
-| Fuyu           |   Y   |   Y   |   Y   |   .   |    .    |   .   |   .   |     .     |     .      |
-| Kosmos-2       |   Y   |   Y   |   Y   |   .   |    .    |   .   |   .   |     .     |     .      |
-=======
->>>>>>> 05316d33
 
 Note: The vision component of multi-modal models(BLIP2-OPT/BLIP2-T5/LLaVA/VILA/Nougat) uses FP16 by default.
 The language component decides which quantization methods are supported by a given multi-modal model.

# TensorRT-LLM Build Workflow

## Overview


The build workflow contains two major steps.

1. Create TensorRT-LLM models from existing model checkpoints exported by the training framework.
2. Build the TensorRT-LLM models to TensorRT-LLM engines.

To generalize the TensorRT-LLM optimization features to all models, and to share the same workflow between different models for TensorRT-LLM users, TensorRT-LLM has conventions about how the models shall be defined and how the models shall be imported.

TensorRT-LLM checkpoint convention is documented in [checkpoint doc](/docs/source/architecture/checkpoint.md), and all decoder-only models had been migrated to adopt the convention. Model-specific convert_checkpoint.py scripts are shipped as source code in example directories, and a trtllm-build CLI tool had been added. However, there are some disadvantages of providing convert checkpoint scripts outside the core TensorRT-LLM lib as example:

1. TensorRT-LLM evolves so quickly that the model's definition code might have changed for better performance; which means the `convert_checkpoint.py` is out of date.


2. TensorRT-LLM is creating a new set of high-level APIs which handle model conversion, engine building, and inference in one class for easier-of-use. Thus, the high-level APIs need to call the weights conversion code, which shall be part of TensorRT-LLM core lib, not the example. And the conversion code of different models shall have same interface such that the high-level APIs do not need to add many ad-hoc code for different models.

To mitigate these issues, the model specific `convert_checkpoint.py` scripts are being refactored. Most of the conversion code will be moved into core lib, sitting next to the model definition. Refer to `tensorrt_llm/models/llama/` as an example. There is a new set of APIs for importing models and converting weights. The 0.9 release refactored the LLaMA model class to adopt the new APIs, others models' refactor work is ongoing.


## Conversion APIs

The API for weight conversion of the LLaMA model looks like this. A `TopModelMixin` class is introduced, `from_hugging_face()` interface is declared, the `LLaMAForCausalLM` class inherits `TopModelMixin` (not direct parent class, but in its base class hierarchy), and implements the interface.

```python
class TopModelMixin
    @classmethod
    def from_hugging_face(cls,
                          hf_model_dir: str,
                          dtype: Optional[str] = 'float16',
                          mapping: Optional[Mapping] = None,
                          **kwargs):
        raise NotImplementedError("Subclass shall override this")

# TopModelMixin is in the part of base class hierarchy
class LLaMAForCausalLM (DecoderModelForCausalLM):
    @classmethod
    def from_hugging_face(cls,
             hf_model_dir,
             dtype='float16',
             mapping: Optional[Mapping] = None) -> LLaMAForCausalLM:
        # creating a TensorRT-LLM llama model object
        # converting HuggingFace checkpoint to TensorRT-LLM expected weights dict
        # Load the weights to llama model object
```


Then, in the [convert_checkpoint.py](../../../../examples/llama/convert_checkpoint.py) script, the logic can be greatly simplified. Even if the model definition code of TensorRT-LLM LLaMA class is changed due to some reason, the `from_hugging_face` API will keep the same, thus the existing workflow using this interface will not be affected.


```python
#other args omitted for simplicity here.
llama = LLaMAForCausalLM.from_hugging_face(model_dir, dtype, mapping=mapping)
llama.save_checkpoint(output_dir, save_config=(rank==0))
```

The `from_hugging_face` API does not save the checkpoint into disk intentionally, instead it returns an in-memory object. Call `save_checkpoint` to save the models. This keeps the flexibility and makes the flow of convert->build in one process faster. Typically, saving and loading disk for large models are slower and thus should be avoided.


Since LLaMA models were also released with different formats, such as the Meta checkpoint, the `LLaMAForCausalLM` class has a `from_meta_ckpt` function for that. This function is not declared in the `TopModelMixin` class due to it being LLaMA specific, and therefore, other models don't use it.


In the 0.9 release, only LLaMA is refactored. Since popular LLaMA (and its variants) models are released by Hugging Face and Meta checkpoint formats, only these two functions are implemented.


In future releases, there might be `from_jax`, `from_nemo`, `from_keras` or other factory methods for different training checkpoints added, for example the TensorRT-LLM [GEMMA](../../../../examples/gemma/README.md) model supports JAX/Keras formats in addition to huggingface. The model developers can choose to implement **any subset** of these factory methods for the models they contributed to TensorRT-LLM.


For some formats which are not supported by TensorRT-LLM model developers, you still have the freedom to implement your own weights conversion outside the core lib; the flow will look like this:


```python
config = read_config_from_the_custom_training_checkpoint(model_dir)
llama = LLaMAForCausalLM(config)

# option 1:
# Create a weights dict and then calls LLaMAForCausalLM.load
weights_dict = convert_weights_from_custom_training_checkpoint(model_dir)
llama.load(weights_dict)

# option 2:
# Internally assign the model parameters directly
convert_and_load_weights_into_trtllm_llama(llama, model_dir)
# Use the llama object as usual, to save the checkpoint or build engines
```

Though there are some limitations and pitfalls of doing these custom weights loading, if the model definition is inside TensorRT-LLM core lib, and the weights loading/conversion are outside the core lib, the conversion code might need to be updated when new TensorRT-LLM is released.


## Quantization APIs

TensorRT-LLM relies on NVIDIA Modelopt toolkit to support some of the quantization like: FP8, W4A16_AWQ, W4A8_AWQ, while it also has some its own quantization implementation for Smooth Quant, INT8 KV cache, and INT4/INT8 weight only.


In TensorRT-LLM 0.8 version:

<<<<<<< HEAD
* For Modelopt-supported quantization algorithms, a standalone script in the example folder [quantize.py](../../examples/quantization/quantize.py) shall be executed to export TensorRT-LLM checkpoints, and the trtllm-build command needs to be executed to build the checkpoints to engines.
=======
* For Modelopt-supported quantization algorithms, a standalone script in the example folder [quantize.py](../../../../examples/quantization/quantize.py) shall be executed to export TensorRT-LLM checkpoints, and the trtllm-build command needs to be executed to build the checkpoints to engines.
>>>>>>> 05316d33

* For the non-Modelopt quantization algorithms, users need to use the per-model convert_checkpoint.py scripts to export TensorRT-LLM checkpoints.

Use the `quantize()` interface to unify the different quantization flows. The default implementation is added in the `PretrainedModel` class.


```python
class PretrainedModel:
    @classmethod
    def quantize(
        cls,
        hf_model_dir,
        output_dir,
        quant_config: QuantConfig,
        mapping: Optional[Mapping] = None): #some args are omitted here
        # Internally quantize the given hugging face models using Modelopt
        # and save the checkpoint to output_dir
```

```{note}

* The default implementation only handles the Modelopt supported quantization. The LLaMA class then inherits this `PretrainedModel` and dispatches the Modelopt quantization to the super class's default implementation.
* The model developer raises errors in the sub-class implementation if the new model is not supported by Modelopt yet.


```python
class LLaMAForCausalLM:
    @classmethod
    def quantize(
        cls,
        hf_model_dir,
        output_dir,
        quant_config: QuantiConfig,
        mapping: Optional[Mapping] = None): #some args are omitted here
        use_modelopt_quantization = ... # determine if to use Modelopt or use native
        if use_modelopt_quantization:
            super().quantize(hf_model_dir,
                             output_dir,
                             quant_config)
        else:
            # handles TensorRT-LLM native model specific quantization
            # or raise exceptions if not supported
```


The `quantize` API is designed to take multi-GPU resources internally to make quantization. For example, a LLaMA 70B BF16 takes 140G memory, if we make FP8 quantization, then, another 70G is needed. So, we need at least 210G, 4 * A100(H100) is needed to quantize the LLaMA 70B model. If you want to call `quantize` API inside a MPI program, be cautious and ensure the quantize API is only called by rank 0.


Usage of the `quantize` API in an MPI program looks like this, only rank 0 calls it. In an non-MPI program, and `if rank == 0` and the `mpi_barrier()` is not needed.

```python
quant_config = QuantConfig()
quant_config.quant_algo = quant_mode.W4A16_AWQ
mapping = Mapping(world_size=tp_size, tp_size=tp_size)
if rank == 0:
    LLaMAForCausalLM.quantize(hf_model_dir,
                          checkpoint_dir,
                          quant_config=quant_config)
mpi_barrier() # wait for rank-o finishes the quantization
llama = LLaMAForCausalLM.from_checkpoint(checkpoint_dir, rank)
engine = build(llama, build_config)
engine.save(engine_dir)
```


The `examples/quantization/quantize.py` is kept for backward compatibility.


## Build APIs


The `tensorrt_llm.build` API builds the TensorRT-LLM model object to TensorRT-LLM engine. This new API replaced the older flow: creating a builder, creating a network object, tracing the model to the network, and building TensorRT engines.
The usage of this API looks like this:

```python
llama = ... # create LLaMAForCausalLM object
build_config = BuildConfig(max_batch_size=1)
engine = tensorrt_llm.build(llama, build_config)
engine.save(engine_dir)
```


The Llama object can be created by any method mentioned in the [conversion APIs](#conversion-apis) and the [quantization APIs](#quantization-apis) section.


The `trtllm-build` CLI tool is a thin wrapper around this `tensorrt_llm.build` API. The flags of the CLI tool are kept close to the fields of the `BuildConfig` class.


If a model were to be saved into disk and then built to the engine later, TensorRT-LLM provides a `from_checkpoint` API to deserialize the checkpoint.

```python
## TensorRT-LLM code
class PretrainedModel:
    @classmethod
    def from_checkpoint(cls,
                    ckpt_dir: str,
                    rank: int = 0,
                    config: PretrainedConfig = None):
        # Internally load the model weights from a given checkpoint directory
```


The `from_checkpoint` API is called to deserialize the checkpoint to a model object.  The `tensorrt_llm.build` API can be called to build the engine.


```python
llama = LLaMAForCausalLM.from_checkpoint(checkpoint_dir)
engine = build(llama, build_config)
engine.save(engine_dir)
```

## CLI Tools

All the weights conversion, quantization, and build APIs mentioned above have corresponding CLI tools for convenience.

* Model specific `convert_checkpoint.py` scripts are inside the `examples/<model xxx>/` folder.
* A unified quantization script is inside the `examples/quantization/quantize.py` and can be shared by all **supported** models.
* A `trtllm-build` CLI tool builds all models from TensorRT-LLM checkpoint.


```{note}

* These scripts and tools should be used for scripting. Do not import the Python functions/class defined in these tools. TensorRT-LLM does not promise the content of these scripts can be compatible with previous versions. The options of these tools may also be changed when it’s not avoidable.

* These scripts in the example folder may use TensorRT-LLM internal/unstable APIs, which is not guaranteed to work if the examples’ version and the TensorRT-LLM install version are mismatched. There are some GitHub issues caused by version mismatch.
    - https://github.com/NVIDIA/TensorRT-LLM/issues/1293
    - https://github.com/NVIDIA/TensorRT-LLM/issues/1252
    - https://github.com/NVIDIA/TensorRT-LLM/issues/1079

    You should always install the same TensorRT-LLM version specified in `examples/<model xxx>/requirements.txt`.

* In the future, the per-model conversion script may or may not be unified to one single script shared by models, given the nature of different models’ attributes may be different. However, the TensorRT-LLM team will try to make sure the flags for the same feature are consistent between different scripts.

* The TensorRT-LLM team encourages use of the new low-level conversion/quantization/build API instead of these scripts. The conversion APIs will be added model-by-model gradually, which may span a few releases.<|MERGE_RESOLUTION|>--- conflicted
+++ resolved
@@ -96,11 +96,7 @@
 
 In TensorRT-LLM 0.8 version:
 
-<<<<<<< HEAD
-* For Modelopt-supported quantization algorithms, a standalone script in the example folder [quantize.py](../../examples/quantization/quantize.py) shall be executed to export TensorRT-LLM checkpoints, and the trtllm-build command needs to be executed to build the checkpoints to engines.
-=======
 * For Modelopt-supported quantization algorithms, a standalone script in the example folder [quantize.py](../../../../examples/quantization/quantize.py) shall be executed to export TensorRT-LLM checkpoints, and the trtllm-build command needs to be executed to build the checkpoints to engines.
->>>>>>> 05316d33
 
 * For the non-Modelopt quantization algorithms, users need to use the per-model convert_checkpoint.py scripts to export TensorRT-LLM checkpoints.
 

--- conflicted
+++ resolved
@@ -15,11 +15,7 @@
 
     1. Install all dependencies together.
 
-<<<<<<< HEAD
-       1. Run the provided PowerShell script `setup_env.ps1` located under the `/windows/` folder which installs Python and CUDA 12.4 automatically with default settings. Run PowerShell as Administrator to use the script.
-=======
        1. Run the provided PowerShell script `setup_env.ps1` located under the `/windows/` folder which installs Python and CUDA 12.4.1 automatically with default settings. Run PowerShell as Administrator to use the script.
->>>>>>> 05316d33
 
        ```bash
        ./setup_env.ps1 [-skipCUDA] [-skipPython]
@@ -34,11 +30,7 @@
             1. Select **Add python.exe to PATH** at the start of the installation. The installation may only add the `python` command, but not the `python3` command.
             2. Navigate to the installation path `%USERPROFILE%\AppData\Local\Programs\Python\Python310` (`AppData` is a hidden folder) and copy `python.exe` to `python3.exe`.
 
-<<<<<<< HEAD
-        2. Install [CUDA 12.4 Toolkit](https://developer.nvidia.com/cuda-12-4-0-download-archive?target_os=Windows&target_arch=x86_64). Use the Express Installation option. Installation may require a restart.
-=======
         2. Install [CUDA 12.4.1 Toolkit](https://developer.nvidia.com/cuda-12-4-1-download-archive?target_os=Windows&target_arch=x86_64). Use the Express Installation option. Installation may require a restart.
->>>>>>> 05316d33
 
 
 **Steps**

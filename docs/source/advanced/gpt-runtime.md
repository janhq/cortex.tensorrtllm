(gpt-runtime)=

# C++ GPT Runtime

TensorRT-LLM includes a C++ component to execute TensorRT engines built with
the Python API as described in the {ref}`architecture-overview` section.
That component is called the C++ runtime.

The API of the C++ runtime is composed of the classes declared in
[`cpp/include/tensorrt_llm/runtime`](https://github.com/NVIDIA/TensorRT-LLM/tree/main/cpp/include/tensorrt_llm/runtime) and
implemented in [`cpp/tensorrt_llm/runtime`](https://github.com/NVIDIA/TensorRT-LLM/tree/main/cpp/tensorrt_llm/runtime).

Even if the different components described in that document mention GPT in
their name, they are not restricted to this specific model. Those classes can
be used to implement auto-regressive models like BLOOM, GPT-J, GPT-NeoX or
LLaMA, for example.

Complete support of encoder-decoder models, like T5, will be added to
TensorRT-LLM in a future release. An experimental version, only in Python for
now, can be found in the [`examples/enc_dec`](https://github.com/NVIDIA/TensorRT-LLM/tree/main/examples/enc_dec) folder.

## Overview

Runtime models are described by an instance of the
[`ModelConfig`](https://github.com/NVIDIA/TensorRT-LLM/blob/main/cpp/include/tensorrt_llm/runtime//modelConfig.h)
class and a pointer to the TensorRT engine that must be
executed to perform the inference.
The environment is configured through the
[`WorldConfig`](https://github.com/NVIDIA/TensorRT-LLM/blob/main/cpp/include/tensorrt_llm/runtime/worldConfig.h)
(that name comes from
[MPI](https://en.wikipedia.org/wiki/Message_Passing_Interface) and its "famous"
`MPI_COMM_WORLD` default communicator).
The [`SamplingConfig`](https://github.com/NVIDIA/TensorRT-LLM/blob/main/cpp/include/tensorrt_llm/runtime/samplingConfig.h)
class encapsulates parameters that control the
[generation](https://huggingface.co/blog/how-to-generate) of new tokens.

### Model Configuration

The model configuration is an instance of the
[`ModelConfig`](https://github.com/NVIDIA/TensorRT-LLM/blob/main/cpp/include/tensorrt_llm/runtime//modelConfig.h) class.
That class encapsulates the following parameters (they are declared as private
member variables and exposed through getters and setters):

 * `vocabSize`, the size of the vocabulary,
 * `numLayers`, the number of layers in the model,
 * `numHeads`, the number of heads in the attention block,
 * `numKvHeads`, the number of heads for K and V in the attention component.
   When the number of K/V heads is the same as the number of (Q) heads, the
   model uses multi-head attention. When the number of K/V heads is 1, it uses
   multi-query attention. Otherwise, it uses group-query attention. Refer to {ref}`gpt-attention` for more information,
 * `hiddenSize`, the size of the hidden dimension,
 * `dataType`, the datatype that was used to build the TensorRT engine and that
   must be used to run the model during inference,
 * `useGptAttentionPlugin`, indicates if the {ref}`gpt-attention` operator was compiled using the
   [GPT Attention plugin](https://github.com/NVIDIA/TensorRT-LLM/tree/main/cpp/tensorrt_llm/plugins/gptAttentionPlugin),
 * `inputPacked`, indicates that the input must be packed (or padded when set
   to `false`). For performance reasons, it is recommended to always use packed,
   even if its default is set to `false` (will be changed in a future release).
   Refer to {ref}`gpt-attention` for more information,
 * `pagedKvCache`, indicates if the K/V cache uses paging.
   Refer to {ref}`gpt-attention` for more information,
 * `tokensPerBlock`, is the number of tokens in each block of the K/V cache.
   It's relevant when the paged K/V cache is enabled. By default, the value is
   64. Refer to {ref}`gpt-attention` for more information,
 * `quantMode`, controls the quantization method. Refer to {ref}`precision` for more information.
 * `maxBatchSize`, indicates the maximum batch size that the TensorRT engine
   was built for,
 * `maxInputLen`, the maximum size of the input sequences,
 * `maxSequenceLen`, the maximum total size (input+output) of the sequences.

### World Configuration

Familiarity with
[MPI](https://en.wikipedia.org/wiki/Message_Passing_Interface), is not required
to utilize the TensorRT-LMM C++ runtime. There are two main things
you need to know:
* The C++ Runtime in TensorRT-LLM uses
[processes](https://en.wikipedia.org/wiki/Process_(computing)) to execute
TensorRT engines on the different GPUs. Those GPUs can be located on a single
node as well as on different nodes in a cluster. Each process is called a
*rank* in MPI.
* The ranks are grouped in communication groups. The
TensorRT-LLM C++ Runtime calls that group the *world*.

The world configuration is an instance of the
[`WorldConfig`](https://github.com/NVIDIA/TensorRT-LLM/blob/main/cpp/include/tensorrt_llm/runtime/worldConfig.h)
class, which encapsulates the following parameters:

* `tensorParallelism`, the number of ranks that collaborate together to
  implement Tensor Parallelism (TP). With TP, each GPU performs computations for
  all the layers of the model. Some of those computations are distributed
  across the GPU. TP is more balanced than Pipeline Parallelism (PP), in most cases, but
  requires higher bandwidth between the GPUs. It is the recommended setting in
  the presence of NVLINK between GPUs,
* `pipelineParallelism`, the number of ranks that collaborate together to
  implement Pipeline Parallelism (PP). With PP, each GPU works on a subset of
  consecutive layers. Communications between the GPUs happen only at the
  boundaries of the subsets of layers. It is harder to guarantee the full
  utilization of the GPUs with PP but it requires less memory bandwidth. It
  is the recommended setting in the absence of NVLINK between GPUs,
* `rank`, the unique identifier of the rank,
* `gpusPerNode`, indicates the number of GPUs on each node. Having that
  information allows the C++ runtime to optimize communications between GPUs in
  a node (like taking advantage of the
  [NVLINK](https://www.nvidia.com/en-us/data-center/nvlink/)
  interconnect between GPUs of an A100
  [DGX](https://www.nvidia.com/en-us/data-center/dgx-platform/)
  node).

### Sampling Parameters

The [`SamplingConfig`](https://github.com/NVIDIA/TensorRT-LLM/blob/main/cpp/include/tensorrt_llm/runtime/samplingConfig.h)
class encapsulates parameters that control the
[generation](https://huggingface.co/blog/how-to-generate) of new tokens.
Except for the `beamWidth` parameter, all the fields are optional and the
runtime will use a default value if no values are provided by the user. For
vector fields, the TensorRT-LLM runtime supports one value per sequence (that is,
the vector contains `batchSize` values). If all the sequences use the same
value for a given parameter, the vector can be limited to a single element
(that is, `size() == 1`).

***General***

 * `temperature`, a vector of floating-point numbers to control the
<<<<<<< HEAD
   modulation of logits when sampling new tokens. It can have any value `> 0.0f`. The default value is `1.0f`(no modulation). Note: the recommended way to enable greedy sampling is to set `temperature` to `1.0f` and `topK` to `1`.
=======
   modulation of logits when sampling new tokens. It can have any value `>= 0.0f`. The default value is `1.0f`(no modulation).
>>>>>>> 05316d33
 * `minLength`, a vector of integers to set a lower-bound on the number of tokens
   generated. It can have any value `>= 0`. Value `0` has no effect, the first generated token can be EOS. The default value is `1` (at least one non-EOS token is generated).
 * `repetitionPenalty`, a vector of float-point numbers to penalize tokens
    (irrespective of the number of appearances). It is multiplicative penalty. It can have any value `> 0.0f`. Repetition penalty `< 1.0f` encourages repetition, `> 1.0f` discourages it. The default value is `1.0f` (no effect).
 * `presencePenalty`, a vector of float-point numbers to penalize tokens
   already present in the sequence (irrespective of the number of appearances). It is additive penalty.
   It can have any value, values `< 0.0f` encourage repetition, `> 0.f` discourage it. The default value is `0.0f` (no effect).
 * `frequencyPenalty`, a vector of float-point numbers to penalize tokens
   already present in the sequence (dependent on the number of appearances). It is additive penalty. It can have any value, values `< 0.0f` encourage repetition, `> 0.0f` discourage it.
   The default value is `0.0f`(no effect).
 * `noRepeatNgramSize`, a vector of integers. It can have any value `> 0`. If set to int `> 0`, all ngrams of that size can only occur once.

The parameters `repetitionPenalty`, `presencePenalty`, and `frequencyPenalty` are not mutually
exclusive.

***Sampling***

 * `randomSeed`, a vector of 64-bit integers to control the random seed used by
   the random number generator in sampling. Its default value is `0`,
 * `topK`, a vector of integers to control the number of logits to sample from.
   Must be in range of `[0, 1024]`. Its default value is `0`.
   Note that if different values are provided for the
   different sequences in the batch, the performance of the implementation will
   depend on the largest value. For efficiency reasons, we recommend to batch
   requests with similar `topK` values together,
 * `topP`, a vector of floating-point values to control the top-P probability
   to sample from. Must be in range of `[0.f, 1.f]`. Its default value is `0.f`,
 * `topPDecay`, `topPMin` and `topPResetIds`, vectors to control the decay in
   the `topP` algorithm. The `topP` values are modulated by
   a decay that exponentially depends on the length of the sequence as explained in
   [_Factuality Enhanced Language Models for Open-Ended Text Generation_](https://arxiv.org/abs/2206.04624).
   `topPDecay` is the decay, `topPMin` is the lower-bound and `topPResetIds`
   indicates where to reset the decay.
   `topPDecay`, `topPMin` must be in ranges of `(0.f, 1.f]` and `(0.f, 1.f]` respectively.
   Defaults are `1.f`, `1.0e-6,f` and `-1`,

If both `topK` and `topP` fields are set, the `topK` method will be run for
sequences with a `topK` value greater than `0.f`. In that case, the `topP`
value for that sequence also influences the result. If the `topK` values for
some sequences are `0.f`, the `topP` method will be used for those remaining
sequences. If both `topK` and `topP` are zero, greedy search is performed.

***Beam-search***

 * `beamWidth`, is the width used for the [beam
   search](https://en.wikipedia.org/wiki/Beam_search) sampling algorithm. There
   is no explicit upper-bound on the beam width but increasing the beam width
   will likely increase the latency. Use `1` to disable beam-search,
 * `beamSearchDiversityRate`, a floating-point value that controls the
   diversity in beam-search. It can have any value  `>= 0.0f`. The default value is `0.f`,
 * `lengthPenalty`, a floating-point value that controls how to penalize the
   longer sequences in beam-search (the log-probability of a sequence will be
   penalized by a factor that depends on `1.f / (length ^ lengthPenalty)`). The
   default is value `0.f`,
 * `earlyStopping`, a integer value that controls whether the generation process
   finishes once `beamWidth` sentences are generated (end up with `end_token`).
   Default value `1` means `earlyStopping` is enabled, value `0` means `earlyStopping`
   is disable, other values  means the generation process is depended on
   `length_penalty`.
The `beamWidth` parameter is a scalar value. It means that in this release of
TensorRT-LLM, it is not possible to specify a different width for each input
sequence. This limitation is likely to be removed in a future release.

## The Session

*The runtime session is deprecated in favor of the {ref}`executor`.
 It will be removed in a future release of TensorRT-LLM.*

An example of how to use the `GptSession` to run a GPT-like auto-regressive model can be found in
[`cpp/tests/runtime/gptSessionTest.cpp`](https://github.com/NVIDIA/TensorRT-LLM/blob/main/cpp/tests/runtime/gptSessionTest.cpp).

### Internal Components

The `GptSession` class encapsulates two main components. The
[`TllmRuntime`](https://github.com/NVIDIA/TensorRT-LLM/blob/main/cpp/tensorrt_llm/runtime/tllmRuntime.h) is in charge of the
execution of the TensorRT engine. The
[`GptDecoder`](https://github.com/NVIDIA/TensorRT-LLM/blob/main/cpp/include/tensorrt_llm/runtime/gptDecoder.h)
does the generation of the tokens from the logits.  The `TllmRuntime` class is
an internal component and you are not expected to use that class directly.
The `GptDecoder` can be used directly to implement custom generation loop
and for use cases that cannot be satisfied by the implementation in
`GptSession`.

## In-flight Batching Support

In-flight batching is supported using separate decoders per
request. The biggest difference compared to using a single decoder is in how
the token generation from logits is managed. A batch is split into `batchSize`
individual requests and kernels are issued using separated CUDA streams.
This behavior may be revisited in a future release to maintain the structure
of the batch and improve efficiency.

## Know Issues and Future Changes

 * In the current release of TensorRT-LLM, the C++ and Python runtimes are two
   separate software components and the C++ runtime is being more actively
   developed (with features like in-flight batching). An objective, for a
   future release, could be to rebuild the Python runtime on top of the C++
   one.<|MERGE_RESOLUTION|>--- conflicted
+++ resolved
@@ -122,11 +122,7 @@
 ***General***
 
  * `temperature`, a vector of floating-point numbers to control the
-<<<<<<< HEAD
-   modulation of logits when sampling new tokens. It can have any value `> 0.0f`. The default value is `1.0f`(no modulation). Note: the recommended way to enable greedy sampling is to set `temperature` to `1.0f` and `topK` to `1`.
-=======
    modulation of logits when sampling new tokens. It can have any value `>= 0.0f`. The default value is `1.0f`(no modulation).
->>>>>>> 05316d33
  * `minLength`, a vector of integers to set a lower-bound on the number of tokens
    generated. It can have any value `>= 0`. Value `0` has no effect, the first generated token can be EOS. The default value is `1` (at least one non-EOS token is generated).
  * `repetitionPenalty`, a vector of float-point numbers to penalize tokens

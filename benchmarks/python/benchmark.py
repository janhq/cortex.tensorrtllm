# SPDX-FileCopyrightText: Copyright (c) 2022-2024 NVIDIA CORPORATION & AFFILIATES. All rights reserved.
# SPDX-License-Identifier: Apache-2.0
#
# Licensed under the Apache License, Version 2.0 (the "License");
# you may not use this file except in compliance with the License.
# You may obtain a copy of the License at
#
# http://www.apache.org/licenses/LICENSE-2.0
#
# Unless required by applicable law or agreed to in writing, software
# distributed under the License is distributed on an "AS IS" BASIS,
# WITHOUT WARRANTIES OR CONDITIONS OF ANY KIND, either express or implied.
# See the License for the specific language governing permissions and
# limitations under the License.
import argparse
import multiprocessing as mp
from time import time

import torch


def parse_arguments():
    from allowed_configs import get_allowed_models
    parser = argparse.ArgumentParser(
        description='Benchmark TensorRT-LLM models.')
    parser.add_argument('-m',
                        '--model',
                        type=str,
                        default="gpt_350m",
                        choices=get_allowed_models(),
                        help='Specify model you want to benchmark.')
    parser.add_argument(
        '--mode',
        type=str,
        default="plugin",
        choices=['ootb', 'plugin', 'ootb-except-mha'],
        help=
        ('Choose mode between ootb/plugin. '
         '\"ootb\" means the engines will be built without any plugins, '
         '\"plugin\" means the engines will be built with tuned recipe of using plugins.'
         '\"ootb-except-mha\" means the engines will be built with only attention plugins.'
         ))

    parser.add_argument('--batch_size',
                        type=str,
                        default="8",
                        help=('Specify batch size(s) you want to benchmark. '
                              'Multiple batch sizes can be separated by \";\", '
                              'example: \"1;8;64\".'))
    parser.add_argument(
        '--input_len',
        type=str,
        default="128",
        help=('Specify input length(s) you want to benchmark, '
              'this option is mainly for BERT. '
              'Multiple input lengths can be separated by \";\", '
              'example: \"20;60;128\".'))
    parser.add_argument(
        '--input_output_len',
        type=str,
        default="128,20",
        help=('Specify input-output length(s) you want to benchmark, '
              'this option is mainly for GPT and GPT-like models. '
              'Multiple input lengths can be separated by \";\", '
              'example: \"60,20;128,20\".'))
    parser.add_argument(
        '--dtype',
        type=str,
        default='float16',
        choices=['float16', 'bfloat16', 'float32'],
        help='Choose data type between float16/bfloat16/float32.')
    parser.add_argument(
        '--refit',
        default=False,
        action="store_true",
        help=
        'If this option is specified, a refit flag is added to TensorRT engines.'
    )

    parser.add_argument('--num_beams',
                        type=int,
                        default="1",
                        help=('Specify number of beams you want to benchmark.'))
    parser.add_argument('--top_k',
                        type=int,
                        default="1",
                        help=('Specify Top-K value of decoding.'))
    parser.add_argument('--top_p',
                        type=float,
                        default="0",
                        help=('Specify Top-P value of decoding.'))
    parser.add_argument(
        '--input_timing_cache',
        type=str,
        default=None,
        help=
        'The path to read timing cache, will be ignored if the file does not exist'
    )
    parser.add_argument('--output_timing_cache',
                        type=str,
                        default='model.cache',
                        help='The path to write timing cache')
    parser.add_argument(
        '--profiling_verbosity',
        type=str,
        default='layer_names_only',
        choices=['layer_names_only', 'detailed', 'none'],
        help=
        'The profiling verbosity for the generated TRT engine. Set to detailed can inspect tactic choices and kernel parameters.'
    )
    parser.add_argument(
        '--log_level',
        type=str,
        default="error",
        choices=['verbose', 'info', 'warning', 'error', 'internal_error'],
        help=
        'Choose log level between verbose/info/warning/error/internal_error.')
    parser.add_argument(
        '--warm_up',
        type=int,
        default=2,
        help='Specify warm up iterations before benchmark starts.')
    parser.add_argument(
        '--num_runs',
        type=int,
        default=10,
        help='Minimal number of iterations to run during benchmarking.')
    parser.add_argument(
        '--duration',
        type=int,
        default=60,
        help='Minimal duration of iterations to measure in seconds.')

    parser.add_argument(
        '--output_dir',
        type=str,
        default=None,
        help=
        'If this option is specified, TensorRT engines will be saved to the specified path.'
    )
    parser.add_argument(
        '--engine_dir',
        type=str,
        default=None,
        help=
        ('If this option is specified, instead of building engines on-air before benchmarking, '
         'the engines contained in the engine_dir will be used.'))
    parser.add_argument(
        '--max_beam_width',
        type=int,
        default=None,
        help=
        ('If this option is specified, it will override the max beam width of '
         'TRT engines to the specified value instead of using pre-defined one'))
    parser.add_argument(
        '--max_input_len',
        type=int,
        default=None,
        help=
        ('If this option is specified, it will override the max input len of '
         'TRT engines to the specified value instead of using pre-defined one'))
    parser.add_argument(
        '--max_encoder_input_len',
        type=int,
        default=None,
        help=
        ('This argument is only for encoder-decoder models'
         'If this option is specified, it will override the max encoder input len of TRT engines to the specified value instead of using pre-defined one'
         'By default when this option is not used, it will use pre-defined max encoder input len'
         ))
    parser.add_argument(
        '--max_decoder_input_len',
        type=int,
        default=None,
        help=
        ('This argument is only for encoder-decoder models'
         'If this option is specified, it will override the max decoder input len of TRT engines to the specified value instead of using pre-defined one'
         'By default when this option is not used, it will use pre-defined max decoder input len'
         ))
    parser.add_argument(
        '--max_output_len',
        type=int,
        default=None,
        help=
        ('If this option is specified, it will override the max output len of '
         'TRT engines to the specified value instead of using pre-defined one'))
    parser.add_argument(
        '--max_seq_len',
        '--max_decoder_seq_len',
        dest='max_seq_len',
        type=int,
        default=None,
        help=
        ('If this option is specified, it will override the max sequence len of '
         'TRT engines to the specified value instead of using pre-defined one'))
    parser.add_argument(
        '--max_batch_size',
        type=int,
        default=None,
        help=
        ('If this option is specified, it will override the max batch size of '
         'TRT engines to the specified value instead of using pre-defined one'))
    parser.add_argument(
        '--force_num_layer_1',
        default=False,
        action='store_true',
        help=
        'Quick sanity check with num_layer=1; will be silently ignored if --engine_dir is specified.'
    )
<<<<<<< HEAD
    parser.add_argument('--strongly_typed',
                        default=False,
                        action='store_true',
                        help='This option will reduce the building time.')
=======
>>>>>>> 05316d33
    parser.add_argument(
        '--gpu_weights_percent',
        type=str,
        default="1.0",
        help='Specify the percentage of weights that reside on GPU (from 0 to 1).'
        'Multiple percentages can be separated by \";\", '
        'example: \"0;0.5;1\".')
    parser.add_argument(
        '--multiple_profiles',
        default=False,
        action='store_true',
        help=
        'This option will benefit performance, but will increase the engine build time.'
    )

    parser.add_argument('--csv',
                        default=False,
                        action="store_true",
                        help='Output in CSV format.')
    parser.add_argument('--enable_cuda_graph',
                        default=False,
                        action='store_true',
                        help='Execute GPT session with CUDA graph.')
    parser.add_argument(
        '--quantization',
        type=str,
        default=None,
        choices=[
            'fp8', 'fp8_gemm', 'fp8_kv_cache', 'int8_sq_per_tensor',
            'int8_sq_per_token_channel', 'int8_weight_only', 'int4_weight_only',
            'int4_weight_only_awq', 'int4_weight_only_gptq',
            'int8_sq_per_channel_ootb'
        ],
        help="Optimize the model with specified quantization recipe")
    parser.add_argument(
        '--build_only',
        default=False,
        action='store_true',
        help=
        "Build engine only and skip inference, this can help to benchmark the build time on single gpu node for multi GPU model, where the inference is not possible"
    )

    parser.add_argument('--serial_build',
                        default=False,
                        action='store_true',
                        help="Build engines serially")

    parser.add_argument(
        '--rank',
        type=int,
        default=None,
        help=
        "The rank of the model to be built, only used when --build_only and --serial_build is specified"
    )
    parser.add_argument(
        '--world_size',
        type=int,
        default=None,
        help=
        "The number of gpus to be used for inference, only used when --build_only and --serial_build is specified"
    )
    parser.add_argument(
        '--debug_memory',
        default=False,
        action='store_true',
        help=
        "Check the estimated memory usage against the total GPU memory. Raise error if the estimated memory requirement is bigger than the total GPU memory"
        "Warning: only GPT model family is supported for now")
    parser.add_argument(
        '--dump_profile',
        default=False,
        action='store_true',
        help="Print profile information per layer (default = disabled)")

    parser.add_argument(
        '--dump_layer_info',
        default=False,
        action='store_true',
        help=
        "Print layer information of the engine to console (default = disabled)")

    parser.add_argument(
        '--opt_batch_size',
        type=int,
        default=None,
        help=
        "If opt_batch_size option is specified, it will override the opt batch size."
        "This flag only takes effect when `--mode=ootb` is added. For other modes, please use --opt_num_tokens to replace it."
    )

    parser.add_argument(
        '--opt_num_tokens',
        type=int,
        default=None,
        help="It equals to max_batch_size*max_beam_width by default, set this "
        "value as close as possible to the actual number of tokens on your workload. "
        "Note that this argument might be removed in the future."
        "This flag only takes effect when `--mode` is not `ootb`. For ootb mode, please use --opt_batch_size to replace it."
    )

    return parser.parse_args()


def main(args):
    # We import tensorrt_llm here because MPI is initialized when
    # tensorrt_llm is imported, but mpi4py does not work well with
    # the start method `spawn` of Python multiprocessing,
    # so we set the start method first, then initialize MPI.
    from allowed_configs import get_allowed_models
    from benchmark_profiler import BenchmarkProfiler
    from bert_benchmark import BERTBenchmark
    from enc_dec_benchmark import EncDecBenchmark
    from gpt_benchmark import GPTBenchmark

    import tensorrt_llm
    from tensorrt_llm.logger import logger

    logger.set_level(args.log_level)

    # Batch size
    batch_size_options = args.batch_size.split(';')
    batch_size_options = [int(i) for i in batch_size_options]
    # Input length (for BERT-like models)
    input_len_options = args.input_len.split(';')
    input_len_options = [int(i) for i in input_len_options]
    # Input-output length combination (for GPT-like models and enc_dec models)
    in_out_len_options = args.input_output_len.split(';')
    in_out_len_options = [[int(i) for i in io.split(',')]
                          for io in in_out_len_options]

    # GPU weights percentage ratios
    gpu_weights_percents = [
        float(r) for r in args.gpu_weights_percent.split(";")
    ]
    for percent in gpu_weights_percents:
        if percent < 0 or percent > 1:
            raise Exception(
                f"--gpu_weights_percent only accepts values between 0.0 and 1.0."
            )
    args.weight_streaming = any([p != 1 for p in gpu_weights_percents])

    if args.serial_build and not args.build_only:
        raise Exception(
            f"--serial_build must be used with --build_only, always need to parallel build to do inference in the same process"
        )

    if args.build_only and args.serial_build and args.rank is not None and args.world_size is not None:
        rank = args.rank
        world_size = args.world_size
    else:
        rank = tensorrt_llm.mpi_rank()
        world_size = tensorrt_llm.mpi_world_size()

    if args.max_output_len:
        logger.warning(
            '--max_output_len has been deprecated in favor of --max_seq_len')
        if args.max_input_len:
            if args.max_seq_len:
                logger.warning(
                    '--max_seq_len has been overwritten due to --max_output_len being specified'
                )
            args.max_seq_len = args.max_input_len + args.max_output_len
        else:
            raise Exception(
                f"--max_output_len is specified but not --max_input_len")

        del args.max_output_len

    # TODO: Re-enable memory monitor for multi-gpu benchmarks.
    # Current Mem Monitor will cause benchmark script hang
    # because MPI does not work well with multiprocessing.
    disable_mem_monitor = world_size > 1
    if not disable_mem_monitor:
        from mem_monitor import MemoryMonitor

    benchmark_profiler = None
    if args.model in get_allowed_models(benchmark_type="gpt"):
        benchmark_profiler = BenchmarkProfiler()
        benchmarker = GPTBenchmark(args, batch_size_options, in_out_len_options,
                                   gpu_weights_percents, rank, world_size)
    elif args.model in get_allowed_models(benchmark_type="bert"):
        benchmarker = BERTBenchmark(args, batch_size_options, input_len_options,
                                    gpu_weights_percents, rank, world_size)
    elif args.model in get_allowed_models(benchmark_type="enc_dec"):
        benchmarker = EncDecBenchmark(args, batch_size_options,
                                      in_out_len_options, gpu_weights_percents,
                                      rank, world_size)
    else:
        raise Exception(f'Unexpected model: {args.model}')

    if args.build_only:
        return

    start = torch.cuda.Event(enable_timing=True)
    end = torch.cuda.Event(enable_timing=True)
    benchmarker.print_report_header(args.csv,
                                    benchmark_profiler=benchmark_profiler)
    for config in benchmarker.get_config():
        if isinstance(benchmarker, GPTBenchmark):
            benchmarker.check_memory(config, raise_exception=args.debug_memory)
        try:
            if args.weight_streaming:
                # We pass in config instead of the gpu_weights_percent here to keep this benchmark script
                # agnostic to the length and contents of the config.
                benchmarker.set_weight_streaming(config)
            inputs = benchmarker.prepare_inputs(config)
        except torch.cuda.OutOfMemoryError as e:
            logger.error(
                f'Exception {e} caught while allocating memory; skipping {config}'
            )
            continue

        torch.cuda.empty_cache()
        latencies = []
        # Disable Host memory monitor when cuda graph is enabled for cuda graph performance.
        disable_host_mem_monitor = False
        if args.enable_cuda_graph:
            logger.warning(
                'Disable host memory monitor when cuda graph is enabled.')
            disable_host_mem_monitor = True

        if not disable_mem_monitor:
            memory_monitor = MemoryMonitor(
                disable_host_mem_monitor=disable_host_mem_monitor)
            memory_monitor.start()

        iter_idx = 0
        try:
            # Warm up
            for _ in range(args.warm_up):
                benchmarker.run(inputs, config)
            logger.info('Warm up done. Start benchmarking.')
            if benchmark_profiler is not None:
                benchmark_profiler.clean()
                benchmark_profiler.start()
            cur_duration = 0
            start_time = time()
            while iter_idx < args.num_runs or cur_duration < args.duration:
                start.record()
                benchmarker.run(inputs,
                                config,
                                benchmark_profiler=benchmark_profiler)
                end.record()

                torch.cuda.synchronize()
                latencies.append(start.elapsed_time(end))

                iter_idx += 1
                cur_duration = round(time() - start_time, 3)
            logger.info(
                f'Benchmarking done. Iteration: {iter_idx}, duration: {cur_duration} sec.'
            )

        except Exception as e:
            logger.error("Found exception during benchmarking",
                         e.with_traceback())
            if not disable_mem_monitor:
                memory_monitor.kill()
            raise e

        if not disable_mem_monitor:
            memory_monitor.stop()
            _, peak_gpu_used = memory_monitor.get_peak_memory_usage("GiB")
            peak_gpu_used = round(peak_gpu_used, 3)
        else:
            peak_gpu_used = 0.0

        if benchmark_profiler is not None:
            benchmark_profiler.add_aux_info('iter_count', iter_idx)
            benchmark_profiler.stop()

        # Print latencies to make it easier to check perf stability.
        if len(latencies) <= 20:
            latencies_str = str(latencies)
        else:
            latencies_str = ("[" + ", ".join([str(l) for l in latencies[:10]]) +
                             "..." +
                             ", ".join([str(l) for l in latencies[-10:]]) + "]")
        logger.info(f"Latencies: {latencies_str}")

        latency = round(sum(latencies) / iter_idx, 3)
        latencies.sort()
        percentile95 = round(latencies[int(iter_idx * 0.95)], 3)
        percentile99 = round(latencies[int(iter_idx * 0.99)], 3)
        benchmarker.report(config,
                           latency,
                           percentile95,
                           percentile99,
                           peak_gpu_used,
                           csv=args.csv,
                           benchmark_profiler=benchmark_profiler)

        # Rerun for dumping profile per layer.
        if args.dump_profile and benchmark_profiler is not None:
            benchmark_profiler.set_recording_perf_profile(True)
            logger.info(f'Dump profile information per layer')
            iter_idx = 0
            try:
                # Warm up
                for _ in range(args.warm_up):
                    benchmarker.run(inputs, config)
                if benchmark_profiler is not None:
                    benchmark_profiler.clean()
                    benchmark_profiler.start()
                cur_duration = 0
                start_time = time()
                while iter_idx < args.num_runs or cur_duration < args.duration:
                    start.record()
                    benchmarker.run(inputs,
                                    config,
                                    benchmark_profiler=benchmark_profiler)
                    end.record()
                    torch.cuda.synchronize()
                    latencies.append(start.elapsed_time(end))
                    iter_idx += 1
                    cur_duration = round(time() - start_time, 3)
                benchmarker.report_profiler(
                    benchmark_profiler=benchmark_profiler)
            except Exception as e:
                logger.error("Found exception during benchmarking",
                             e.with_traceback())
                if not disable_mem_monitor:
                    memory_monitor.kill()
                raise e


if __name__ == '__main__':
    mp.set_start_method('spawn')
    args = parse_arguments()
    main(args)<|MERGE_RESOLUTION|>--- conflicted
+++ resolved
@@ -207,13 +207,6 @@
         help=
         'Quick sanity check with num_layer=1; will be silently ignored if --engine_dir is specified.'
     )
-<<<<<<< HEAD
-    parser.add_argument('--strongly_typed',
-                        default=False,
-                        action='store_true',
-                        help='This option will reduce the building time.')
-=======
->>>>>>> 05316d33
     parser.add_argument(
         '--gpu_weights_percent',
         type=str,

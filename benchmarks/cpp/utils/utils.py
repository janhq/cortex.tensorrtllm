import json
import math
import random
from typing import List

import numpy as np
from pydantic import BaseModel


class Sample(BaseModel):
    input_len: int
    input_ids: List[int]
    output_len: int
    task_id: int


class Workload(BaseModel):
    metadata: dict
    samples: List[Sample] = []

    def __init__(self, **kwargs) -> None:
        super().__init__(**kwargs)
        self.setup_workload_name()

    def setup_workload_name(self):
        # Keys to ignore
        ignore_keys = ['tokenizer']
        # Create a string by concatenating keys and values with "__"
        workload_name = '__'.join(f'{key}:{value}'
                                  for key, value in self.metadata.items()
                                  if key not in ignore_keys)
        self.metadata.setdefault('workload_name', workload_name)


def dataset_dump(input_lens, input_ids, output_lens, task_ids, metadata,
                 output_file):
    samples = []
    for i in range(len(input_ids)):
        samples.append(
            Sample(input_len=input_lens[i],
                   input_ids=input_ids[i],
                   output_len=output_lens[i],
                   task_id=task_ids[i]))
    workload = Workload(metadata=metadata, samples=samples)
    with open(output_file, 'w') as f:
        json.dump(workload.model_dump(), f)


def print_dataset(input_ids, output_lens):
    for i, input_tokens in enumerate(input_ids):
        d = {
            "task_id": i,
            "logits": input_tokens,
            "output_tokens": output_lens[i]
        }
        print(json.dumps(d, separators=(',', ':'), ensure_ascii=False))


def get_list_of_delays(delay_dist, mean_time_bet_reqs, num_reqs, random_seed):
    if delay_dist == "constant":
        delays = [mean_time_bet_reqs] * num_reqs
    elif delay_dist == "exponential_dist":
        delays = get_exponential_dist_delays(mean_time_bet_reqs, num_reqs,
                                             random_seed)

    return delays


def get_exponential_dist_delays(mean_time_bet_reqs, num_reqs, random_seed):
    # set seed for determinism
    np.random.seed(random_seed)
    return np.random.exponential(mean_time_bet_reqs, num_reqs).tolist()


def get_norm_dist_tokens(mean, stdev, num_reqs, random_seed):
    # set seed for determinism
    np.random.seed(random_seed)
    numbers_list = np.random.normal(loc=mean, scale=stdev,
                                    size=num_reqs).tolist()
    return [max(1, math.ceil(x)) for x in numbers_list]


def gen_random_tokens(ip_lens, tokenizer, random_seed):

    def get_sample_from_population(population_range, sample_size):
        # random.sample can not sample a value more than once. hence the check
        if sample_size < len(population_range):
            sample = random.sample(population_range, sample_size)
        else:
            sample = random.choices(population_range, k=sample_size)

        return sample

    input_ids = []
    random.seed(random_seed)
    for ip_len in ip_lens:
        start_ids = get_sample_from_population(range(0, tokenizer.vocab_size),
                                               ip_len)
        # Make sure it does not contain EOS token
<<<<<<< HEAD
        while set(tokenizer.encode(tokenizer.eos_token)).issubset(start_ids):
            start_ids = get_sample_from_population(
                range(0, tokenizer.vocab_size), ip_len)
=======
        eos_id = tokenizer.encode(tokenizer.eos_token, add_special_tokens=False)
        while set(eos_id).issubset(start_ids):
            tmp_id = (eos_id[0] + 1) % tokenizer.vocab_size
            start_ids = [
                tmp_id if element == eos_id[0] else element
                for element in start_ids
            ]
>>>>>>> 05316d33
        input_ids.append(start_ids)

    return input_ids<|MERGE_RESOLUTION|>--- conflicted
+++ resolved
@@ -97,11 +97,6 @@
         start_ids = get_sample_from_population(range(0, tokenizer.vocab_size),
                                                ip_len)
         # Make sure it does not contain EOS token
-<<<<<<< HEAD
-        while set(tokenizer.encode(tokenizer.eos_token)).issubset(start_ids):
-            start_ids = get_sample_from_population(
-                range(0, tokenizer.vocab_size), ip_len)
-=======
         eos_id = tokenizer.encode(tokenizer.eos_token, add_special_tokens=False)
         while set(eos_id).issubset(start_ids):
             tmp_id = (eos_id[0] + 1) % tokenizer.vocab_size
@@ -109,7 +104,6 @@
                 tmp_id if element == eos_id[0] else element
                 for element in start_ids
             ]
->>>>>>> 05316d33
         input_ids.append(start_ids)
 
     return input_ids
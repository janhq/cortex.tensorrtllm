--- conflicted
+++ resolved
@@ -150,11 +150,8 @@
     bool streaming{false};
     bool enableExpDelays{false};
     std::optional<float> requestRate{std::nullopt};
-<<<<<<< HEAD
-=======
     std::optional<SizeType32> maxBatchSize{std::nullopt};
     std::optional<SizeType32> maxNumTokens{std::nullopt};
->>>>>>> 05316d33
     int randomSeed = 430;
     std::optional<int> maxAttentionWindow{std::nullopt};
 
@@ -169,12 +166,9 @@
 
     // Weights offloading
     float gpuWeightsPercent{1.0};
-<<<<<<< HEAD
-=======
 
     // Decoding params
     std::optional<std::vector<std::vector<SizeType32>>> medusaChoices;
->>>>>>> 05316d33
 };
 
 class InferenceRequestsSyncSend
@@ -370,16 +364,9 @@
 {
     BenchInfo() = default;
 
-<<<<<<< HEAD
-    BenchInfo(int _inputLength, int _outputLength, std::chrono::time_point<std::chrono::steady_clock> _start)
-        : inputLength(_inputLength)
-        , outputLength(_outputLength)
-        , start(_start)
-=======
     BenchInfo(int inputLength, std::chrono::time_point<std::chrono::steady_clock> start)
         : inputLength(inputLength)
         , start(start)
->>>>>>> 05316d33
     {
     }
 
@@ -400,18 +387,11 @@
     using TensorPtr = ITensor::SharedPtr;
 
 public:
-<<<<<<< HEAD
-    explicit Recorder(std::string opCsvFile, bool streaming = false, std::string responsesJsonFile = "",
-        bool excludeInputInOutput = false)
-        : mOpCsvFile(std::move(opCsvFile))
-        , mStreaming(streaming)
-=======
     explicit Recorder(std::string opCsvFile, bool streaming = false, int beamWidth = 1,
         std::string responsesJsonFile = "", bool excludeInputInOutput = false)
         : mOpCsvFile(std::move(opCsvFile))
         , mStreaming(streaming)
         , mBeamWidth(beamWidth)
->>>>>>> 05316d33
         , mRespJsonFile(std::move(responsesJsonFile))
         , mOutputHasInput(!excludeInputInOutput)
     {
@@ -453,29 +433,12 @@
     {
         mRequestBenchInfos[requestId].end = std::chrono::steady_clock::now();
         mRequestBenchInfos[requestId].hasError = hasError;
-<<<<<<< HEAD
-    }
-
-    void recordToken(uint64_t requestId)
-    {
-        if (!mRequestBenchInfos[requestId].firstTokenSeen)
-        {
-            mRequestBenchInfos[requestId].firstTokenTs = std::chrono::steady_clock::now();
-            mRequestBenchInfos[requestId].firstTokenSeen = true;
-        }
-    }
-
-    void recordEnd(uint64_t requestId, std::list<NamedTensor> const& responseTensors, bool hasError)
-    {
-        this->recordEnd(requestId, hasError);
-=======
     }
 
     void recordToken(uint64_t requestId)
     {
         TLLM_CHECK(mStreaming);
         TLLM_CHECK_WITH_INFO(mBeamWidth == 1, "gptManagerBenchmark streaming mode does not support beam > 1");
->>>>>>> 05316d33
 
         if (!mRequestBenchInfos[requestId].firstTokenSeen)
         {
@@ -794,10 +757,7 @@
 
     std::string mOpCsvFile;
     bool mStreaming;
-<<<<<<< HEAD
-=======
     int mBeamWidth;
->>>>>>> 05316d33
     std::string mRespJsonFile;
     std::unordered_map<uint64_t, TensorPtr> mResponseTensors;
     bool mOutputHasInput;
@@ -830,8 +790,6 @@
         executorConfig.setPeftCacheConfig(peftCacheConfig);
         executorConfig.setBatchingType(
             modelType == TrtGptModelType::V1 ? texec::BatchingType::kSTATIC : texec::BatchingType::kINFLIGHT);
-<<<<<<< HEAD
-=======
         if (benchmarkParams.maxBatchSize)
         {
             executorConfig.setMaxBatchSize(benchmarkParams.maxBatchSize.value());
@@ -844,7 +802,6 @@
         executorConfig.setDecodingConfig(texec::DecodingConfig(
             benchmarkParams.medusaChoices.has_value() ? texec::DecodingMode::Medusa() : texec::DecodingMode::Auto(),
             std::nullopt, benchmarkParams.medusaChoices));
->>>>>>> 05316d33
 
         mExecutor = std::make_unique<texec::Executor>(trtEnginePath, texec::ModelType::kDECODER_ONLY, executorConfig);
 
@@ -901,23 +858,12 @@
             {
                 auto const reqId = response.getRequestId();
 
-<<<<<<< HEAD
-                if (!warmup && !response.hasError())
-                {
-                    mRecorder->recordToken(reqId);
-                }
-
-=======
->>>>>>> 05316d33
                 if (response.getResult().isFinal)
                 {
                     mActiveCount--;
                     numFinished++;
                     if (!warmup)
                     {
-<<<<<<< HEAD
-                        mRecorder->recordEnd(reqId, response.hasError());
-=======
                         mRecorder->recordEnd(reqId, response);
                     }
                 }
@@ -926,7 +872,6 @@
                     if (!warmup && !response.hasError())
                     {
                         mRecorder->recordToken(reqId);
->>>>>>> 05316d33
                     }
                 }
             }
@@ -960,15 +905,9 @@
 class GptServer
 {
 public:
-<<<<<<< HEAD
-    GptServer(std::filesystem::path const& trtEnginePath, TrtGptModelType modelType, SizeType32 maxBeamWidth,
-        texec::CapacitySchedulerPolicy capacitySchedulerPolicy, TrtGptModelOptionalParams const& optionalParams,
-        std::shared_ptr<Recorder> recorder, std::optional<uint64_t> terminateReqId, std::chrono::milliseconds waitSleep,
-=======
     GptServer(std::filesystem::path const& trtEnginePath, TrtGptModelType modelType,
         TrtGptModelOptionalParams const& optionalParams, std::shared_ptr<Recorder> recorder,
         std::optional<uint64_t> terminateReqId, std::chrono::milliseconds waitSleep,
->>>>>>> 05316d33
         std::optional<SizeType32> const staticEmulatedBatchSize,
         std::optional<std::chrono::milliseconds> const batchTimeout, bool logIterationData, bool excludeInputInOutput)
         : mRecorder(std::move(recorder))
@@ -980,13 +919,7 @@
         , mInferReqSyncSndHdl(nullptr)
     {
         auto const jsonConfig = GptJsonConfig::parse(trtEnginePath / "config.json");
-<<<<<<< HEAD
-        SizeType32 deviceCount{0};
-        TLLM_CUDA_CHECK(cudaGetDeviceCount(&deviceCount));
-        mWorldConfig = WorldConfig::mpi(deviceCount, jsonConfig.getTensorParallelism(),
-=======
         mWorldConfig = WorldConfig::mpi(jsonConfig.getGpusPerNode(), jsonConfig.getTensorParallelism(),
->>>>>>> 05316d33
             jsonConfig.getPipelineParallelism(), optionalParams.deviceIds);
         auto& comm = COMM_SESSION;
         mCommTensorParallel = std::make_shared<tensorrt_llm::mpi::MpiComm>(
@@ -1010,12 +943,7 @@
         };
 
         mBatchManager = std::make_shared<GptManager>(
-<<<<<<< HEAD
-            trtEnginePath, modelType, maxBeamWidth, texec::SchedulerConfig{capacitySchedulerPolicy},
-            [this](int max_num_requests) { return getInferenceRequests(max_num_requests); },
-=======
             trtEnginePath, modelType, [this](int max_num_requests) { return getInferenceRequests(max_num_requests); },
->>>>>>> 05316d33
             [this](uint64_t requestId, std::list<NamedTensor> const& response_tensors, bool final_response,
                 std::string const& errMsg)
             { return sendResponse(requestId, response_tensors, final_response, errMsg); },
@@ -1208,13 +1136,6 @@
         // them.
         try
         {
-<<<<<<< HEAD
-            if (errMsg.empty())
-            {
-                mRecorder->recordToken(requestId);
-            }
-=======
->>>>>>> 05316d33
 
             if (final_response)
             {
@@ -1432,14 +1353,6 @@
     optionalParams.kvCacheConfig.hostCacheSize = benchmarkParams.kvHostCacheSize;
     optionalParams.kvCacheConfig.onboardBlocks = benchmarkParams.kvOnboardBlocks;
     optionalParams.gpuWeightsPercent = benchmarkParams.gpuWeightsPercent;
-<<<<<<< HEAD
-
-    auto const jsonConfig = GptJsonConfig::parse(engineDir / "config.json");
-    SizeType32 deviceCount{0};
-    TLLM_CUDA_CHECK(cudaGetDeviceCount(&deviceCount));
-    auto const worldConfig = WorldConfig::mpi(
-        deviceCount, jsonConfig.getTensorParallelism(), jsonConfig.getPipelineParallelism(), optionalParams.deviceIds);
-=======
     optionalParams.maxBeamWidth = beamWidth;
     optionalParams.maxBatchSize = benchmarkParams.maxBatchSize;
     optionalParams.maxNumTokens = benchmarkParams.maxNumTokens;
@@ -1451,7 +1364,6 @@
     auto const jsonConfig = GptJsonConfig::parse(engineDir / "config.json");
     auto const worldConfig = WorldConfig::mpi(jsonConfig.getGpusPerNode(), jsonConfig.getTensorParallelism(),
         jsonConfig.getPipelineParallelism(), optionalParams.deviceIds);
->>>>>>> 05316d33
 
     BufferManager bufferManager{std::make_shared<CudaStream>()}; // the stream is not used
 
@@ -1462,21 +1374,11 @@
     auto const samples = parseWorkloadJson(datasetPath, maxNumSamples, maxPromptLen);
     auto const numSamples = samples.size();
 
-<<<<<<< HEAD
-    int const maxBeamWidth = beamWidth;
-    auto recorder
-        = std::make_shared<Recorder>(opCsvFile, benchmarkParams.streaming, responsesJsonFile, excludeInputInOutput);
-    uint64_t terminateReqId = numSamples + 1;
-    auto gptServer = std::make_shared<GptServer>(engineDir, modelType, maxBeamWidth, capacitySchedulerPolicy,
-        optionalParams, recorder, terminateReqId, waitSleep, staticEmulatedBatchSize, batchTimeout, logIterationData,
-        excludeInputInOutput);
-=======
     auto recorder = std::make_shared<Recorder>(
         opCsvFile, benchmarkParams.streaming, beamWidth, responsesJsonFile, excludeInputInOutput);
     uint64_t terminateReqId = numSamples + 1;
     auto gptServer = std::make_shared<GptServer>(engineDir, modelType, optionalParams, recorder, terminateReqId,
         waitSleep, staticEmulatedBatchSize, batchTimeout, logIterationData, excludeInputInOutput);
->>>>>>> 05316d33
 
     ITensor::SharedPtr eosIdTensor{
         eosId ? bufferManager.copyFrom(&eosId.value(), ITensor::makeShape({1}), MemoryType::kPINNED) : nullptr};
@@ -1498,10 +1400,7 @@
             auto startLoraLoad = std::chrono::steady_clock::now();
             LoraLib loras(benchmarkParams.loraDir.value());
             SizeType32 reqId = 0;
-<<<<<<< HEAD
-=======
             gptServer->resetBatchDeadline();
->>>>>>> 05316d33
             for (auto const& [taskId, p] : loras.getLoras())
             {
                 reqId++;
@@ -1599,11 +1498,7 @@
     auto const samples = parseWorkloadJson(datasetPath, maxNumSamples, maxPromptLen);
     auto const numSamples = samples.size();
 
-<<<<<<< HEAD
-    auto recorder = std::make_shared<Recorder>(opCsvFile, benchmarkParams.streaming);
-=======
     auto recorder = std::make_shared<Recorder>(opCsvFile, benchmarkParams.streaming, beamWidth);
->>>>>>> 05316d33
 
     auto executorServer = std::make_shared<ExecutorServer>(engineDir, modelType, beamWidth, capacitySchedulerPolicy,
         benchmarkParams, recorder, waitSleep, staticEmulatedBatchSize, logIterationData);
@@ -1756,11 +1651,7 @@
     options.add_options()("h,help", "Print usage");
     options.add_options()("engine_dir", "Directory that store the engines.", cxxopts::value<std::string>());
     options.add_options()(
-<<<<<<< HEAD
-        "api", "API type: gptManager or executor.", cxxopts::value<std::string>()->default_value("gptManager"));
-=======
         "api", "API type: gptManager or executor.", cxxopts::value<std::string>()->default_value("executor"));
->>>>>>> 05316d33
     options.add_options()("type", "Batching type: IFB, UIFB (unfused IFB) or V1 (non-IFB) batching.",
         cxxopts::value<std::string>()->default_value("IFB"));
     options.add_options()("dataset", "Dataset that is used for benchmarking BatchManager.",
@@ -1785,12 +1676,9 @@
     options.add_options()("request_rate",
         "request rate in reqs/sec. Skipping this arg or negative value will trigger offline/0-delay.",
         cxxopts::value<float>());
-<<<<<<< HEAD
-=======
     options.add_options()("max_batch_size", "The max runtime batch size when benchmarking", cxxopts::value<int>());
     options.add_options()(
         "max_num_tokens", "The max runtime number of tokens per batch when benchmarking", cxxopts::value<int>());
->>>>>>> 05316d33
     options.add_options()("enable_trt_overlap", "Overlap TRT context preparation and execution",
         cxxopts::value<bool>()->default_value("false"));
     options.add_options()("enable_exp_delays", "Enables exponential delay distr to mimic real world request arrival",
@@ -1848,11 +1736,8 @@
     options.add_options()("gpu_weights_percent",
         "Specify the percentage of weights that reside on GPU (from 0.0 to 1.0).",
         cxxopts::value<float>()->default_value("1.0"));
-<<<<<<< HEAD
-=======
     options.add_options()(
         "medusa_choices", "Medusa choices in the format of [[0], [0, 1], [0, 0, 1]]", cxxopts::value<std::string>());
->>>>>>> 05316d33
 
     auto result = options.parse(argc, argv);
 
@@ -1945,8 +1830,6 @@
         benchmarkParams.requestRate = result["request_rate"].as<float>();
     }
 
-<<<<<<< HEAD
-=======
     // Argument: request rate
     if (result.count("max_batch_size"))
     {
@@ -1959,7 +1842,6 @@
         benchmarkParams.maxNumTokens = result["max_num_tokens"].as<int>();
     }
 
->>>>>>> 05316d33
     benchmarkParams.enableExpDelays = result["enable_exp_delays"].as<bool>();
 
     // Argument: Enable batch stats output

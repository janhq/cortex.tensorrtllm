--- conflicted
+++ resolved
@@ -20,11 +20,7 @@
 
 #### Prepare dataset
 
-<<<<<<< HEAD
-Run a preprocessing script to prepare/generate dataset into a json that gptManagerBenchmark can consume later. The processed output json has *input tokens length, input token ids and output tokens length*
-=======
 Run a preprocessing script to prepare/generate dataset into a json that gptManagerBenchmark can consume later. The processed output json has *input tokens length, input token ids and output tokens length*.
->>>>>>> 05316d33
 
 This tool can be used in 2 different modes of traffic generation.
 
@@ -97,27 +93,10 @@
 ./benchmarks/gptManagerBenchmark --help
 ```
 
-<<<<<<< HEAD
-Take GPT-350M as an example for single GPU V1 batching
-```
-./benchmarks/gptManagerBenchmark \
-    --engine_dir ../../examples/gpt/trt_engine/gpt2/fp16/1-gpu/ \
-    --type V1 \
-    --request_rate 10 \
-    --dataset ../../benchmarks/cpp/preprocessed_dataset.json
-    --max_num_samples 500
-```
-
-=======
->>>>>>> 05316d33
 Take GPT-350M as an example for 2-GPU inflight batching
 ```
 mpirun -n 2 ./benchmarks/gptManagerBenchmark \
     --engine_dir ../../examples/gpt/trt_engine/gpt2-ib/fp16/2-gpu/ \
-<<<<<<< HEAD
-    --type IFB \
-=======
->>>>>>> 05316d33
     --request_rate 10 \
     --dataset ../../benchmarks/cpp/preprocessed_dataset.json
     --max_num_samples 500
@@ -146,10 +125,6 @@
 ```
 ./benchmarks/gptManagerBenchmark \
     --engine_dir ../../examples/gpt/trt_engine/gpt2/fp16/1-gpu/ \
-<<<<<<< HEAD
-    --type IFB \
-=======
->>>>>>> 05316d33
     --request-rate -1 \
     --static_emulated_batch_size 32 \
     --static_emulated_timeout 100 \
@@ -178,15 +153,10 @@
 PP=1
 MAX_LEN=1024
 MAX_BATCH=32
-<<<<<<< HEAD
-MAX_LORA_RANK=32
-NUM_LORA_MODS=7
-=======
 NUM_LAYERS=40
 MAX_LORA_RANK=64
 NUM_LORA_MODS=7
 EOS_ID=2
->>>>>>> 05316d33
 
 SOURCE_LORA=chinese-llama-2-lora-13b
 CPP_LORA=chinese-llama-2-lora-13b-cpp
@@ -205,19 +175,11 @@
     --output_dir ${LORA_ENGINE} \
     --max_batch_size ${MAX_BATCH} \
     --max_input_len $MAX_LEN \
-<<<<<<< HEAD
-    --max_output_len $MAX_LEN \
-    --gemm_plugin float16 \
-    --lora_plugin float16 \
-    --use_paged_context_fmha enable \
-    --lora_target_modules attn_qkv \
-=======
     --max_seq_len $((2*${MAX_LEN})) \
     --gemm_plugin float16 \
     --lora_plugin float16 \
     --use_paged_context_fmha enable \
     --lora_target_modules attn_q attn_k attn_v attn_dense mlp_h_to_4h mlp_4h_to_h mlp_gate \
->>>>>>> 05316d33
     --max_lora_rank ${MAX_LORA_RANK}
 
 NUM_LORAS=(8 16)

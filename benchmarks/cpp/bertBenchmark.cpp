--- conflicted
+++ resolved
@@ -82,11 +82,7 @@
 
     for (float gpuWeightsPercent : gpuWeightsPercents)
     {
-<<<<<<< HEAD
-        auto rt = std::make_shared<TllmRuntime>(engineBlob.data(), engineBlob.size(), gpuWeightsPercent, *logger);
-=======
         auto rt = std::make_shared<TllmRuntime>(RawEngine(enginePath), logger.get(), gpuWeightsPercent);
->>>>>>> 05316d33
         rt->addContext(0);
         for (auto inLen : inLens)
         {

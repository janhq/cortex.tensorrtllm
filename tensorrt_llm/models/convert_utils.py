import re
from pathlib import Path
from typing import Dict, Optional, Union

import torch
from datasets import load_dataset

from ..quantization import QuantAlgo


def split(v, tp_size, idx, dim=0):
    if tp_size == 1:
        return v
    if len(v.shape) == 1:
        return torch.chunk(v, tp_size)[idx].contiguous()
    else:
        return torch.chunk(v, tp_size, dim=dim)[idx].clone()


def split_qkv_tp(v, n_head, n_hidden, tensor_parallel, rank):
    """
    Splits the QKV matrix according to tensor parallelism
    """
    v = v.reshape(3, n_hidden, n_hidden)
    split_v = split(v, tensor_parallel, rank, dim=1)
    split_v = split_v.reshape(3 * (n_hidden // tensor_parallel), n_hidden)
    return split_v.clone()


def split_qkv_bias_tp(v, n_head, n_hidden, tensor_parallel, rank):
    """
    Splits the QKV bias according to tensor parallelism
    """
    v = v.reshape(3, n_hidden)
    split_v = split(v, tensor_parallel, rank, dim=1)
    split_v = split_v.reshape(3 * (n_hidden // tensor_parallel))
    return split_v.clone()


def split_matrix_tp(v, tensor_parallel, rank, dim):
    return split(v, tensor_parallel, rank, dim=dim)


def weight_only_quantize(weight: torch.Tensor,
                         quant_algo: str,
                         plugin: bool = True):
    assert quant_algo in [QuantAlgo.W4A16, QuantAlgo.W8A16
                          ], f'unsupported quant algo: {quant_algo}'
    if quant_algo == QuantAlgo.W4A16:
        assert plugin, 'W4A16 is only supported with plugin'
    if weight.dim() > 2:
        v = weight.transpose(-1, -2)
    else:
        v = weight.t()
    t = torch.quint4x2 if quant_algo == QuantAlgo.W4A16 else torch.int8
    processed_torch_weights, torch_weight_scales = \
        torch.ops.trtllm.symmetric_quantize_last_axis_of_batched_matrix(
        v.contiguous(), t)
    if plugin:
        return processed_torch_weights, torch_weight_scales
    else:
        return v, torch_weight_scales


def weight_only_quantize_dict(weights: Dict[str, torch.Tensor],
                              quant_algo: str,
                              quant_weights=[
                                  'qkv.weight', 'dense.weight', 'fc.weight',
                                  'proj.weight', 'gate.weight'
                              ],
                              exclude_weights=['shared_expert_gate.weight'],
                              plugin: bool = True):
    if quant_algo not in [QuantAlgo.W4A16, QuantAlgo.W8A16]:
        return weights
    for name in list(weights):
        if any([_name in name for _name in exclude_weights]):
            continue
        if any([_name in name for _name in quant_weights
                ]) and weights[name].dtype != torch.int8:
            quant_weight, quant_scale = weight_only_quantize(
                weight=weights[name], quant_algo=quant_algo, plugin=plugin)
            weights[name] = quant_weight
            weights[name.replace('.weight', '.per_channel_scale')] = quant_scale
    return weights


def load_state_dict(
    file_path: Union[str, Path],
    dtype: Optional[torch.dtype] = None,
    device: Optional[Union[str, torch.device]] = None,
) -> Dict[str, torch.Tensor]:
    """ Load weights from model file.

    `safetensors` or `pytorch binary` is supported.
    Args:
        file_path: model file path, ends with .bin or .safetensors.
        dtype: torch.dtype, data type.
        device: torch device like, optional. If None, load to cpu.
    Returns:
        Weights as state dict.
    """
    file_path = Path(file_path)
    if dtype is not None:
        assert isinstance(dtype, torch.dtype)

    if device is None:
        device = 'cpu'

    model_params = {}
    if file_path.suffix == '.safetensors':
        # load from safetensors file
        from safetensors import safe_open
        with safe_open(file_path, framework='pt', device=device) as f:
            for name in f.keys():
                tensor = f.get_tensor(name)
                if dtype is not None:
                    tensor = tensor.to(dtype)
                model_params[name] = tensor
    elif file_path.suffix == '.bin':
        # load from pytorch bin file
        state_dict = torch.load(file_path, map_location=device)
        for name in state_dict:
            tensor = state_dict[name]
            if dtype is not None:
                tensor = tensor.to(dtype)
            model_params[name] = tensor
    else:
        raise NotImplementedError(
            f'Support .safetensors or .bin files, but got {str(file_path)}')
    return model_params


def get_model_path(
    model_dir: Union[str, Path],
    name: Optional[str] = None,
) -> Optional[str]:
    """ Get model path from model directory.

    `safetensors` or `pytorch binary` is supported.
    Args:
        model_dir: model directory.
        name: model file name without suffix.
    Returns:
        Full model path.
    """
    model_dir = Path(model_dir)
    if name is not None:
        if (model_dir / f"{name}.safetensors").exists():
            return str(model_dir / f"{name}.safetensors")
        elif (model_dir / f"{name}.bin").exists():
            return str(model_dir / f"{name}.bin")
        else:
            return None
    else:
        model_files = list(model_dir.glob('*.safetensors'))
        if len(model_files) > 0:
            assert len(
                model_files
            ) == 1, f"find multiple safetensors files in {model_dir}, please specify one"
            return str(model_files[0])
        model_files = list(model_dir.glob('*.bin'))
        if len(model_files) > 0:
            assert len(
                model_files
            ) == 1, f"find multiple bin files in {model_dir}, please specify one"
            return str(model_files[0])
        return None


def retrieved_layer_index_from_name(name: str) -> Optional[int]:
    # This method is a hacky function to retrieve the layer index from
    # HF model. Most of HF models have similar naming convention but
    # please check carefully before applying if this method works well
    # on your target model.
    res = re.search(r'\d+', name)
    return int(res.group()) if res is not None else res


def iterate_shard_files(model_dir: Union[Path, str],
                        rank: int,
                        progress_bar: bool = True):
    model_dir = Path(model_dir)

    # '.bin' or '.safetensors'. In case that both exist, '.safetensor'
    # files will be loaded first.
    shard_files = list(model_dir.glob('*.safetensors'))
    if not shard_files:
        # The model checkpoint is stored in .bin file.
        shard_files = list(model_dir.glob('*.bin'))
    if not shard_files:
        raise RuntimeError(
            f"Could not find any .safetensors or .bin files in {model_dir}")

    try:
        import tqdm
        if progress_bar:
            # Show a progress bar per rank.
            desc = f'Rank [{rank}] Loading weights'
            shard_files = tqdm.tqdm(shard_files, desc=desc, position=rank)

    except ImportError:
        pass

    for shard_file in shard_files:
        yield shard_file


<<<<<<< HEAD
=======
def has_safetensors(model_dir: str):
    return len(list(Path(model_dir).glob('*.safetensors'))) > 0


>>>>>>> 05316d33
DEFAULT_HF_DATASET_META = {
    'ccdv/cnn_dailymail': ('3.0.0', 'train', 'article'),
    'cnn_dailymail': ('3.0.0', 'train', 'article'),
    'lambada': (None, 'validation', 'text'),
}


def load_calib_dataset(dataset_name_or_dir: str,
                       config_name: Optional[str] = None,
                       split: Optional[str] = None,
                       key: Optional[str] = None,
<<<<<<< HEAD
=======
                       trust_remote_code=True,
>>>>>>> 05316d33
                       **kwargs):
    if config_name is None:
        for name, meta in DEFAULT_HF_DATASET_META.items():
            if name in dataset_name_or_dir:
                if config_name is None:
                    config_name = meta[0]
                if split is None:
                    split = meta[1]
                if key is None:
                    key = meta[2]
                break

    dataset = load_dataset(dataset_name_or_dir,
                           name=config_name,
                           split=split,
                           **kwargs)
    return dataset[key]<|MERGE_RESOLUTION|>--- conflicted
+++ resolved
@@ -205,13 +205,10 @@
         yield shard_file
 
 
-<<<<<<< HEAD
-=======
 def has_safetensors(model_dir: str):
     return len(list(Path(model_dir).glob('*.safetensors'))) > 0
 
 
->>>>>>> 05316d33
 DEFAULT_HF_DATASET_META = {
     'ccdv/cnn_dailymail': ('3.0.0', 'train', 'article'),
     'cnn_dailymail': ('3.0.0', 'train', 'article'),
@@ -223,10 +220,7 @@
                        config_name: Optional[str] = None,
                        split: Optional[str] = None,
                        key: Optional[str] = None,
-<<<<<<< HEAD
-=======
                        trust_remote_code=True,
->>>>>>> 05316d33
                        **kwargs):
     if config_name is None:
         for name, meta in DEFAULT_HF_DATASET_META.items():

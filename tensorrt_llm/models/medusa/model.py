# SPDX-FileCopyrightText: Copyright (c) 2022-2023 NVIDIA CORPORATION & AFFILIATES. All rights reserved.
# SPDX-License-Identifier: Apache-2.0
#
# Licensed under the Apache License, Version 2.0 (the "License");
# you may not use this file except in compliance with the License.
# You may obtain a copy of the License at
#
# http://www.apache.org/licenses/LICENSE-2.0
#
# Unless required by applicable law or agreed to in writing, software
# distributed under the License is distributed on an "AS IS" BASIS,
# WITHOUT WARRANTIES OR CONDITIONS OF ANY KIND, either express or implied.
# See the License for the specific language governing permissions and
# limitations under the License.

from tensorrt_llm.models.llama.model import LLaMAForCausalLM

from ..._common import default_net
from ..._utils import pad_vocab_size
from ...functional import ACT2FN, stack
from ...layers import ColumnLinear
from ...mapping import Mapping
from ...module import Module, ModuleList
<<<<<<< HEAD
=======
from .config import MedusaConfig
>>>>>>> 05316d33


class MedusaLayer(Module):

    def __init__(
            self,
            hidden_size,
            hidden_act="silu",
            dtype=None,
            mapping=Mapping(),
    ):
        super().__init__()
        self.linear = ColumnLinear(hidden_size,
                                   hidden_size,
                                   dtype=dtype,
                                   tp_group=mapping.tp_group,
                                   tp_size=mapping.tp_size,
                                   gather_output=True)
        self.hidden_act = hidden_act

    def forward(self, x):
        return x + ACT2FN[self.hidden_act](self.linear(x))


class MedusaHead(Module):

    def __init__(
            self,
            num_layers,
            hidden_size,
            vocab_size,
            hidden_act="silu",
            dtype=None,
            mapping=Mapping(),
    ):
        super().__init__()
        self.medusa_layers = ModuleList([
            MedusaLayer(hidden_size=hidden_size,
                        hidden_act=hidden_act,
                        dtype=dtype,
                        mapping=mapping) for _ in range(num_layers)
        ])
        self.lm_head = ColumnLinear(hidden_size,
                                    vocab_size,
                                    bias=False,
                                    dtype=dtype,
                                    tp_group=mapping.tp_group,
                                    tp_size=mapping.tp_size,
                                    gather_output=True)
        return

    def forward(self, x):
        hidden_states = x
        for layer in self.medusa_layers:
            hidden_states = layer(hidden_states)
        return self.lm_head(hidden_states)


class MedusaForCausalLm(LLaMAForCausalLM):
    config_class = MedusaConfig

    def __init__(self, config: MedusaConfig):

        super().__init__(config)
        self.num_medusa_heads = config.num_medusa_heads
        self.num_medusa_layers = config.num_medusa_layers
        self.hidden_size = config.hidden_size
        self.vocab_size = config.vocab_size
        vocab_size_padded = pad_vocab_size(self.vocab_size,
                                           config.mapping.tp_size)
        self.medusa_heads = ModuleList([
            MedusaHead(num_layers=self.num_medusa_layers,
                       hidden_size=config.hidden_size,
                       vocab_size=vocab_size_padded,
                       hidden_act=config.hidden_act,
                       dtype=config.dtype,
                       mapping=config.mapping)
            for _ in range(self.num_medusa_heads)
        ])
        self.max_medusa_token_len = config.max_draft_len

    def forward(self, *args, **kwargs):
        output_original = True
        hidden_states = super().forward(*args, **kwargs)

        if kwargs['use_cache']:
            if default_net().plugin_config.paged_kv_cache:
                lm_logits, hidden_states = hidden_states
            else:
                lm_logits, presents, hidden_states = hidden_states

        if self.mapping.is_last_pp_rank():
            medusa_logits = []
            for i in range(self.num_medusa_heads):
                medusa_logits.append(self.medusa_heads[i](hidden_states))
            # [num_medusa_heads, batch_size, num_medusa_tokens + 1, padded_vocab_size].
            # Remove padding [num_medusa_heads, batch_size * num_medusa_tokens + 1, padded_vocab_size].
            medusa_logits = stack(medusa_logits, dim=0)
            medusa_logits.mark_output('medusa_logits', self.config.logits_dtype)
        else:
            hidden_states.mark_output('hidden_states_output', self.config.dtype)

        if kwargs['use_cache'] and default_net(
        ).plugin_config.paged_kv_cache == False:
            if self.mapping.is_last_pp_rank():
                if output_original:
                    return (medusa_logits, lm_logits, presents)
                return (medusa_logits, presents)
            return (hidden_states, presents)
        else:
            if self.mapping.is_last_pp_rank():
                if output_original:
                    return medusa_logits, lm_logits
                return medusa_logits
            return hidden_states

    def prepare_inputs(self, *args, **kwargs):
        kwargs['speculative_decoding_draft_tokens_external'] = False
        kwargs['max_draft_len'] = self.max_medusa_token_len
        return super().prepare_inputs(*args, **kwargs)<|MERGE_RESOLUTION|>--- conflicted
+++ resolved
@@ -21,10 +21,7 @@
 from ...layers import ColumnLinear
 from ...mapping import Mapping
 from ...module import Module, ModuleList
-<<<<<<< HEAD
-=======
 from .config import MedusaConfig
->>>>>>> 05316d33
 
 
 class MedusaLayer(Module):

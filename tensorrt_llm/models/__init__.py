# SPDX-FileCopyrightText: Copyright (c) 2022-2024 NVIDIA CORPORATION & AFFILIATES. All rights reserved.
# SPDX-License-Identifier: Apache-2.0
#
# Licensed under the Apache License, Version 2.0 (the "License");
# you may not use this file except in compliance with the License.
# You may obtain a copy of the License at
#
# http://www.apache.org/licenses/LICENSE-2.0
#
# Unless required by applicable law or agreed to in writing, software
# distributed under the License is distributed on an "AS IS" BASIS,
# WITHOUT WARRANTIES OR CONDITIONS OF ANY KIND, either express or implied.
# See the License for the specific language governing permissions and
# limitations under the License.
from .baichuan.model import BaichuanForCausalLM
from .bert.model import (BertForQuestionAnswering,
                         BertForSequenceClassification, BertModel)
from .bloom.model import BloomForCausalLM, BloomModel
from .chatglm.model import ChatGLMForCausalLM, ChatGLMModel
<<<<<<< HEAD
from .cogvlm.model import CogVLMForCausalLM
from .dbrx.model import DbrxForCausalLM
=======
from .cogvlm.config import CogVLMConfig
from .cogvlm.model import CogVLMForCausalLM
from .dbrx.config import DbrxConfig
from .dbrx.model import DbrxForCausalLM
from .dit.model import DiT
>>>>>>> 05316d33
from .enc_dec.model import DecoderModel, EncoderModel, WhisperEncoder
from .falcon.model import FalconForCausalLM, FalconModel
from .gemma.model import GemmaForCausalLM
from .gpt.config import GPTConfig
from .gpt.model import GPTForCausalLM, GPTModel
from .gptj.model import GPTJForCausalLM, GPTJModel
from .gptneox.model import GPTNeoXForCausalLM, GPTNeoXModel
from .grok.model import GrokForCausalLM
from .llama.config import LLaMAConfig
from .llama.model import LLaMAForCausalLM, LLaMAModel
from .mamba.model import MambaForCausalLM
<<<<<<< HEAD
=======
from .medusa.config import MedusaConfig
>>>>>>> 05316d33
from .medusa.model import MedusaForCausalLm
from .modeling_utils import (PretrainedConfig, PretrainedModel,
                             SpeculativeDecodingMode)
from .mpt.model import MPTForCausalLM, MPTModel
from .opt.model import OPTForCausalLM, OPTModel
from .phi3.model import Phi3ForCausalLM, Phi3Model
from .phi.model import PhiForCausalLM, PhiModel
from .qwen.model import QWenForCausalLM
from .recurrentgemma.model import RecurrentGemmaForCausalLM

__all__ = [
    'BertModel',
    'BertForQuestionAnswering',
    'BertForSequenceClassification',
    'BloomModel',
    'BloomForCausalLM',
    'DiT',
    'FalconForCausalLM',
    'FalconModel',
    'GPTConfig',
    'GPTModel',
    'GPTForCausalLM',
    'OPTForCausalLM',
    'OPTModel',
    'LLaMAConfig',
    'LLaMAForCausalLM',
    'LLaMAModel',
    'MedusaConfig',
    'MedusaForCausalLm',
    'GPTJModel',
    'GPTJForCausalLM',
    'GPTNeoXModel',
    'GPTNeoXForCausalLM',
    'PhiModel',
    'Phi3Model',
    'PhiForCausalLM',
    'Phi3ForCausalLM',
    'ChatGLMForCausalLM',
    'ChatGLMModel',
    'BaichuanForCausalLM',
    'QWenForCausalLM',
    'EncoderModel',
    'DecoderModel',
    'PretrainedConfig',
    'PretrainedModel',
    'WhisperEncoder',
    'MambaForCausalLM',
    'MPTForCausalLM',
    'MPTModel',
    'SkyworkForCausalLM',
    'GemmaForCausalLM',
<<<<<<< HEAD
    'DbrxForCausalLM',
    'RecurrentGemmaForCausalLM',
=======
    'DbrxConfig',
    'DbrxForCausalLM',
    'RecurrentGemmaForCausalLM',
    'CogVLMConfig',
>>>>>>> 05316d33
    'CogVLMForCausalLM',
    'SpeculativeDecodingMode',
]

MODEL_MAP = {
    'GPTForCausalLM': GPTForCausalLM,
    'OPTForCausalLM': OPTForCausalLM,
    'BloomForCausalLM': BloomForCausalLM,
    'FalconForCausalLM': FalconForCausalLM,
    'PhiForCausalLM': PhiForCausalLM,
    'Phi3ForCausalLM': Phi3ForCausalLM,
<<<<<<< HEAD
=======
    'Phi3SmallForCausalLM': Phi3ForCausalLM,
>>>>>>> 05316d33
    'MambaForCausalLM': MambaForCausalLM,
    'GPTNeoXForCausalLM': GPTNeoXForCausalLM,
    'GPTJForCausalLM': GPTJForCausalLM,
    'MPTForCausalLM': MPTForCausalLM,
    'ChatGLMForCausalLM': ChatGLMForCausalLM,
    'LlamaForCausalLM': LLaMAForCausalLM,
    'MistralForCausalLM': LLaMAForCausalLM,
    'MixtralForCausalLM': LLaMAForCausalLM,
    'ArcticForCausalLM': LLaMAForCausalLM,
<<<<<<< HEAD
=======
    'Grok1ModelForCausalLM': GrokForCausalLM,
>>>>>>> 05316d33
    'InternLMForCausalLM': LLaMAForCausalLM,
    'InternLM2ForCausalLM': LLaMAForCausalLM,
    'MedusaForCausalLM': MedusaForCausalLm,
    'BaichuanForCausalLM': BaichuanForCausalLM,
    'SkyworkForCausalLM': LLaMAForCausalLM,
    'GemmaForCausalLM': GemmaForCausalLM,
    'QWenForCausalLM': QWenForCausalLM,
<<<<<<< HEAD
=======
    'WhisperEncoder': WhisperEncoder,
>>>>>>> 05316d33
    'EncoderModel': EncoderModel,
    'DecoderModel': DecoderModel,
    'DbrxForCausalLM': DbrxForCausalLM,
    'RecurrentGemmaForCausalLM': RecurrentGemmaForCausalLM,
    'CogVLMForCausalLM': CogVLMForCausalLM,
<<<<<<< HEAD
=======
    'DiT': DiT,
>>>>>>> 05316d33
}<|MERGE_RESOLUTION|>--- conflicted
+++ resolved
@@ -17,16 +17,11 @@
                          BertForSequenceClassification, BertModel)
 from .bloom.model import BloomForCausalLM, BloomModel
 from .chatglm.model import ChatGLMForCausalLM, ChatGLMModel
-<<<<<<< HEAD
-from .cogvlm.model import CogVLMForCausalLM
-from .dbrx.model import DbrxForCausalLM
-=======
 from .cogvlm.config import CogVLMConfig
 from .cogvlm.model import CogVLMForCausalLM
 from .dbrx.config import DbrxConfig
 from .dbrx.model import DbrxForCausalLM
 from .dit.model import DiT
->>>>>>> 05316d33
 from .enc_dec.model import DecoderModel, EncoderModel, WhisperEncoder
 from .falcon.model import FalconForCausalLM, FalconModel
 from .gemma.model import GemmaForCausalLM
@@ -38,10 +33,7 @@
 from .llama.config import LLaMAConfig
 from .llama.model import LLaMAForCausalLM, LLaMAModel
 from .mamba.model import MambaForCausalLM
-<<<<<<< HEAD
-=======
 from .medusa.config import MedusaConfig
->>>>>>> 05316d33
 from .medusa.model import MedusaForCausalLm
 from .modeling_utils import (PretrainedConfig, PretrainedModel,
                              SpeculativeDecodingMode)
@@ -93,15 +85,10 @@
     'MPTModel',
     'SkyworkForCausalLM',
     'GemmaForCausalLM',
-<<<<<<< HEAD
-    'DbrxForCausalLM',
-    'RecurrentGemmaForCausalLM',
-=======
     'DbrxConfig',
     'DbrxForCausalLM',
     'RecurrentGemmaForCausalLM',
     'CogVLMConfig',
->>>>>>> 05316d33
     'CogVLMForCausalLM',
     'SpeculativeDecodingMode',
 ]
@@ -113,10 +100,7 @@
     'FalconForCausalLM': FalconForCausalLM,
     'PhiForCausalLM': PhiForCausalLM,
     'Phi3ForCausalLM': Phi3ForCausalLM,
-<<<<<<< HEAD
-=======
     'Phi3SmallForCausalLM': Phi3ForCausalLM,
->>>>>>> 05316d33
     'MambaForCausalLM': MambaForCausalLM,
     'GPTNeoXForCausalLM': GPTNeoXForCausalLM,
     'GPTJForCausalLM': GPTJForCausalLM,
@@ -126,10 +110,7 @@
     'MistralForCausalLM': LLaMAForCausalLM,
     'MixtralForCausalLM': LLaMAForCausalLM,
     'ArcticForCausalLM': LLaMAForCausalLM,
-<<<<<<< HEAD
-=======
     'Grok1ModelForCausalLM': GrokForCausalLM,
->>>>>>> 05316d33
     'InternLMForCausalLM': LLaMAForCausalLM,
     'InternLM2ForCausalLM': LLaMAForCausalLM,
     'MedusaForCausalLM': MedusaForCausalLm,
@@ -137,17 +118,11 @@
     'SkyworkForCausalLM': LLaMAForCausalLM,
     'GemmaForCausalLM': GemmaForCausalLM,
     'QWenForCausalLM': QWenForCausalLM,
-<<<<<<< HEAD
-=======
     'WhisperEncoder': WhisperEncoder,
->>>>>>> 05316d33
     'EncoderModel': EncoderModel,
     'DecoderModel': DecoderModel,
     'DbrxForCausalLM': DbrxForCausalLM,
     'RecurrentGemmaForCausalLM': RecurrentGemmaForCausalLM,
     'CogVLMForCausalLM': CogVLMForCausalLM,
-<<<<<<< HEAD
-=======
     'DiT': DiT,
->>>>>>> 05316d33
 }
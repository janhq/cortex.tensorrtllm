# SPDX-FileCopyrightText: Copyright (c) 2022-2024 NVIDIA CORPORATION & AFFILIATES. All rights reserved.
# SPDX-License-Identifier: Apache-2.0
#
# Licensed under the Apache License, Version 2.0 (the "License");
# you may not use this file except in compliance with the License.
# You may obtain a copy of the License at
#
# http://www.apache.org/licenses/LICENSE-2.0
#
# Unless required by applicable law or agreed to in writing, software
# distributed under the License is distributed on an "AS IS" BASIS,
# WITHOUT WARRANTIES OR CONDITIONS OF ANY KIND, either express or implied.
# See the License for the specific language governing permissions and
# limitations under the License.
import math
from collections import OrderedDict
from typing import List

import tensorrt as trt

from ..functional import Tensor
from ..layers import SpecDecodingParams
from ..mapping import Mapping
from ..plugin import current_all_reduce_helper


class GenerationMixin:

    @staticmethod
    def has_ctx_gen_opt_profiles(use_gpt_attention_plugin: bool,
                                 use_gemm_plugin: bool,
                                 remove_input_padding: bool,
                                 paged_kv_cache: bool) -> bool:
        res = False
        if not use_gpt_attention_plugin or not use_gemm_plugin:
            use_in_flight_batching = use_gpt_attention_plugin and remove_input_padding and paged_kv_cache
            res = not use_in_flight_batching
        return res

    @staticmethod
    def default_range(max_range, offset=0, min_range=1):
        result = [min_range, (max_range + min_range) // 2, max_range]
        return [elem + offset for elem in result]

    @staticmethod
    def split_num_tokens_range(max_num_tokens):
        split_point = [64, 128, 256, 512, 1024]
        num_tokens_ranges = []
        for i, p in enumerate(split_point):
            if i == 0 and max_num_tokens <= p:
                return [1, max_num_tokens, max_num_tokens]
            elif max_num_tokens <= p:
                num_tokens_ranges.append(
                    [split_point[i - 1], max_num_tokens, max_num_tokens])
                return num_tokens_ranges
            elif i == 0 and max_num_tokens > p:
                num_tokens_ranges = [[1, 64, 64]]
            else:
                num_tokens_ranges.append(
                    [split_point[i - 1], split_point[i], split_point[i]])
        num_tokens_ranges.append(
            [split_point[-1], max_num_tokens, max_num_tokens])
        return num_tokens_ranges

<<<<<<< HEAD
=======
    @staticmethod
    def get_profiles_ranges(
        *,
        max_batch_size,
        max_beam_width,
        max_input_len,
        max_num_tokens,
        max_draft_len,
        opt_batch_size,
        opt_num_tokens,
        enable_ctx_gen_opt_profiles,
        multiple_profiles,
    ):
        default_range = GenerationMixin.default_range
        if opt_batch_size:
            bb_range_cxt = [1, opt_batch_size, max_batch_size]
            bb_range_gen = [
                1, opt_batch_size * max_beam_width,
                max_batch_size * max_beam_width
            ]
        else:
            bb_range_cxt = default_range(max_batch_size)
            bb_range_gen = default_range(max_batch_size * max_beam_width)
        tokens_per_engine_step = max_draft_len + 1
        tokens_per_engine_step_range = [
            1, tokens_per_engine_step, tokens_per_engine_step
        ]
        bbd_range_ctx = [
            bb_range_cxt[i] * (tokens_per_engine_step if i != 0 else 1)
            for i in range(len(bb_range_cxt))
        ]
        bbd_range_gen = [
            bb_range_gen[i] * (tokens_per_engine_step if i != 0 else 1)
            for i in range(len(bb_range_gen))
        ]
        inlen_range_cxt = default_range(max_input_len)
        inlen_range_gen = [1, 1, tokens_per_engine_step]
        if enable_ctx_gen_opt_profiles:
            num_profiles = 2
            bb_range = [bb_range_cxt, bb_range_gen]
            bbd_range = [bbd_range_ctx, bbd_range_gen]
            inlen_range = [inlen_range_cxt, inlen_range_gen]
            position_ids_inlen_range = [inlen_range_cxt, [1, 1, 1]]
            num_tokens_range_ctx = default_range(max_batch_size * max_input_len)
            # Draft tokens cannot be combined with beam search
            num_tokens_range_gen = default_range(
                max_batch_size * max(tokens_per_engine_step, max_beam_width))
            num_tokens_range = [num_tokens_range_ctx, num_tokens_range_gen]
        else:
            if multiple_profiles:
                num_tokens_range = GenerationMixin.split_num_tokens_range(
                    max_num_tokens)
            else:
                if opt_num_tokens is None:
                    opt_num_tokens = min(max_num_tokens,
                                         max_batch_size * max_beam_width)
                num_tokens_range = [[1, opt_num_tokens, max_num_tokens]]
            num_profiles = len(num_tokens_range)
            bb_range = [bb_range_gen] * num_profiles
            bbd_range = [bbd_range_gen] * num_profiles
            inlen_range = [[1, 1, max_input_len]] * num_profiles
            position_ids_inlen_range = [[1, 1, max_input_len]] * num_profiles
        tokens_per_engine_step_range = [tokens_per_engine_step_range
                                        ] * num_profiles
        ranges = {
            'bb_range': bb_range,
            'bbd_range': bbd_range,
            'inlen_range': inlen_range,
            'position_ids_inlen_range': position_ids_inlen_range,
            'num_tokens_range': num_tokens_range,
            'tokens_per_engine_step_range': tokens_per_engine_step_range,
        }
        return num_profiles, ranges

>>>>>>> 05316d33
    def prepare_attention_inputs(self,
                                 *,
                                 max_batch_size,
                                 max_beam_width,
                                 max_input_len,
                                 max_seq_len,
                                 num_kv_heads,
                                 head_size,
                                 num_layers,
                                 kv_dtype,
                                 num_profiles=1,
                                 enable_ctx_gen_opt_profiles=False,
                                 remove_input_padding=False,
                                 use_gpt_attention_plugin=False,
                                 paged_kv_cache=False,
                                 tokens_per_block=64,
                                 mapping=Mapping(),
                                 use_cache=True,
                                 streamingllm=False,
                                 attn_layer_idx=None,
                                 opt_batch_size=None):

        default_range = GenerationMixin.default_range

        if opt_batch_size:
            bb_range_cxt = [1, opt_batch_size, max_batch_size]
            bb_range_gen = [
                1, opt_batch_size * max_beam_width,
                max_batch_size * max_beam_width
            ]
        else:
            bb_range_cxt = default_range(max_batch_size)
            bb_range_gen = default_range(max_batch_size * max_beam_width)

        _bs_range = default_range(max_batch_size)
        _beam_width_range = default_range(max_beam_width)
        _max_len_range = default_range(max_seq_len)
        _mask_len_ctx = default_range(max_input_len)
        _kv_cache_range_ctx = [0, 0, 0]
        _kv_cache_range_gen = default_range(max_seq_len, -1)
        if not paged_kv_cache:
            _kv_cache_range = default_range(max_seq_len)
        else:
            kv_max_seq_len = max_seq_len
            if streamingllm:
                # add the max bubble length
                kv_max_seq_len += tokens_per_block - 1
            if max_beam_width > 1:
                # support cyclic kv cache cases that use one more block
                kv_max_seq_len += tokens_per_block
            _kv_cache_range = default_range(kv_max_seq_len)

        if enable_ctx_gen_opt_profiles:
            assert num_profiles == 2
            bb_range = [bb_range_cxt, bb_range_gen]
            mask_len_range = [_mask_len_ctx, _max_len_range]
            if use_gpt_attention_plugin:
                kv_cache_range = [_kv_cache_range, _kv_cache_range]
            else:
                kv_cache_range = [_kv_cache_range_ctx, _kv_cache_range_gen]
        else:
            bb_range = [bb_range_gen] * num_profiles
            mask_len_range = [_max_len_range] * num_profiles
            kv_cache_range = [_kv_cache_range] * num_profiles
        bs_range = [_bs_range] * num_profiles
        beam_width_range = [_beam_width_range] * num_profiles
        max_len_range = [_max_len_range] * num_profiles

        num_kv_heads = (num_kv_heads + mapping.tp_size - 1) // mapping.tp_size
        layers_range = mapping.pp_layers(num_layers)
        num_pp_layers = len(layers_range)
        if attn_layer_idx is None:
            attn_layer_idx = [i for i in range(num_layers)]
        past_key_value = []
        kv_cache_block_offsets = None
        host_kv_cache_block_offsets = None
        host_kv_cache_pool_pointers = None
        if use_cache:
            if not paged_kv_cache:
                for i in layers_range:
                    kv_dim_range = OrderedDict([
                        ('batch_size_beam_width', bb_range),
                        ('kv', [2] * num_profiles),
                        ('num_heads', [num_kv_heads] * num_profiles),
                        ('past_key_len', kv_cache_range),
                        ('head_size', [head_size] * num_profiles),
                    ])
                    kv = Tensor(name=f'past_key_value_{attn_layer_idx[i]}',
                                dtype=kv_dtype,
                                shape=[-1, 2, num_kv_heads, -1, head_size],
                                dim_range=kv_dim_range)
                    past_key_value.append(kv)
            else:
                if enable_ctx_gen_opt_profiles:
                    max_blocks_per_seq_range = [
                        [
                            math.ceil(kv_cache_range[0][0] / tokens_per_block),
                            math.ceil(kv_cache_range[0][1] / tokens_per_block),
                            math.ceil(kv_cache_range[0][2] / tokens_per_block)
                        ],
                        [
                            math.ceil(kv_cache_range[1][0] / tokens_per_block),
                            math.ceil(kv_cache_range[1][1] / tokens_per_block),
                            math.ceil(kv_cache_range[1][2] / tokens_per_block)
                        ]
                    ]
                else:
                    max_blocks_per_seq_range = [[
                        math.ceil(kv_cache_range[0][0] / tokens_per_block),
                        math.ceil(kv_cache_range[0][1] / tokens_per_block),
                        math.ceil(kv_cache_range[0][2] / tokens_per_block)
                    ]] * num_profiles

                kv_cache_block_offsets = Tensor(name=f'kv_cache_block_offsets',
                                                dtype=trt.int32,
                                                shape=[-1, 2, -1],
                                                dim_range=OrderedDict([
                                                    ('batch_size_beam_width',
                                                     bb_range),
                                                    ('kv', [2] * num_profiles),
                                                    ('max_blocks_per_seq',
                                                     max_blocks_per_seq_range),
                                                ]))
                host_kv_cache_block_offsets = Tensor(
                    name=f'host_kv_cache_block_offsets',
                    dtype=trt.int32,
                    shape=[-1, 2, -1],
                    dim_range=OrderedDict([
                        ('batch_size_beam_width', bb_range),
                        ('kv', [2] * num_profiles),
                        ('max_blocks_per_seq', max_blocks_per_seq_range),
                    ]))
                host_kv_cache_pool_pointers = Tensor(
                    name=f'host_kv_cache_pool_pointers',
                    dtype=trt.int64,
                    shape=[2],
                    dim_range=OrderedDict([
                        ('num_pools', [2] * num_profiles),
                    ]))

                for i in layers_range:
                    past_key_value.append(None)

        sequence_length = None
        context_lengths = None
        host_context_lengths = None
        host_past_key_value_lengths = None
        host_max_attention_window_sizes = None
        host_sink_token_length = None
        attention_mask = None
        cache_indirection = None
        host_request_types = None

        if use_gpt_attention_plugin:
            if use_cache:
                sequence_length = Tensor(
                    name='sequence_length',
                    dtype=trt.int32,
                    shape=[-1],
                    dim_range=OrderedDict([('batch_size_beam_width', bb_range)
                                           ]),
                )

            host_request_types = Tensor(
                name='host_request_types',
                dtype=trt.int32,
                shape=[-1],
                dim_range=OrderedDict([('batch_size_beam_width', bb_range)]),
            )
            if use_cache:
                host_past_key_value_lengths = Tensor(
                    name='host_past_key_value_lengths',
                    dtype=trt.int32,
                    shape=[-1],
                    dim_range=OrderedDict([('batch_size_beam_width', bb_range)
                                           ]),
                )
            context_lengths = Tensor(
                name='context_lengths',
                dtype=trt.int32,
                shape=[-1],
                dim_range=OrderedDict([('batch_size_beam_width', bb_range)]),
            )
        else:
            attention_mask = Tensor(
                name='attention_mask',
                dtype=trt.int32,
                shape=[-1, -1],
                dim_range=OrderedDict([
                    ('batch_size_beam_width', bb_range),
                    ('mask_len', mask_len_range),
                ]),
            )

        if use_gpt_attention_plugin and remove_input_padding:
            host_context_lengths = Tensor(
                name='host_context_lengths',
                dtype=trt.int32,
                shape=[-1],
                dim_range=OrderedDict([('batch_size_beam_width', bb_range)]),
            )

        if use_gpt_attention_plugin:
            # TODO(rkobus): change shape to [1]
            host_max_attention_window_sizes = Tensor(
                name=f'host_max_attention_window_sizes',
                dtype=trt.int32,
                shape=[num_pp_layers],
                dim_range=OrderedDict([('num_layers',
                                        [num_pp_layers] * num_profiles)]))

            host_sink_token_length = Tensor(name='host_sink_token_length',
                                            dtype=trt.int32,
                                            shape=[1],
                                            dim_range=OrderedDict([
                                                ('scalar', [1] * num_profiles)
                                            ]))

        if use_cache:
            cache_indirection = Tensor(
                name='cache_indirection',
                dtype=trt.int32,
                shape=[-1, -1, -1],
                dim_range=OrderedDict([
                    ('batch_size_cache', bs_range),
                    ('beam_width', beam_width_range),
                    ('max_seq_len', max_len_range),
                ]),
            )

        return {
            'attention_mask': attention_mask,
            'sequence_length': sequence_length,
            'host_past_key_value_lengths': host_past_key_value_lengths,
            'host_max_attention_window_sizes': host_max_attention_window_sizes,
            'host_sink_token_length': host_sink_token_length,
            'past_key_value': past_key_value,
            'cache_indirection': cache_indirection,
            'kv_cache_block_offsets': kv_cache_block_offsets,
            'host_kv_cache_block_offsets': host_kv_cache_block_offsets,
            'host_kv_cache_pool_pointers': host_kv_cache_pool_pointers,
            'context_lengths': context_lengths,
            'host_context_lengths': host_context_lengths,
            'host_request_types': host_request_types,
        }

    def prepare_basic_inputs(
            self,
            *,
            max_batch_size,
            max_beam_width,
            max_input_len,
            max_seq_len,
<<<<<<< HEAD
=======
            max_num_tokens,
            hidden_size,
>>>>>>> 05316d33
            num_kv_heads,
            head_size,
            num_layers,
            kv_dtype,
            remove_input_padding=False,
            use_gpt_attention_plugin=False,
            use_gemm_plugin=False,
            use_custom_all_reduce=False,
            paged_kv_cache=False,
            tokens_per_block=64,
            gather_context_logits=False,
            gather_generation_logits=False,
            dtype=None,
            num_heads=None,
            mapping=Mapping(),
<<<<<<< HEAD
            max_num_tokens=None,
=======
>>>>>>> 05316d33
            opt_num_tokens=None,
            prompt_embedding_table_size: int = 0,
            position_encoding_2d=False,
            use_lora_plugin: bool = False,
            lora_target_modules: List[str] = None,
            speculative_decoding_draft_tokens_external: bool = False,
            max_draft_len=0,
            multiple_profiles: bool = False,
            streamingllm: bool = False,
            opt_batch_size=None):
<<<<<<< HEAD

        default_range = GenerationMixin.default_range
        tokens_per_engine_step = max_draft_len + 1
        [1, tokens_per_engine_step, tokens_per_engine_step]
        tokens_per_engine_step_range = [
            1, tokens_per_engine_step, tokens_per_engine_step
        ]
        if opt_batch_size:
            bb_range_cxt = [1, opt_batch_size, max_batch_size]
            bb_range_gen = [
                1, opt_batch_size * max_beam_width,
                max_batch_size * max_beam_width
            ]
        else:
            bb_range_cxt = default_range(max_batch_size)
            bb_range_gen = default_range(max_batch_size * max_beam_width)
        bbd_range_ctx = [
            bb_range_cxt[i] * (tokens_per_engine_step if i != 0 else 1)
            for i in range(len(bb_range_cxt))
        ]
        bbd_range_gen = [
            bb_range_gen[i] * (tokens_per_engine_step if i != 0 else 1)
            for i in range(len(bb_range_gen))
        ]
        inlen_range_cxt = default_range(max_input_len)
        inlen_range_gen = [1, 1, tokens_per_engine_step]
=======
>>>>>>> 05316d33

        enable_ctx_gen_opt_profiles = GenerationMixin.has_ctx_gen_opt_profiles(
            use_gpt_attention_plugin, use_gemm_plugin, remove_input_padding,
            paged_kv_cache)
<<<<<<< HEAD
        if max_num_tokens is None:
            # Draft tokens cannot be combined with beam search
            max_num_tokens = max(
                max_batch_size * max_input_len,
                max_batch_size * max(tokens_per_engine_step, max_beam_width))
        if enable_ctx_gen_opt_profiles:
            num_profiles = 2
            bb_range = [bb_range_cxt, bb_range_gen]
            bbd_range = [bbd_range_ctx, bbd_range_gen]
            inlen_range = [inlen_range_cxt, inlen_range_gen]
            position_ids_inlen_range = [inlen_range_cxt, [1, 1, 1]]
            num_tokens_range_ctx = default_range(max_batch_size * max_input_len)
            # Draft tokens cannot be combined with beam search
            num_tokens_range_gen = default_range(
                max_batch_size * max(tokens_per_engine_step, max_beam_width))
            num_tokens_range = [num_tokens_range_ctx, num_tokens_range_gen]
        else:
            max_bs_x_max_bw = max_batch_size * max_beam_width
            if opt_num_tokens is None:
                opt_num_tokens = max_bs_x_max_bw
            if multiple_profiles:
                num_tokens_range = GenerationMixin.split_num_tokens_range(
                    max_num_tokens)
            else:
                num_tokens_range = [[1, opt_num_tokens, max_num_tokens]]
            num_profiles = len(num_tokens_range)
            bb_range = [bb_range_gen] * num_profiles
            bbd_range = [bbd_range_gen] * num_profiles
            inlen_range = [[1, 1, max_input_len]] * num_profiles
            position_ids_inlen_range = [[1, 1, max_input_len]] * num_profiles
        tokens_per_engine_step_range = [tokens_per_engine_step_range
                                        ] * num_profiles
=======

        num_profiles, ranges = GenerationMixin.get_profiles_ranges(
            max_batch_size=max_batch_size,
            max_beam_width=max_beam_width,
            max_input_len=max_input_len,
            max_num_tokens=max_num_tokens,
            max_draft_len=max_draft_len,
            opt_batch_size=opt_batch_size,
            opt_num_tokens=opt_num_tokens,
            enable_ctx_gen_opt_profiles=enable_ctx_gen_opt_profiles,
            multiple_profiles=multiple_profiles)
        bb_range = ranges['bb_range']
        bbd_range = ranges['bbd_range']
        inlen_range = ranges['inlen_range']
        num_tokens_range = ranges['num_tokens_range']
        position_ids_inlen_range = ranges['position_ids_inlen_range']
        tokens_per_engine_step_range = ranges['tokens_per_engine_step_range']
>>>>>>> 05316d33
        position_ids_num_tokens_range = num_tokens_range

        input_ids = None
        position_ids = None
        hidden_states = None
        if remove_input_padding:
            if mapping.is_first_pp_rank():
                input_ids = Tensor(name='input_ids',
                                   dtype=trt.int32,
                                   shape=[-1],
                                   dim_range=OrderedDict([
                                       ('num_tokens', num_tokens_range),
                                   ]))
                if position_encoding_2d:
                    position_ids = Tensor(
                        name='position_ids',
                        dtype=trt.int32,
                        shape=[2, -1],
                        dim_range=OrderedDict([
                            ('2', [2] * num_profiles),
                            ('position_ids_num_tokens_range',
                             position_ids_num_tokens_range),
                        ]),
                    )
                else:
                    position_ids = Tensor(
                        name='position_ids',
                        dtype=trt.int32,
                        shape=[-1],
                        dim_range=OrderedDict([
                            ('position_ids_num_tokens_range',
                             position_ids_num_tokens_range),
                        ]),
                    )
            else:
                assert dtype is not None
                assert num_heads is not None
                hidden_states = Tensor(
                    name='hidden_states_input',
                    dtype=dtype,
                    shape=[-1, hidden_size],
                    dim_range=OrderedDict([
                        ('num_tokens', num_tokens_range),
                        ('hidden_size', [hidden_size] * num_profiles),
                    ]),
                )

        else:
            if mapping.is_first_pp_rank():
                input_ids = Tensor(name='input_ids',
                                   dtype=trt.int32,
                                   shape=[-1, -1],
                                   dim_range=OrderedDict([
                                       ('batch_size_beam_width', bb_range),
                                       ('input_len', inlen_range),
                                   ]))
                if position_encoding_2d:
                    position_ids = Tensor(
                        name='position_ids',
                        dtype=trt.int32,
                        shape=[-1, 2, -1],
                        dim_range=OrderedDict([
                            ('batch_size_beam_width', bb_range),
                            ('2', [2] * num_profiles),
                            ('position_ids_inlen_range',
                             position_ids_inlen_range),
                        ]),
                    )
                else:
                    position_ids = Tensor(
                        name='position_ids',
                        dtype=trt.int32,
                        shape=[-1, -1],
                        dim_range=OrderedDict([
                            ('batch_size_beam_width', bb_range),
                            ('position_ids_inlen_range',
                             position_ids_inlen_range),
                        ]),
                    )
            else:
                assert dtype is not None
                assert num_heads is not None
                hidden_states = Tensor(
                    name='hidden_states_input',
                    dtype=dtype,
                    shape=[-1, -1, hidden_size],
                    dim_range=OrderedDict([
                        ('batch_size_beam_width', bb_range),
                        ('input_len', inlen_range),
                        ('hidden_size', [hidden_size] * num_profiles),
                    ]),
                )

        if use_custom_all_reduce and mapping.tp_size > 1:
            current_all_reduce_helper().set_workspace_tensor(
                mapping, num_profiles)

        prompt_embedding_table = None
        tasks = None
        prompt_vocab_size = None
        if prompt_embedding_table_size > 0:
            _p_embedding_range = [
                1, prompt_embedding_table_size // 2, prompt_embedding_table_size
            ]
            p_embedding_range = [_p_embedding_range] * num_profiles

            prompt_embedding_table = Tensor(name='prompt_embedding_table',
                                            dtype=dtype,
                                            shape=[-1, hidden_size],
                                            dim_range=OrderedDict([
                                                ('prompt_embedding_table_size',
                                                 p_embedding_range),
                                                ('hidden_size',
                                                 [hidden_size] * num_profiles),
                                            ]))
            if remove_input_padding:
                tasks = Tensor(name='tasks',
                               dtype=trt.int32,
                               shape=[-1],
                               dim_range=OrderedDict([
                                   ('input_len_task', num_tokens_range),
                               ]))
            else:
                tasks = Tensor(name='tasks',
                               dtype=trt.int32,
                               shape=[-1, 1],
                               dim_range=OrderedDict([
                                   ('batch_size_beam_width', bb_range),
                                   ('broadcast_dim', [1] * num_profiles),
                               ]))
            prompt_vocab_size = Tensor(name='prompt_vocab_size',
                                       dtype=trt.int32,
                                       shape=[1],
                                       dim_range=OrderedDict([
                                           ('size', [1] * num_profiles)
                                       ]))

        lora_weights_pointers = None
        lora_ranks = None
        if use_lora_plugin:
            lora_weights_pointers = []
            lora_ranks = []
            layers_range = mapping.pp_layers(num_layers)
            for i in layers_range:
                lora_weight_pointer_dict = {}
                lora_rank_dict = {}
                for lora_module in lora_target_modules:

                    lora_weight_pointer = Tensor(
                        name=f'{lora_module}_lora_weights_pointers_{i}',
                        dtype=trt.int64,
                        shape=[-1, 2],
                        dim_range=OrderedDict([
                            ('batch_size_beam_width', bb_range),
                            ('in_out', [2] * num_profiles),
                        ]))
                    lora_weight_pointer_dict.update({
                        f"{lora_module}_lora_weights_pointers":
                        lora_weight_pointer
                    })

                    lora_rank = Tensor(
                        name=f'{lora_module}_lora_ranks_{i}',
                        dtype=trt.int32,
                        shape=[-1],
                        dim_range=OrderedDict([('batch_size_beam_width',
                                                bb_range)]),
                    )
                    lora_rank_dict.update(
                        {f"{lora_module}_lora_ranks": lora_rank})

                lora_weights_pointers.append(lora_weight_pointer_dict)
                lora_ranks.append(lora_rank_dict)

        last_token_ids = None
        if mapping.is_last_pp_rank() and not gather_context_logits:
            if not remove_input_padding and max_draft_len > 0:
                last_token_ids = Tensor(
                    name='last_token_ids',
                    dtype=trt.int32,
                    shape=[-1, -1],
                    dim_range=OrderedDict([
                        ('batch_size_beam_width', bb_range),
                        ('last_token_ids', tokens_per_engine_step_range),
                    ]),
                )
            else:
                last_token_ids = Tensor(
                    name='last_token_ids',
                    dtype=trt.int32,
                    shape=[-1],
                    dim_range=OrderedDict([
                        ('batch_size_last_token_ids', bbd_range),
                    ]),
                )

<<<<<<< HEAD
        speculative_decoding_position_offsets = None
        speculative_decoding_packed_mask = None
        # Use positional offsets and packed mask only when not in SpS spec decoding
        if speculative_decoding_draft_tokens_external == False and max_draft_len > 0:
            # 32 bits packed mask aligned.
            num_packed_masks = (tokens_per_engine_step + 32 - 1) // 32
            packed_mask_len_range = [[0, 1, num_packed_masks]] * num_profiles
            # position offsets that are fixed during the whole session.
            # it will be shared among all sequences.
            speculative_decoding_position_offsets = Tensor(
=======
        spec_decoding_params = None
        # Use positional offsets and packed mask only when not in SpS spec decoding
        if speculative_decoding_draft_tokens_external == False and max_draft_len > 0:
            tokens_per_engine_step = max_draft_len + 1
            # 32 bits packed mask aligned.
            num_packed_masks = (tokens_per_engine_step + 32 - 1) // 32
            packed_mask_len_range = [[0, 1, num_packed_masks]] * num_profiles
            # total number of spec decoding tokens for all sequences (sequence length can be variable).
            num_gen_tokens_range = [
                GenerationMixin.default_range(
                    max_batch_size * max_beam_width * tokens_per_engine_step,
                    min_range=0)
            ] * num_profiles
            bb_range_0 = [[0] + bbr[1:] for bbr in bb_range]

            # support variable sequence lengths for medusa.
            spec_decoding_generation_lengths = Tensor(
                name='spec_decoding_generation_lengths',
                dtype=trt.int32,
                shape=[-1],
                dim_range=OrderedDict([('batch_size_beam_width_0', bb_range_0)
                                       ]),
            )

            # position offsets that are fixed during the whole session.
            # it will be shared among all sequences.
            spec_decoding_position_offsets = Tensor(
>>>>>>> 05316d33
                name='spec_decoding_position_offsets',
                dtype=trt.int32,
                shape=[-1, -1],
                dim_range=OrderedDict([
<<<<<<< HEAD
                    ('batch_size_beam_width', bb_range),
=======
                    ('batch_size_beam_width_0', bb_range_0),
>>>>>>> 05316d33
                    ('spec_decoding_position_ids_dim0',
                     tokens_per_engine_step_range),
                ]),
            )

<<<<<<< HEAD
            speculative_decoding_packed_mask = Tensor(
                name='spec_decoding_packed_mask',
                dtype=trt.int32,
                shape=[-1, -1, -1],
                dim_range=OrderedDict([
                    ('batch_size_beam_width', bb_range),
                    ('spec_decoding_packed_mask_dim0',
                     tokens_per_engine_step_range),
                    ('spec_decoding_packed_mask_dim1', packed_mask_len_range),
                ]),
            )
=======
            spec_decoding_packed_mask = Tensor(
                name='spec_decoding_packed_mask',
                dtype=trt.int32,
                shape=[-1, -1],
                dim_range=OrderedDict([
                    ('spec_decoding_packed_mask_dim0', num_gen_tokens_range),
                    ('spec_decoding_packed_mask_dim1', packed_mask_len_range),
                ]),
            )
            spec_decoding_params = SpecDecodingParams(
                spec_decoding_generation_lengths,
                spec_decoding_position_offsets, spec_decoding_packed_mask)
>>>>>>> 05316d33

        basic_inputs = {
            'input_ids': input_ids,
            'hidden_states_input': hidden_states,
            'position_ids': position_ids,
            'last_token_ids': last_token_ids,
            'prompt_embedding_table': prompt_embedding_table,
            'tasks': tasks,
            'prompt_vocab_size': prompt_vocab_size,
            'lora_ranks': lora_ranks,
            'lora_weights_pointers': lora_weights_pointers,
<<<<<<< HEAD
            'spec_decoding_position_offsets':
            speculative_decoding_position_offsets,
            'spec_decoding_packed_mask': speculative_decoding_packed_mask
=======
            'spec_decoding_params': spec_decoding_params
>>>>>>> 05316d33
        }

        attention_inputs = self.prepare_attention_inputs(
            max_batch_size=max_batch_size,
            max_beam_width=max_beam_width,
            max_input_len=max_input_len,
            max_seq_len=max_seq_len,
            num_kv_heads=num_kv_heads,
            head_size=head_size,
            num_layers=num_layers,
            kv_dtype=kv_dtype,
            num_profiles=num_profiles,
            enable_ctx_gen_opt_profiles=enable_ctx_gen_opt_profiles,
            remove_input_padding=remove_input_padding,
            use_gpt_attention_plugin=use_gpt_attention_plugin,
            paged_kv_cache=paged_kv_cache,
            tokens_per_block=tokens_per_block,
            mapping=mapping,
            streamingllm=streamingllm,
            opt_batch_size=opt_batch_size)

        for key, value in attention_inputs.items():
            basic_inputs[key] = value

        return basic_inputs<|MERGE_RESOLUTION|>--- conflicted
+++ resolved
@@ -62,8 +62,6 @@
             [split_point[-1], max_num_tokens, max_num_tokens])
         return num_tokens_ranges
 
-<<<<<<< HEAD
-=======
     @staticmethod
     def get_profiles_ranges(
         *,
@@ -138,7 +136,6 @@
         }
         return num_profiles, ranges
 
->>>>>>> 05316d33
     def prepare_attention_inputs(self,
                                  *,
                                  max_batch_size,
@@ -392,11 +389,8 @@
             max_beam_width,
             max_input_len,
             max_seq_len,
-<<<<<<< HEAD
-=======
             max_num_tokens,
             hidden_size,
->>>>>>> 05316d33
             num_kv_heads,
             head_size,
             num_layers,
@@ -412,10 +406,6 @@
             dtype=None,
             num_heads=None,
             mapping=Mapping(),
-<<<<<<< HEAD
-            max_num_tokens=None,
-=======
->>>>>>> 05316d33
             opt_num_tokens=None,
             prompt_embedding_table_size: int = 0,
             position_encoding_2d=False,
@@ -426,73 +416,10 @@
             multiple_profiles: bool = False,
             streamingllm: bool = False,
             opt_batch_size=None):
-<<<<<<< HEAD
-
-        default_range = GenerationMixin.default_range
-        tokens_per_engine_step = max_draft_len + 1
-        [1, tokens_per_engine_step, tokens_per_engine_step]
-        tokens_per_engine_step_range = [
-            1, tokens_per_engine_step, tokens_per_engine_step
-        ]
-        if opt_batch_size:
-            bb_range_cxt = [1, opt_batch_size, max_batch_size]
-            bb_range_gen = [
-                1, opt_batch_size * max_beam_width,
-                max_batch_size * max_beam_width
-            ]
-        else:
-            bb_range_cxt = default_range(max_batch_size)
-            bb_range_gen = default_range(max_batch_size * max_beam_width)
-        bbd_range_ctx = [
-            bb_range_cxt[i] * (tokens_per_engine_step if i != 0 else 1)
-            for i in range(len(bb_range_cxt))
-        ]
-        bbd_range_gen = [
-            bb_range_gen[i] * (tokens_per_engine_step if i != 0 else 1)
-            for i in range(len(bb_range_gen))
-        ]
-        inlen_range_cxt = default_range(max_input_len)
-        inlen_range_gen = [1, 1, tokens_per_engine_step]
-=======
->>>>>>> 05316d33
 
         enable_ctx_gen_opt_profiles = GenerationMixin.has_ctx_gen_opt_profiles(
             use_gpt_attention_plugin, use_gemm_plugin, remove_input_padding,
             paged_kv_cache)
-<<<<<<< HEAD
-        if max_num_tokens is None:
-            # Draft tokens cannot be combined with beam search
-            max_num_tokens = max(
-                max_batch_size * max_input_len,
-                max_batch_size * max(tokens_per_engine_step, max_beam_width))
-        if enable_ctx_gen_opt_profiles:
-            num_profiles = 2
-            bb_range = [bb_range_cxt, bb_range_gen]
-            bbd_range = [bbd_range_ctx, bbd_range_gen]
-            inlen_range = [inlen_range_cxt, inlen_range_gen]
-            position_ids_inlen_range = [inlen_range_cxt, [1, 1, 1]]
-            num_tokens_range_ctx = default_range(max_batch_size * max_input_len)
-            # Draft tokens cannot be combined with beam search
-            num_tokens_range_gen = default_range(
-                max_batch_size * max(tokens_per_engine_step, max_beam_width))
-            num_tokens_range = [num_tokens_range_ctx, num_tokens_range_gen]
-        else:
-            max_bs_x_max_bw = max_batch_size * max_beam_width
-            if opt_num_tokens is None:
-                opt_num_tokens = max_bs_x_max_bw
-            if multiple_profiles:
-                num_tokens_range = GenerationMixin.split_num_tokens_range(
-                    max_num_tokens)
-            else:
-                num_tokens_range = [[1, opt_num_tokens, max_num_tokens]]
-            num_profiles = len(num_tokens_range)
-            bb_range = [bb_range_gen] * num_profiles
-            bbd_range = [bbd_range_gen] * num_profiles
-            inlen_range = [[1, 1, max_input_len]] * num_profiles
-            position_ids_inlen_range = [[1, 1, max_input_len]] * num_profiles
-        tokens_per_engine_step_range = [tokens_per_engine_step_range
-                                        ] * num_profiles
-=======
 
         num_profiles, ranges = GenerationMixin.get_profiles_ranges(
             max_batch_size=max_batch_size,
@@ -510,7 +437,6 @@
         num_tokens_range = ranges['num_tokens_range']
         position_ids_inlen_range = ranges['position_ids_inlen_range']
         tokens_per_engine_step_range = ranges['tokens_per_engine_step_range']
->>>>>>> 05316d33
         position_ids_num_tokens_range = num_tokens_range
 
         input_ids = None
@@ -707,18 +633,6 @@
                     ]),
                 )
 
-<<<<<<< HEAD
-        speculative_decoding_position_offsets = None
-        speculative_decoding_packed_mask = None
-        # Use positional offsets and packed mask only when not in SpS spec decoding
-        if speculative_decoding_draft_tokens_external == False and max_draft_len > 0:
-            # 32 bits packed mask aligned.
-            num_packed_masks = (tokens_per_engine_step + 32 - 1) // 32
-            packed_mask_len_range = [[0, 1, num_packed_masks]] * num_profiles
-            # position offsets that are fixed during the whole session.
-            # it will be shared among all sequences.
-            speculative_decoding_position_offsets = Tensor(
-=======
         spec_decoding_params = None
         # Use positional offsets and packed mask only when not in SpS spec decoding
         if speculative_decoding_draft_tokens_external == False and max_draft_len > 0:
@@ -746,34 +660,16 @@
             # position offsets that are fixed during the whole session.
             # it will be shared among all sequences.
             spec_decoding_position_offsets = Tensor(
->>>>>>> 05316d33
                 name='spec_decoding_position_offsets',
                 dtype=trt.int32,
                 shape=[-1, -1],
                 dim_range=OrderedDict([
-<<<<<<< HEAD
-                    ('batch_size_beam_width', bb_range),
-=======
                     ('batch_size_beam_width_0', bb_range_0),
->>>>>>> 05316d33
                     ('spec_decoding_position_ids_dim0',
                      tokens_per_engine_step_range),
                 ]),
             )
 
-<<<<<<< HEAD
-            speculative_decoding_packed_mask = Tensor(
-                name='spec_decoding_packed_mask',
-                dtype=trt.int32,
-                shape=[-1, -1, -1],
-                dim_range=OrderedDict([
-                    ('batch_size_beam_width', bb_range),
-                    ('spec_decoding_packed_mask_dim0',
-                     tokens_per_engine_step_range),
-                    ('spec_decoding_packed_mask_dim1', packed_mask_len_range),
-                ]),
-            )
-=======
             spec_decoding_packed_mask = Tensor(
                 name='spec_decoding_packed_mask',
                 dtype=trt.int32,
@@ -786,7 +682,6 @@
             spec_decoding_params = SpecDecodingParams(
                 spec_decoding_generation_lengths,
                 spec_decoding_position_offsets, spec_decoding_packed_mask)
->>>>>>> 05316d33
 
         basic_inputs = {
             'input_ids': input_ids,
@@ -798,13 +693,7 @@
             'prompt_vocab_size': prompt_vocab_size,
             'lora_ranks': lora_ranks,
             'lora_weights_pointers': lora_weights_pointers,
-<<<<<<< HEAD
-            'spec_decoding_position_offsets':
-            speculative_decoding_position_offsets,
-            'spec_decoding_packed_mask': speculative_decoding_packed_mask
-=======
             'spec_decoding_params': spec_decoding_params
->>>>>>> 05316d33
         }
 
         attention_inputs = self.prepare_attention_inputs(

--- conflicted
+++ resolved
@@ -16,17 +16,10 @@
 
 from ..._common import default_net
 from ..._utils import pad_vocab_size
-<<<<<<< HEAD
-from ...functional import Tensor, non_gated_version, recv, send
-from ...layers import (MOE, Attention, AttentionMaskType, ColumnLinear,
-                       Embedding, GatedMLP, MoeConfig, PositionEmbeddingType,
-                       RmsNorm)
-=======
 from ...functional import (AllReduceFusionOp, AllReduceFusionParams, Tensor,
                            non_gated_version, recv, send)
 from ...layers import (MOE, Attention, AttentionMaskType, ColumnLinear,
                        Embedding, GatedMLP, PositionEmbeddingType, RmsNorm)
->>>>>>> 05316d33
 from ...lora_manager import LoraConfig, use_lora
 from ...mapping import Mapping
 from ...module import Module
@@ -122,20 +115,6 @@
                 tp_size=config.mapping.tp_size,
                 quant_mode=config.quant_mode)
 
-<<<<<<< HEAD
-    def forward(
-            self,
-            hidden_states,
-            attention_mask=None,
-            spec_decoding_packed_mask=None,  # For Medusa support
-            spec_decoding_position_offsets=None,
-            use_cache=False,
-            kv_cache_params=None,
-            attention_params=None,
-            lora_layer_params=None):
-        residual = hidden_states
-        hidden_states = self.input_layernorm(hidden_states)
-=======
     def forward(self,
                 hidden_states,
                 attention_mask=None,
@@ -154,17 +133,10 @@
         else:
             residual = hidden_states
             hidden_states = self.input_layernorm(hidden_states)
->>>>>>> 05316d33
 
         attention_output = self.attention(
             hidden_states,
             attention_mask=attention_mask,
-<<<<<<< HEAD
-            spec_decoding_packed_mask=
-            spec_decoding_packed_mask,  # For Medusa support
-            spec_decoding_position_offsets=spec_decoding_position_offsets,
-=======
->>>>>>> 05316d33
             use_cache=use_cache,
             spec_decoding_params=spec_decoding_params,
             kv_cache_params=kv_cache_params,
@@ -181,17 +153,9 @@
         if use_cache:
             attention_output, presents = attention_output
 
-<<<<<<< HEAD
-        hidden_states = residual + attention_output
-
-        residual_attn = hidden_states
-
-        if self.has_residual_mlp:
-=======
         if self.has_residual_mlp:
             hidden_states = residual + attention_output
             residual_attn = hidden_states
->>>>>>> 05316d33
             # arctic layer w/ residual mlp
 
             # residual mlp
@@ -206,14 +170,6 @@
                                      lora_layer_params=lora_layer_params)
             hidden_states = residual_mlp + hidden_states
         else:
-<<<<<<< HEAD
-            # regular llama/mixtral layers
-            hidden_states = self.post_layernorm(hidden_states)
-            hidden_states = self.mlp(hidden_states,
-                                     lora_layer_params=lora_layer_params)
-            hidden_states = residual_attn + hidden_states
-
-=======
             if default_net().plugin_config.reduce_fusion:
                 hidden_states, residual = attention_output
             else:
@@ -235,7 +191,6 @@
                 hidden_states = self.mlp(hidden_states,
                                          lora_layer_params=lora_layer_params)
                 hidden_states = residual + hidden_states
->>>>>>> 05316d33
         if use_cache:
             return (hidden_states, presents)
         return hidden_states
@@ -260,23 +215,6 @@
                                 eps=config.norm_epsilon,
                                 dtype=config.dtype)
 
-<<<<<<< HEAD
-    def forward(
-            self,
-            input_ids,
-            position_ids=None,
-            use_cache=False,
-            attention_mask=None,
-            spec_decoding_position_offsets=None,  # For Medusa support
-            spec_decoding_packed_mask=None,  # For Medusa support
-            kv_cache_params=None,
-            attention_params=None,
-            hidden_states=None,
-            prompt_embedding_table: Optional[Tensor] = None,
-            prompt_tasks: Optional[Tensor] = None,
-            prompt_vocab_size: Optional[Tensor] = None,
-            lora_params=None):
-=======
     def forward(self,
                 input_ids,
                 position_ids=None,
@@ -290,7 +228,6 @@
                 prompt_tasks: Optional[Tensor] = None,
                 prompt_vocab_size: Optional[Tensor] = None,
                 lora_params=None):
->>>>>>> 05316d33
 
         ptuning_args = [
             prompt_embedding_table, prompt_tasks, prompt_vocab_size
@@ -308,12 +245,7 @@
             kv_cache_params=kv_cache_params,
             attention_params=attention_params,
             lora_params=lora_params,
-<<<<<<< HEAD
-            spec_decoding_position_offsets=spec_decoding_position_offsets,
-            spec_decoding_packed_mask=spec_decoding_packed_mask)
-=======
             spec_decoding_params=spec_decoding_params)
->>>>>>> 05316d33
 
         if use_cache:
             hidden_states, presents = hidden_states
@@ -405,69 +337,6 @@
 
     @classmethod
     def from_meta_ckpt(cls,
-<<<<<<< HEAD
-                       meta_ckpt_dir,
-                       dtype,
-                       mapping,
-                       use_parallel_embedding: Optional[bool] = False,
-                       embedding_sharding_dim: Optional[int] = 0):
-        meta_config = None
-        with open(Path(meta_ckpt_dir, "params.json")) as fp:
-            meta_config: dict = json.load(fp)
-        assert meta_config is not None
-        config = {}
-        n_embd = meta_config["dim"]
-        n_head = meta_config["n_heads"]
-        n_kv_head = meta_config.get("n_kv_heads", n_head)
-        vocab_size = meta_config.get("vocab_size", 32000)
-
-        # Reset vocab_size to 32000 for LLama v2 checkpoint.
-        if vocab_size == -1:
-            vocab_size = 32000
-
-        if "hidden_dim" in meta_config:
-            inter_size = meta_config["hidden_dim"]
-        else:
-            multiple_of = meta_config.get("multiple_of", 1)
-            n_embd_ = int(4 * n_embd * 2 / 3)
-            ffn_dim_multiplier = meta_config.get("ffn_dim_multiplier", 1)
-            inter_size = multiple_of * (
-                (int(n_embd_ * ffn_dim_multiplier) + multiple_of - 1) //
-                multiple_of)
-        # meta checkpoint don't have vocab_size|hidden_act|rotary_base specified, use same default value as HF
-        config.update({
-            'architecture': "LlamaForCausalLM",
-            'dtype': dtype,
-            'logits_dtype': 'float32',
-            'num_hidden_layers': meta_config["n_layers"],
-            'num_attention_heads': n_head,
-            'hidden_size': n_embd,
-            'intermediate_size': inter_size,
-            'num_key_value_heads': n_kv_head,
-            'vocab_size': vocab_size,
-            'position_embedding_type': 'rope_gpt_neox',
-            'max_position_embeddings': 2048,
-            'hidden_act': 'silu',
-            'rotary_base': meta_config.get('rope_theta', 10000),
-            'norm_epsilon': meta_config["norm_eps"],
-            'mapping': {
-                'world_size': mapping.tp_size * mapping.pp_size,
-                'tp_size': mapping.tp_size,
-                'pp_size': mapping.pp_size,
-            },
-        })
-        pretrained_config = PretrainedConfig.from_dict(config)
-        pretrained_config.use_parallel_embedding = use_parallel_embedding
-        pretrained_config.embedding_sharding_dim = embedding_sharding_dim
-        pretrained_config.set_rank(mapping.rank)
-
-        llama = cls(pretrained_config)
-        from .weight import load_from_meta_llama
-        weights = load_from_meta_llama(meta_ckpt_dir, mapping,
-                                       pretrained_config)
-        llama.load(weights)
-        return llama
-=======
                        meta_ckpt_dir: str,
                        dtype: str = 'auto',
                        mapping: Optional[Mapping] = None,
@@ -485,7 +354,6 @@
         model = LLaMAForCausalLM(config)
         model.load(weights)
         return model
->>>>>>> 05316d33
 
     @classmethod
     def quantize(
@@ -494,26 +362,6 @@
         output_dir: str,
         dtype: str = 'auto',
         mapping: Optional[Mapping] = None,
-<<<<<<< HEAD
-        calib_dataset='cnn_dailymail',
-        calib_batches=512,
-        calib_batch_size=1,
-        random_seed=1234,
-        tokenizer_max_seq_length=2048,
-        **kwargs,
-    ):
-        DEFAULT_Modelopt_FLOW = [
-            QuantAlgo.W4A16_AWQ, QuantAlgo.FP8, QuantAlgo.W8A8_SQ_PER_CHANNEL,
-            QuantAlgo.W4A8_AWQ
-        ]
-        use_modelopt_quantization = quant_config.quant_algo in DEFAULT_Modelopt_FLOW
-        if use_modelopt_quantization:
-            super().quantize(hf_model_dir,
-                             output_dir,
-                             quant_config,
-                             dtype=dtype,
-                             mapping=mapping,
-=======
         quant_config: Optional[QuantConfig] = None,
         *,
         device: str = 'cuda',
@@ -542,7 +390,6 @@
                              mapping=config.mapping,
                              quant_config=config.quantization,
                              device=device,
->>>>>>> 05316d33
                              calib_dataset=calib_dataset,
                              calib_batches=calib_batches,
                              calib_batch_size=calib_batch_size,
@@ -561,24 +408,11 @@
             assert is_valid_native_quant, f"Internal error: shall call Modelopt for this quantization {quant_config}"
 
             from . import convert
-<<<<<<< HEAD
-            convert.quantize(
-                dtype,
-                hf_model_dir,
-                output_dir,
-                mapping,
-                quant_config,
-                calib_dataset=calib_dataset,
-                override_fields=kwargs.get('override_fields', {}),
-                dataset_cache_dir=kwargs.get('dataset_cache_dir', None),
-            )
-=======
             convert.quantize(hf_model_dir,
                              output_dir,
                              config=config,
                              device=device,
                              calib_dataset=calib_dataset)
->>>>>>> 05316d33
 
     def use_lora(self, lora_config: LoraConfig):
         use_lora(self, lora_config)
--- conflicted
+++ resolved
@@ -1,8 +1,5 @@
 import asyncio
-<<<<<<< HEAD
-=======
 import atexit
->>>>>>> 05316d33
 import datetime
 import secrets
 import threading
@@ -18,19 +15,6 @@
 import torch
 from janus import Queue as AsyncQueue
 
-<<<<<<< HEAD
-from tensorrt_llm._utils import mpi_comm, mpi_rank, mpi_world_size
-from tensorrt_llm.hlapi.mpi_session import (MpiPoolSession, MpiSession,
-                                            external_mpi_comm_available,
-                                            find_free_port,
-                                            need_spawn_mpi_workers)
-from tensorrt_llm.hlapi.tokenizer import TokenizerBase, tokenizer_factory
-from tensorrt_llm.hlapi.utils import (ContextManager, GenerationOutput,
-                                      SamplingConfig, print_traceback_on_error)
-
-from . import bindings as tllm
-from .bindings import executor as tllme
-=======
 from ._utils import mpi_rank, mpi_world_size
 from .bindings import executor as tllm
 from .hlapi.mpi_session import (MpiPoolSession, MpiSession,
@@ -38,7 +22,6 @@
                                 need_spawn_mpi_workers)
 from .hlapi.utils import (ContextManager, SamplingParams, exception_handler,
                           print_traceback_on_error)
->>>>>>> 05316d33
 
 
 def has_event_loop() -> bool:
@@ -53,20 +36,6 @@
 
     def __init__(
         self,
-<<<<<<< HEAD
-        ids_or_prompt: Union[torch.Tensor, np.ndarray, list, str],
-        streaming: bool = True,
-        tokenizer: Optional[TokenizerBase] = None,
-        sampling_config: Optional[SamplingConfig] = None,
-        # TODO[chunweiy]: Remove this flag when gptManager path is cleaned
-        exclude_input_from_output: bool = False):
-        if isinstance(ids_or_prompt, str):
-            assert tokenizer is not None, "GenerationRequest constructor with str prompt requires a tokenizer argument"
-            self.input_ids = (tokenizer.encode(ids_or_prompt,
-                                               return_tensors="pt",
-                                               return_attention_mask=False).to(
-                                                   torch.int32).numpy())
-=======
         prompt_token_ids: Union[torch.Tensor, np.ndarray, list],
         sampling_params: SamplingParams,
         streaming: bool = False,
@@ -75,7 +44,6 @@
             self.prompt_token_ids = prompt_token_ids
         elif isinstance(prompt_token_ids, (torch.Tensor, np.ndarray)):
             self.prompt_token_ids = prompt_token_ids.tolist()
->>>>>>> 05316d33
         else:
             raise TypeError(
                 f"prompt_token_ids ({prompt_token_ids}) should be an instance of torch.Tensor, np.ndarray or list"
@@ -83,125 +51,12 @@
 
         self.sampling_params = sampling_params
         self.streaming = streaming
-<<<<<<< HEAD
-        self.exclude_input_from_output = exclude_input_from_output
-        self.sampling_config = sampling_config or SamplingConfig()
-
-=======
->>>>>>> 05316d33
         self.id = -1
 
     def set_id(self, id):
         self.id = id
         return self
 
-<<<<<<< HEAD
-    def as_inference_request(self) -> tllm.InferenceRequest:
-        ir = tllm.InferenceRequest(self.id)
-        ir.input_ids = torch.from_numpy(self.input_ids)
-        ir.is_streaming = self.streaming
-
-        def set_property(name: str,
-                         dtype: torch.dtype = torch.int32,
-                         default: Any = None,
-                         value=None):
-            if value is None:
-                value = getattr(self.sampling_config, name, None)
-                value = value if value is not None else default
-            if value is not None:
-                setattr(ir, name, torch.tensor([value], dtype=dtype))
-
-        top_k = self.sampling_config.top_k[
-            0] if self.sampling_config.top_k is not None else None
-
-        top_p = self.sampling_config.top_p[
-            0] if self.sampling_config.top_p is not None else None
-        temperature = self.sampling_config.temperature[
-            0] if self.sampling_config.temperature is not None else None
-        max_new_tokens = [
-            self.sampling_config.max_new_tokens
-        ] if self.sampling_config.max_new_tokens is not None else None
-        min_length = self.sampling_config.min_length[
-            0] if self.sampling_config.min_length is not None else None
-        end_id = self.tokenizer.eos_token_id if self.tokenizer is not None else None
-        pad_id = self.tokenizer.pad_token_id if self.tokenizer is not None else None
-        pad_id = end_id if pad_id is None else pad_id
-
-        set_property("beam_width")
-        set_property("max_new_tokens", default=[32], value=max_new_tokens)
-        set_property("end_id", value=end_id)
-        set_property("pad_id", value=pad_id)
-        set_property("min_length", value=min_length)
-        set_property("temperature", torch.float32, value=temperature)
-        set_property("runtime_top_k", torch.float32, value=top_k)
-        set_property("runtime_top_p", torch.float32, value=top_p)
-        set_property("random_seed", torch.int64)
-
-        return ir
-
-    def as_executor_request(self) -> tllme.Request:
-        # SamplingConfig
-        sampling_kwargs = {}
-
-        def set_property(name):
-            value = getattr(self.sampling_config, name, None)
-            if value:
-                sampling_kwargs[name] = value[0] if isinstance(value,
-                                                               list) else value
-
-        set_property("beam_width")
-        set_property("min_length")
-        set_property("top_k")
-        set_property("top_p")
-        set_property("temperature")
-        set_property("random_seed")
-        set_property("beam_search_diversity_rate")
-        set_property("early_stopping")
-        set_property("frequency_penalty")
-        set_property("length_penalty")
-        set_property("presence_penalty")
-        set_property("repetition_penalty")
-        set_property("top_p_decay")
-        set_property("top_p_min")
-        set_property("top_p_reset_ids")
-        sampling_config = tllme.SamplingConfig(**sampling_kwargs)
-        # Request
-        end_id = self.tokenizer.eos_token_id if self.tokenizer is not None else None
-        pad_id = self.tokenizer.pad_token_id if self.tokenizer is not None else None
-        pad_id = end_id if pad_id is None else pad_id
-
-        output_config = tllme.OutputConfig()
-        # Don't repeat prompt in the generation output
-        output_config.exclude_input_from_output = self.exclude_input_from_output
-
-        request_kwargs = {
-            "input_token_ids": self.input_ids.squeeze().tolist(),
-            "max_new_tokens": self.sampling_config.max_new_tokens or 32,
-            "streaming": self.streaming,
-            "sampling_config": sampling_config,
-            "end_id": end_id,
-            "pad_id": pad_id,
-            # The following options in the Executor API are not yet exposed by the HLAPI:
-            # https://jirasw.nvidia.com/browse/TRTLLM-489
-            "output_config": output_config,
-            "bad_words": None,  #TODO
-            "stop_words": None,  #TODO
-            "embedding_bias": None,  #TODO
-            "speculative_decoding_config": None,  #TODO
-            "prompt_tuning_config": None,  #TODO
-            "lora_config": None,  #TODO
-            "logits_post_processor_name": None,  #TODO
-        }
-        request = tllme.Request(**request_kwargs)
-        return request
-
-
-class GenerationResult(GenerationOutput):
-
-    def __init__(self,
-                 generation_request: GenerationRequest,
-                 tokenizer: Optional[TokenizerBase] = None) -> None:
-=======
     def as_executor_request(self) -> tllm.Request:
         request_kwargs = {
             "input_token_ids":
@@ -273,7 +128,6 @@
 class GenerationResult:
 
     def __init__(self, generation_request: GenerationRequest) -> None:
->>>>>>> 05316d33
         self._done = False
         self._cancelled = False
         self._generation_request = generation_request
@@ -311,20 +165,6 @@
     def beam_width(self):
         return self._generation_request.sampling_params.beam_width
 
-<<<<<<< HEAD
-    def handle_generation_msg(self,
-                              tensors: Dict[str, np.ndarray] | List[List[int]],
-                              error: str):
-        if error:
-            raise RuntimeError(error)
-        if isinstance(tensors, list):
-            # Executor API format.
-            new_ids = tensors
-        else:
-            new_ids = tensors["output_ids"].squeeze(0).tolist()
-        for idx, beam_ids in enumerate(new_ids):
-            self._token_ids[idx] += beam_ids
-=======
     def handle_generation_msg(self, tensors: tuple, error: str):
         if error:
             raise RuntimeError(error)
@@ -344,7 +184,6 @@
 
         if context_logits is not None:
             self.context_logits = context_logits
->>>>>>> 05316d33
 
     def result_step(self, timeout: Optional[float] = None):
         _, tensors, self._done, error = self.queue.get(timeout=timeout)
@@ -451,13 +290,6 @@
 
     def generate_async(
         self,
-<<<<<<< HEAD
-        prompt: Union[str, List[int], List[str], List[List[int]]],
-        streaming: bool,
-        sampling_config: Union[SamplingConfig, List[SamplingConfig]],
-        # TODO[chunweiy]: Remove this flag when gptManager path is cleaned
-        exclude_input_from_output: bool = False,
-=======
         prompt_token_ids: List[int],
         sampling_params: SamplingParams,
         streaming: bool = False,
@@ -476,7 +308,6 @@
     def generate(
         self, prompt_token_ids: Union[List[int], List[List[int]]],
         sampling_params: Union[SamplingParams, List[SamplingParams]]
->>>>>>> 05316d33
     ) -> Union[GenerationResult, List[GenerationResult]]:
         """Generate output for the given prompt token ids in the synchronous mode.
         Synchronous generation accepts either single prompt or batched prompts.
@@ -484,50 +315,6 @@
         unbatched = isinstance(prompt_token_ids[0], int)
 
         if unbatched:
-<<<<<<< HEAD
-            results = self.submit(
-                GenerationRequest(
-                    prompt,
-                    streaming,
-                    tokenizer,
-                    sampling_config=sampling_config,
-                    exclude_input_from_output=exclude_input_from_output))
-        else:
-            sampling_config = [sampling_config] * len(prompt) if not isinstance(
-                sampling_config, list) else sampling_config
-            results = []
-            for idx, p in enumerate(prompt):
-                results.append(
-                    self.submit(
-                        GenerationRequest(
-                            p,
-                            streaming,
-                            tokenizer,
-                            sampling_config=sampling_config[idx],
-                            exclude_input_from_output=exclude_input_from_output)
-                    ))
-        return results
-
-    def generate(
-        self,
-        prompt: Union[str, List[int], List[str], List[List[int]]],
-        streaming: bool = False,
-        sampling_config: Optional[Union[SamplingConfig,
-                                        List[SamplingConfig]]] = None,
-        # TODO[chunweiy]: Remove this flag when gptManager path is cleaned
-        exclude_input_from_output: bool = False,
-    ) -> Union[GenerationResult, List[GenerationResult]]:
-        futures = self.generate_async(
-            prompt,
-            streaming=streaming,
-            sampling_config=sampling_config,
-            exclude_input_from_output=exclude_input_from_output)
-        if isinstance(futures, GenerationRequest):
-            futures.result()
-        else:
-            for future in futures:
-                future.result()
-=======
             prompt_token_ids = [prompt_token_ids]
 
         futures = []
@@ -545,7 +332,6 @@
         if unbatched:
             futures = futures[0]
 
->>>>>>> 05316d33
         return futures
 
     @abstractmethod
@@ -574,30 +360,12 @@
     @staticmethod
     def create(
         engine_dir: Path,
-<<<<<<< HEAD
-        tokenizer: Union[str, Path, TokenizerBase],
-        max_beam_width: int = 1,
-        executor_type: tllm.TrtGptModelType = tllm.TrtGptModelType.
-        InflightFusedBatching,
-        scheduler_config: tllme.SchedulerConfig = tllme.SchedulerConfig(
-            tllme.CapacitySchedulerPolicy.GUARANTEED_NO_EVICT),
-        executor_config: tllm.TrtGptModelOptionalParams = tllm.
-        TrtGptModelOptionalParams(),
-        model_world_size: int = 1,
-        world_size: int = 0,
-        mpi_session: Optional[MpiSession] = None,
-        use_executor_bindings: bool = False,
-        reuse_mpi_comm: bool = False,
-    ) -> Union["GenerationExecutorProxy", "GenerationExecutorWorker",
-               "ExecutorBindingsProxy", "ExecutorBindingsWorker"]:
-=======
         executor_config: tllm.ExecutorConfig = tllm.ExecutorConfig(1),
         model_world_size: int = 1,
         world_size: int = 0,
         mpi_session: Optional[MpiSession] = None,
         reuse_mpi_comm: bool = False,
     ) -> Union["ExecutorBindingsProxy", "ExecutorBindingsWorker"]:
->>>>>>> 05316d33
 
         if world_size == 0:
             world_size = mpi_world_size()
@@ -610,13 +378,6 @@
 
         worker_kwargs = {
             "engine_dir": engine_dir,
-<<<<<<< HEAD
-            "tokenizer": tokenizer,
-            "max_beam_width": max_beam_width,
-            "executor_type": executor_type,
-            "scheduler_config": scheduler_config,
-=======
->>>>>>> 05316d33
             "executor_config": executor_config,
         }
 
@@ -627,27 +388,11 @@
         if spawn_workers or (mpirun_launch and reuse_mpi_comm):
             if reuse_mpi_comm:
                 assert mpi_session is not None, "reuse_mpi_comm requires an external MPI session"
-<<<<<<< HEAD
-            return ExecutorBindingsProxy(
-                worker_kwargs,
-                model_world_size=model_world_size,
-                mpi_session=mpi_session
-            ) if use_executor_bindings else GenerationExecutorProxy(
-                worker_kwargs,
-                model_world_size=model_world_size,
-                mpi_session=mpi_session)
-
-        return ExecutorBindingsWorker(
-            **worker_kwargs
-        ) if use_executor_bindings else GenerationExecutorWorker(
-            **worker_kwargs)
-=======
             return ExecutorBindingsProxy(worker_kwargs,
                                          model_world_size=model_world_size,
                                          mpi_session=mpi_session)
 
         return ExecutorBindingsWorker(**worker_kwargs)
->>>>>>> 05316d33
 
 
 class ExecutorBindingsWorker(GenerationExecutor):
@@ -658,18 +403,7 @@
     def __init__(
         self,
         engine_dir: Path,
-<<<<<<< HEAD
-        tokenizer: Union[str, Path, TokenizerBase, None],
-        max_beam_width: int = 1,
-        executor_type: tllm.TrtGptModelType = tllm.TrtGptModelType.
-        InflightFusedBatching,
-        scheduler_config: tllme.SchedulerConfig = tllme.SchedulerConfig(
-            tllme.CapacitySchedulerPolicy.GUARANTEED_NO_EVICT),
-        executor_config: tllm.TrtGptModelOptionalParams = tllm.
-        TrtGptModelOptionalParams(),
-=======
         executor_config: tllm.ExecutorConfig = tllm.ExecutorConfig(1),
->>>>>>> 05316d33
     ) -> None:
         super().__init__()
 
@@ -775,17 +509,6 @@
         """
         self.start()
 
-<<<<<<< HEAD
-        self.comm = mpi_comm()
-        self.rank = mpi_rank()
-
-        self.engine = tllm.GptManager(engine_dir, executor_type, max_beam_width,
-                                      scheduler_config, self.fetch_requests,
-                                      self.handle_response,
-                                      self.get_cancelled_ids, self.handle_stats,
-                                      executor_config,
-                                      GenerationExecutor.TERMINATE_REQUEST_ID)
-=======
         if self.rank != 0:
             raise NotImplementedError("Only rank 0 can submit requests.")
         req_id = self.engine.enqueue_request(request.as_executor_request())
@@ -795,7 +518,6 @@
         self._results[req_id] = result
         self._pending.add(req_id)
         return result
->>>>>>> 05316d33
 
     def shutdown(self):
         if self.engine is not None:
@@ -932,18 +654,8 @@
         request_queue_addr: Tuple[str, int, bytes],
         request_id_queue_addr: Tuple[str, int, bytes],
         result_queue_addr: Tuple[str, int, bytes],
-<<<<<<< HEAD
-        max_beam_width: int = 1,
-        executor_type: tllm.TrtGptModelType = tllm.TrtGptModelType.
-        InflightFusedBatching,
-        scheduler_config: tllme.SchedulerConfig = tllme.SchedulerConfig(
-            tllme.CapacitySchedulerPolicy.GUARANTEED_NO_EVICT),
-        executor_config: tllm.TrtGptModelOptionalParams = tllm.
-        TrtGptModelOptionalParams()
-=======
         stats_queue_addr: Tuple[str, int, bytes],
         executor_config: tllm.ExecutorConfig = tllm.ExecutorConfig(1)
->>>>>>> 05316d33
     ) -> None:
         result_queue = None
 
@@ -959,14 +671,7 @@
         # TODO[chunweiy]: fix the non-rank0 process failure
         init_ok = True
         try:
-<<<<<<< HEAD
-            executor = GenerationExecutorWorker(engine_dir, tokenizer,
-                                                max_beam_width, executor_type,
-                                                scheduler_config,
-                                                executor_config)
-=======
             executor = ExecutorBindingsWorker(engine_dir, executor_config)
->>>>>>> 05316d33
         except Exception as e:
             init_ok = False
             raise e
@@ -1053,382 +758,6 @@
 
         return result
 
-<<<<<<< HEAD
-    def get_stats(self):
-        # TODO: https://jirasw.nvidia.com/browse/TRTLLM-514
-        pass
-
-    async def aget_stats(self):
-        # TODO: https://jirasw.nvidia.com/browse/TRTLLM-514
-        pass
-
-    def __del__(self):
-        self.shutdown()
-
-    def __enter__(self):
-        return self
-
-    def __exit__(self, exc_type, exc_value, traceback):
-        self.shutdown()
-        return False
-
-
-class ExecutorBindingsWorker(GenerationExecutor):
-
-    class WorkerExit(GeneratorExit):
-        pass
-
-    def __init__(
-        self,
-        engine_dir: Path,
-        tokenizer: Union[str, Path, TokenizerBase, None],
-        max_beam_width: int = 1,
-        executor_type: tllm.TrtGptModelType = tllm.TrtGptModelType.
-        InflightFusedBatching,
-        scheduler_config: tllme.SchedulerConfig = tllme.SchedulerConfig(
-            tllme.CapacitySchedulerPolicy.GUARANTEED_NO_EVICT),
-        executor_config: tllm.TrtGptModelOptionalParams = tllm.
-        TrtGptModelOptionalParams(),
-    ) -> None:
-        super().__init__()
-
-        self.engine = None
-        self.tokenizer = tokenizer_factory(tokenizer)
-        self._stats = None
-        self._results: Dict[int, GenerationResult] = {}
-        self._pending: set = set()
-        self.result_queue = None
-        self.rank = mpi_rank()
-
-        # Convert config to Executor config.
-        config = tllme.ExecutorConfig(
-            max_beam_width,
-            batching_type=self.convert_executor_type(executor_type),
-            scheduler_config=scheduler_config)
-        # Translate additional options from TrtGptModelOptionalParams
-        config.kv_cache_config = tllme.KvCacheConfig(
-            enable_block_reuse=executor_config.kv_cache_config.
-            enable_block_reuse,
-            max_tokens=executor_config.kv_cache_config.max_tokens,
-            max_attention_window=executor_config.kv_cache_config.
-            max_attention_window,
-            sink_token_length=executor_config.kv_cache_config.sink_token_length,
-            free_gpu_memory_fraction=executor_config.kv_cache_config.
-            free_gpu_memory_fraction)
-        if executor_config.device_ids:
-            config.parallel_config = tllme.ParallelConfig(
-                device_ids=executor_config.device_ids)
-        config.enable_chunked_context = executor_config.enable_chunked_context
-        config.normalize_log_probs = executor_config.normalize_log_probs
-        if executor_config.decoding_mode:
-            config.decoding_mode = self.convert_decoding_mode(
-                executor_config.decoding_mode)
-        assert not executor_config.enable_trt_overlap, "enable_trt_overlap is not supported."
-        self.engine = tllme.Executor(engine_dir,
-                                     tllme.ModelType.DECODER_ONLY,
-                                     executor_config=config)
-        self.awaiter_thread = Thread(target=self.awaiter_loop)
-        self.running = True
-
-    def convert_executor_type(self, executor_type):
-        batching_type_map = {
-            tllm.TrtGptModelType.V1: tllme.BatchingType.STATIC,
-            tllm.TrtGptModelType.InflightFusedBatching:
-            tllme.BatchingType.INFLIGHT,
-        }
-        assert executor_type in batching_type_map, f"executor_type={executor_type} is not supported."
-        return batching_type_map[executor_type]
-
-    def convert_decoding_mode(self, decoding_mode):
-        if decoding_mode.is_none():
-            return tllme.DecodingMode.NONE
-        elif decoding_mode.is_top_k() and not decoding_mode.is_top_p():
-            return tllme.DecodingMode.TOP_K
-        elif decoding_mode.is_top_p() and not decoding_mode.is_top_k():
-            return tllme.DecodingMode.TOP_P
-        elif decoding_mode.is_beam_search():
-            return tllme.DecodingMode.BEAM_SEARCH
-        elif decoding_mode.is_medusa():
-            return tllme.DecodingMode.MEDUSA
-        elif decoding_mode.is_top_k_and_top_p():
-            return tllme.DecodingMode.TOP_K_TOP_P
-        raise ValueError(f"decoding_mode={decoding_mode} is not supported.")
-
-    def create_stats_queue(self):
-        # Stats queue is created during first submission to ensure event loop exists if it is needed.
-        if not self._stats:
-            if has_event_loop():
-                self._stats = AsyncQueue()
-                self.stats_queue = self._stats.sync_q
-                self.stats_aqueue = self._stats.async_q
-            else:
-                self._stats = Queue()
-                self.stats_queue = self._stats
-                self.stats_aqueue = None
-
-    def set_result_queue(self, queue):
-        self.result_queue = queue
-
-    def return_queue(self, req_id: int):
-        """ If a centralized result queue is registered (used for communication with the proxy)
-            send the message there.
-            Otherwise, push the result directly in the GenerationResult queue.
-        """
-
-        if self.result_queue is not None:
-            return self.result_queue
-        return self._results[req_id].queue
-
-    def start_awaiter_thread(self):
-        if self.engine.can_enqueue_requests(
-        ) and not self.awaiter_thread.is_alive():
-            self.awaiter_thread.start()
-
-    def awaiter_loop(self):
-        """ Gets responses from executor and places in the return queue."""
-        while self.running:
-            # Get responses and place in queue.
-            for response in self.engine.await_responses(
-                    timeout=datetime.timedelta(milliseconds=100)):
-                req_id = response.request_id
-                if response.has_error():
-                    self.return_queue(req_id).put(
-                        (req_id, None, None, response.error_msg))
-                else:
-                    self.return_queue(req_id).put(
-                        (response.request_id, response.result.output_token_ids,
-                         response.result.is_final, None))
-                    if response.result.is_final:
-                        self._pending.remove(req_id)
-            # Get stats and place in queue.
-            for stats in self.engine.get_latest_iteration_stats():
-                while self.stats_queue.full():
-                    self.stats_queue.get()
-                self.stats_queue.put(stats.to_json_str())
-
-    def submit(self, request: GenerationRequest) -> GenerationResult:
-        """
-            Low-level API to the executor. Return a "future" GenerationResult which can be waited.
-        """
-        if self.rank != 0:
-            raise NotImplementedError("Only rank 0 can submit requests.")
-        self.create_stats_queue()
-        self.start_awaiter_thread()
-        req_id = self.engine.enqueue_request(request.as_executor_request())
-        request.set_id(req_id)
-
-        result = GenerationResult(request, request.tokenizer)
-        self._results[req_id] = result
-        self._pending.add(req_id)
-        return result
-
-    def get_stats(self):
-        return self.stats_queue.get()
-
-    async def aget_stats(self):
-        assert self.stats_aqueue is not None
-        return await self.stats_aqueue.get()
-
-    def shutdown(self):
-        if self.engine is not None:
-            self.running = False
-            if self.engine.can_enqueue_requests():
-                if self.awaiter_thread.is_alive():
-                    self.awaiter_thread.join()
-            self.engine.shutdown()
-            self.engine = None
-
-    def block_subordinates(self):
-        if self.rank != 0:
-            raise self.WorkerExit(
-                "block_subordinates() should be used in a `with ExecutorBindingsWorker() as ...:` block"
-            )
-
-    def __enter__(self):
-        return self
-
-    def __exit__(self, exc_type, exc_value, traceback) -> bool:
-        self.shutdown()
-        return exc_type is None or exc_type == ExecutorBindingsWorker.WorkerExit
-
-    def __del__(self):
-        self.shutdown()
-
-    def wait_first_completed(
-        self, futures: List[GenerationResult]
-    ) -> Generator[GenerationResult, None, None]:
-        wait_set = set(f.generation_request.id for f in futures)
-
-        # clear already-finished requests
-        for f in futures:
-            if f._done:
-                wait_set.remove(f.generation_request.id)
-                yield f
-
-        # wait remaining active requests
-        while len(wait_set) > 0:
-            req_id = wait_set.pop()
-
-            if req_id not in self._pending:
-                yield self._results[req_id]
-            else:
-                wait_set.add(req_id)
-
-
-class ExecutorBindingsProxy(GenerationExecutor):
-
-    def __init__(
-        self,
-        workers_kwargs,
-        model_world_size: int = 1,
-        mpi_session: Optional[MpiSession] = None,
-    ) -> None:
-        super().__init__()
-
-        self.workers_started = False
-        self.tokenizer = tokenizer_factory(workers_kwargs["tokenizer"])
-
-        request_queue_addr = ("127.0.0.1", find_free_port(),
-                              secrets.token_bytes(512))
-        self.request_queue = Fifo(request_queue_addr, is_server=True)
-
-        # Return request id back to dispatcher
-        request_id_queue_addr = ("127.0.0.1", find_free_port(),
-                                 secrets.token_bytes(512))
-        self.request_id_queue = Fifo(request_id_queue_addr, is_server=True)
-
-        result_queue_addr = ("127.0.0.1", find_free_port(),
-                             secrets.token_bytes(512))
-        self.result_queue = Fifo(result_queue_addr, is_server=True)
-
-        self._results: Dict[int, GenerationResult] = {}
-
-        if mpi_session is None:
-            self.mpi_session = MpiPoolSession(n_workers=model_world_size)
-        else:
-            self.mpi_session = mpi_session
-        self.model_world_size = model_world_size
-
-        self.workers_kwargs = workers_kwargs
-        self.workers_kwargs.update({
-            "request_queue_addr": request_queue_addr,
-            "request_id_queue_addr": request_id_queue_addr,
-            "result_queue_addr": result_queue_addr,
-        })
-        self.dispatcher = Thread(target=self.dispatcher_thread)
-
-    @print_traceback_on_error
-    @staticmethod
-    def workers_main(
-        engine_dir: Path,
-        tokenizer: Union[str, Path, TokenizerBase],
-        request_queue_addr: Tuple[str, int, bytes],
-        request_id_queue_addr: Tuple[str, int, bytes],
-        result_queue_addr: Tuple[str, int, bytes],
-        max_beam_width: int = 1,
-        executor_type: tllm.TrtGptModelType = tllm.TrtGptModelType.
-        InflightFusedBatching,
-        scheduler_config: tllme.SchedulerConfig = tllme.SchedulerConfig(
-            tllme.CapacitySchedulerPolicy.GUARANTEED_NO_EVICT),
-        executor_config: tllm.TrtGptModelOptionalParams = tllm.
-        TrtGptModelOptionalParams()
-    ) -> None:
-        result_queue = None
-
-        if mpi_rank() == 0:
-            request_queue = Fifo(request_queue_addr, is_server=False)
-            request_id_queue = Fifo(request_id_queue_addr, is_server=False)
-            result_queue = Fifo(result_queue_addr, is_server=False)
-
-        # Only the failure on rank0 can be captured here. All the non-rank0 process will hang once the executor runtime
-        # is successfully initialized, that is controlled within cpp runtime.
-        # To capture the failure on all the ranks, more work should be done in the cpp runtime.
-        # TODO[chunweiy]: fix the non-rank0 process failure
-        init_ok = True
-        try:
-            executor = ExecutorBindingsWorker(engine_dir, tokenizer,
-                                              max_beam_width, executor_type,
-                                              scheduler_config, executor_config)
-        except Exception as e:
-            init_ok = False
-            raise e
-
-        finally:
-            if mpi_rank() == 0:
-                result_queue.put(init_ok)
-
-        with ContextManager(executor) as executor:
-            if mpi_rank() == 0:
-                executor.set_result_queue(result_queue)
-                while (req := request_queue.get()) is not None:
-                    result = executor.submit(req)
-                    request_id_queue.put(result.generation_request.id)
-
-                result_queue.put(None)
-            else:
-                executor.block_subordinates()
-
-    def dispatcher_thread(self):
-        """ Collect centralized results from result queue and dispatch them in the
-            correct GenerationResult queues. """
-
-        while (res := self.result_queue.get()) is not None:
-            req_id = res[0]
-            self._results[req_id].queue.put(res)
-
-    def start(self):
-        self.mpi_futures = self.mpi_session.submit(
-            ExecutorBindingsProxy.workers_main, **self.workers_kwargs)
-        self.workers_started = True
-        ack = self.result_queue.get()
-        if not ack:
-            raise RuntimeError("worker initialization failed")
-        self.dispatcher.start()
-
-    def shutdown(self):
-        if not self.workers_started:
-            return
-        self.request_queue.put(None)
-        for f in self.mpi_futures:
-            f.result()
-        if self.dispatcher.is_alive():
-            self.dispatcher.join()
-        self.workers_started = False
-
-    def submit(self, request: GenerationRequest) -> GenerationResult:
-        """
-            Low-level API to the executor. Return a "future" GenerationResult which can be waited.
-            Forwards the request to the workers through the request queue.
-        """
-        if not self.workers_started:
-            self.start()
-
-        tokenizer = request.tokenizer
-        # no need to send the tokenizer to the executor,
-        # saves communication time
-        request.tokenizer = None
-        self.request_queue.put(request)
-
-        # Await req id.
-        req_id = self.request_id_queue.get()
-        request.set_id(req_id)
-
-        result = GenerationResult(request, tokenizer)
-        self._results[req_id] = result
-        request.tokenizer = tokenizer
-
-        return result
-
-    def get_stats(self):
-        # TODO: https://jirasw.nvidia.com/browse/TRTLLM-514
-        pass
-
-    async def aget_stats(self):
-        # TODO: https://jirasw.nvidia.com/browse/TRTLLM-514
-        pass
-
-=======
->>>>>>> 05316d33
     def __del__(self):
         self.shutdown()
 

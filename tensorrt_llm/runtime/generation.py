--- conflicted
+++ resolved
@@ -15,10 +15,6 @@
 
 import copy
 import math
-<<<<<<< HEAD
-import os
-=======
->>>>>>> 05316d33
 import platform
 from dataclasses import dataclass, field
 from functools import reduce, wraps
@@ -35,14 +31,8 @@
 from cuda import cudart
 
 from .._ipc_utils import set_peer_access
-<<<<<<< HEAD
-from .._utils import (pad_vocab_size, preview_trt_version, str_dtype_to_torch,
-                      torch_to_numpy, trt_dtype_to_torch)
-from ..layers.moe import MoeConfig
-=======
 from .._utils import (pad_vocab_size, str_dtype_to_torch, torch_to_numpy,
                       trt_dtype_to_torch, trt_gte_10)
->>>>>>> 05316d33
 from ..logger import logger
 from ..lora_manager import LoraManager
 from ..mapping import Mapping
@@ -274,11 +264,7 @@
         self.engine_inspector = self.engine.create_engine_inspector()
         # cuda graph ping-pong instances
         self.cuda_graph_instances = [None for _ in range(2)]
-<<<<<<< HEAD
-        if not (preview_trt_version() and self.engine.streamable_weights_size):
-=======
         if not (trt_gte_10() and self.engine.streamable_weights_size):
->>>>>>> 05316d33
             # engine does not have weight streaming enabled
             self.__prepare_execution_contexts()
 
@@ -383,11 +369,7 @@
         self.context_1 = None
         self.ctx_context = None
 
-<<<<<<< HEAD
-        if not preview_trt_version():
-=======
         if not trt_gte_10():
->>>>>>> 05316d33
             assert gpu_weights_percent == 1, "Weight streaming is only supported by TensorRT 10.0 or later."
             return
         else:
@@ -482,10 +464,6 @@
     max_medusa_tokens: int = 0
     paged_state: bool = True
     mamba_conv1d_plugin: bool = True
-<<<<<<< HEAD
-    moe_tp_mode: MoeConfig.ParallelismMode = MoeConfig.ParallelismMode.TENSOR_PARALLEL
-=======
->>>>>>> 05316d33
     conv_kernel: int = 0
     layer_types: List[str] = field(default_factory=list)
     rnn_hidden_size: int = 0
@@ -794,7 +772,6 @@
                     expected_tensor_names += [
                         'cross_attention_mask',
                     ]
-<<<<<<< HEAD
 
         if self.paged_state and self.has_rnn_layers:
             for i in range(self.first_layer, self.last_layer):
@@ -811,24 +788,6 @@
                         f'past_rnn_state_{i}', f'present_rnn_state_{i}'
                     ]
 
-=======
-
-        if self.paged_state and self.has_rnn_layers:
-            for i in range(self.first_layer, self.last_layer):
-                if self.layer_types[i] == 'recurrent':
-                    expected_tensor_names += [
-                        f'conv_state_ptr_{i}', f'rnn_state_ptr_{i}'
-                    ]
-            expected_tensor_names += ['slot_mapping']
-        else:
-            for i in range(self.first_layer, self.last_layer):
-                if self.layer_types[i] == 'recurrent':
-                    expected_tensor_names += [
-                        f'past_conv_state_{i}', f'present_conv_state_{i}',
-                        f'past_rnn_state_{i}', f'present_rnn_state_{i}'
-                    ]
-
->>>>>>> 05316d33
         if model_config.gpt_attention_plugin and self.has_attn_layers:
             expected_tensor_names += [
                 'sequence_length', 'context_lengths', 'host_request_types',
@@ -880,10 +839,7 @@
 
         if model_config.num_medusa_heads > 0:
             expected_tensor_names += [
-<<<<<<< HEAD
-=======
                 'spec_decoding_generation_lengths',
->>>>>>> 05316d33
                 'spec_decoding_position_offsets', 'spec_decoding_packed_mask',
                 'medusa_logits'
             ]
@@ -1075,11 +1031,7 @@
             if self.runtime.cuda_graph_instances[instance_idx] is not None:
                 return
             # WAR for TRT 9.x
-<<<<<<< HEAD
-            if not preview_trt_version() and step < 3:
-=======
             if not trt_gte_10() and step < 3:
->>>>>>> 05316d33
                 return
         # capture cuda graph
         CUASSERT(
@@ -1661,25 +1613,21 @@
         else:
             # Without plugin, we need extra kv cache buffers.
             # Because we don't support inplace update, so we need separate buffer for inputs and outputs.
-<<<<<<< HEAD
-            # Not applicable to cross KV buffers as it's constant
-            for i in range(self.first_layer, self.last_layer):
-                if self.layer_types[i] == 'attention':
-                    trt_dtype = self.runtime.engine.get_tensor_dtype(
-                        f'present_key_value_{i}')
-
-                    if trt_dtype == trt.fp8:
-                        # PyTorch doesn't support fp8 datatype, use int8 instead of it because int8 datatype size is same with fp8.
-                        # TODO: Remove this section when PyTorch support fp8 datatype
-                        dtype = torch.int8
-                    else:
-                        dtype = self._tensor_dtype(f'present_key_value_{i}')
-                    self.buffer[f'1_present_key_value_{i}'] = torch.empty(
-                        cache_shape, dtype=dtype, device=self.device)
-                    if os.getenv('TRTLLM_DISABLE_OOTB_KVCACHE_REUSE') != 'ON':
-                        # We can do reuse between different layers' inputs and outputs, i.e. current layer's output can
-                        # reuse previous layer's input memory. But this need one extra buffer as the guard.
-                        break
+            # We can do reuse between different layers' inputs and outputs, i.e. current layer's output can
+            # reuse previous layer's input memory. But this need one extra buffer as the guard.
+            if self.has_attn_layers:  # Not applicable to cross KV buffers as it's constant
+                i = self.attn_to_general_idx[0]
+                trt_dtype = self.runtime.engine.get_tensor_dtype(
+                    f'present_key_value_{i}')
+
+                if trt_dtype == trt.fp8:
+                    # PyTorch doesn't support fp8 datatype, use int8 instead of it because int8 datatype size is same with fp8.
+                    # TODO: Remove this section when PyTorch support fp8 datatype
+                    dtype = torch.int8
+                else:
+                    dtype = self._tensor_dtype(f'present_key_value_{i}')
+                self.buffer[f'1_present_key_value_{i}'] = torch.empty(
+                    cache_shape, dtype=dtype, device=self.device)
 
         if self.use_mamba_conv1d_plugin:
             conv_state_shape = (
@@ -1720,67 +1668,7 @@
                         device='cpu')
                     self.buffer[f'conv_state_ptr_{i}'] = conv_state_ptr
                     self.buffer[f'rnn_state_ptr_{i}'] = rnn_state_ptr
-=======
-            # We can do reuse between different layers' inputs and outputs, i.e. current layer's output can
-            # reuse previous layer's input memory. But this need one extra buffer as the guard.
-            if self.has_attn_layers:  # Not applicable to cross KV buffers as it's constant
-                i = self.attn_to_general_idx[0]
-                trt_dtype = self.runtime.engine.get_tensor_dtype(
-                    f'present_key_value_{i}')
-
-                if trt_dtype == trt.fp8:
-                    # PyTorch doesn't support fp8 datatype, use int8 instead of it because int8 datatype size is same with fp8.
-                    # TODO: Remove this section when PyTorch support fp8 datatype
-                    dtype = torch.int8
-                else:
-                    dtype = self._tensor_dtype(f'present_key_value_{i}')
-                self.buffer[f'1_present_key_value_{i}'] = torch.empty(
-                    cache_shape, dtype=dtype, device=self.device)
->>>>>>> 05316d33
-
-        if self.use_mamba_conv1d_plugin:
-            conv_state_shape = (
-                batch_size,
-                self.conv_kernel - 1,
-                self.rnn_hidden_size,
-            )
-        else:
-            conv_state_shape = (
-                batch_size,
-                self.rnn_hidden_size,
-                self.conv_kernel - 1,
-            )
-
-<<<<<<< HEAD
-=======
-        rnn_state_shape = (
-            batch_size,
-            self.state_size,
-            self.rnn_hidden_size,
-        )
-
-        for i in range(self.first_layer, self.last_layer):
-            if self.layer_types[i] == 'recurrent':
-                dtype = self.dtype
-                self.buffer[f'present_conv_state_{i}'] = torch.empty(
-                    conv_state_shape, dtype=dtype, device=self.device)
-                self.buffer[f'1_present_conv_state_{i}'] = torch.empty(
-                    conv_state_shape, dtype=dtype, device=self.device)
-                self.buffer[f'present_rnn_state_{i}'] = torch.empty(
-                    rnn_state_shape, dtype=self.state_dtype, device=self.device)
-                if self.paged_state:
-                    conv_state_ptr = torch.tensor(
-                        [self.buffer[f'present_conv_state_{i}'].data_ptr()],
-                        dtype=torch.int64,
-                        device='cpu')
-                    rnn_state_ptr = torch.tensor(
-                        [self.buffer[f'present_rnn_state_{i}'].data_ptr()],
-                        dtype=torch.int64,
-                        device='cpu')
-                    self.buffer[f'conv_state_ptr_{i}'] = conv_state_ptr
-                    self.buffer[f'rnn_state_ptr_{i}'] = rnn_state_ptr
-
->>>>>>> 05316d33
+
         if self.use_lora_plugin and self.lora_manager is not None:
             lora_uids = lora_uids or ["-1"]
             self.buffer.update(
@@ -1792,15 +1680,10 @@
 
         if self.is_medusa_mode:
             self.buffer['spec_decoding_packed_mask'] = self.medusa_packed_mask
-<<<<<<< HEAD
-            self.buffer[
-                'spec_decoding_position_offsets'] = self.medusa_position_offsets
-=======
             self.buffer[
                 'spec_decoding_position_offsets'] = self.medusa_position_offsets
             self.buffer[
                 'spec_decoding_generation_lengths'] = self.spec_decoding_generation_lengths
->>>>>>> 05316d33
         self.buffer_allocated = True
         if self.is_medusa_mode:
             return self.num_medusa_tokens
@@ -2063,11 +1946,8 @@
                        'spec_decoding_packed_mask')
             add_tensor(self.buffer['spec_decoding_position_offsets'],
                        'spec_decoding_position_offsets')
-<<<<<<< HEAD
-=======
             add_tensor(self.buffer['spec_decoding_generation_lengths'],
                        'spec_decoding_generation_lengths')
->>>>>>> 05316d33
 
         return tensors
 
@@ -2108,14 +1988,6 @@
 
         context_lengths_local = context_lengths.clone()
         host_context_lengths_local = host_context_lengths.clone()
-<<<<<<< HEAD
-        if self.use_context_fmha_for_generation:
-            context_lengths_local = torch.ones_like(context_lengths,
-                                                    device='cuda').int()
-            host_context_lengths_local = torch.ones_like(context_lengths,
-                                                         device='cpu').int()
-=======
->>>>>>> 05316d33
         if self.has_attn_layers:
             if self.use_gpt_attention_plugin:
                 add_tensor(context_lengths_local, 'context_lengths')
@@ -2227,34 +2099,6 @@
                         idx] == 'attention':
                     next_shape = (batch_size * beam_width, 2, self.num_heads_kv,
                                   max_context_length + step, self.head_size)
-<<<<<<< HEAD
-                    if os.getenv("TRTLLM_DISABLE_OOTB_KVCACHE_REUSE") != 'ON':
-                        # We will make current layer's output KV-cache overwrite previous layers input KV-cache
-                        # buffer id: ...  5,  6,  7,  8,  9, ...
-                        # layer n:        out in
-                        # layer n+1:          out in
-                        # layer n+2               out in
-                        # And when finish a step, we will make every layer's in/out buffer index subtract 1 in
-                        # a circular buffer way to make sure current outputs become next step's inputs.
-                        buffer_num = self.num_attn_layers + 1  # attention layer num + 1 extra buffer.
-                        # Subtract 1 for every step.
-                        input_ind = attn_layer_idx - (step % buffer_num)
-                        # When underflow, go to the back to achieve a circular buffers.
-                        if input_ind < 0:
-                            input_ind = self.num_attn_layers + 1 + input_ind
-                        # Output buffer is just before input buffer. When input is buffer 0, output should use the back buffer to achieve circular buffers.
-                        output_ind = input_ind - 1 if input_ind > 0 else self.num_attn_layers
-
-                        # We only allocate layer num of normal buffers. If index is overflow, use the extra buffer.
-                        input_name = f'present_key_value_{self.attn_to_general_idx[input_ind]}' if input_ind != self.num_attn_layers \
-                            else f'1_present_key_value_{self.attn_to_general_idx[0]}'
-                        output_name = f'present_key_value_{self.attn_to_general_idx[output_ind]}' if output_ind != self.num_attn_layers \
-                            else f'1_present_key_value_{self.attn_to_general_idx[0]}'
-                        attn_layer_idx += 1
-                    else:
-                        input_name = f'1_present_key_value_{idx}' if step % 2 else f'present_key_value_{idx}'
-                        output_name = f'present_key_value_{idx}' if step % 2 else f'1_present_key_value_{idx}'
-=======
                     # We will make current layer's output KV-cache overwrite previous layers input KV-cache
                     # buffer id: ...  5,  6,  7,  8,  9, ...
                     # layer n:        out in
@@ -2277,7 +2121,6 @@
                     output_name = f'present_key_value_{self.attn_to_general_idx[output_ind]}' if output_ind != self.num_attn_layers \
                         else f'1_present_key_value_{self.attn_to_general_idx[0]}'
                     attn_layer_idx += 1
->>>>>>> 05316d33
 
                     add_tensor_with_shape(self.buffer[input_name],
                                           f'past_key_value_{idx}', next_shape)
@@ -2304,50 +2147,6 @@
                            f'conv_state_ptr_{idx}')
                 add_tensor(self.buffer[f'rnn_state_ptr_{idx}'],
                            f'rnn_state_ptr_{idx}')
-<<<<<<< HEAD
-            else:
-                # conv state
-                if self.use_mamba_conv1d_plugin:
-                    conv_state_shape = (batch_size, self.conv_kernel - 1,
-                                        self.rnn_hidden_size)
-                else:
-                    conv_state_shape = (batch_size, self.rnn_hidden_size,
-                                        self.conv_kernel - 1)
-                if step % 2:
-                    add_tensor_with_shape(
-                        self.buffer[f'1_present_conv_state_{idx}'],
-                        f'past_conv_state_{idx}', conv_state_shape)
-                    add_tensor(self.buffer[f'present_conv_state_{idx}'],
-                               f'present_conv_state_{idx}')
-                else:
-                    add_tensor_with_shape(
-                        self.buffer[f'present_conv_state_{idx}'],
-                        f'past_conv_state_{idx}', conv_state_shape)
-                    add_tensor(self.buffer[f'1_present_conv_state_{idx}'],
-                               f'present_conv_state_{idx}')
-                # rnn state
-                rnn_state = self.buffer[f'present_rnn_state_{idx}']
-                add_tensor(rnn_state, f'past_rnn_state_{idx}')
-                add_tensor(rnn_state, f'present_rnn_state_{idx}')
-
-        if self.paged_state and self.has_rnn_layers:
-            slot_mapping = torch.arange(0,
-                                        batch_size,
-                                        device='cuda',
-                                        dtype=torch.int32)
-            add_tensor(slot_mapping, 'slot_mapping')
-
-        if self.use_gpt_attention_plugin and self.has_attn_layers:
-            # generation requests
-            host_request_types = torch.ones_like(context_lengths,
-                                                 device='cpu').int()
-            if self.use_context_fmha_for_generation:
-                host_request_types = torch.zeros_like(context_lengths,
-                                                      device='cpu').int()
-            if self.is_medusa_mode:
-                host_past_key_value_lengths = self.sequence_length_buffer.cpu()
-=======
->>>>>>> 05316d33
             else:
                 # conv state
                 if self.use_mamba_conv1d_plugin:
@@ -2442,11 +2241,8 @@
                        'spec_decoding_packed_mask')
             add_tensor(self.buffer['spec_decoding_position_offsets'],
                        'spec_decoding_position_offsets')
-<<<<<<< HEAD
-=======
             add_tensor(self.buffer['spec_decoding_generation_lengths'],
                        'spec_decoding_generation_lengths')
->>>>>>> 05316d33
 
         return tensors
 
@@ -2598,14 +2394,9 @@
             final_output_ids = self.gather_tree(
                 self.sequence_length_buffer, self.output_ids, self.parent_ids,
                 self.end_ids, context_lengths, self.cum_log_probs,
-<<<<<<< HEAD
-                *beam_hyps_args, self.finished, self.length_penalty, batch_size,
-                beam_width, self.max_seq_length, scfg.use_beam_hyps)
-=======
                 self.log_probs, self.log_probs_tiled, *beam_hyps_args,
                 self.finished, self.length_penalty, batch_size, beam_width,
                 self.max_seq_length, scfg.use_beam_hyps)
->>>>>>> 05316d33
 
         # Communicate ranks in Pipeline Parallelism
         if self.mapping.has_pp():

--- conflicted
+++ resolved
@@ -22,22 +22,10 @@
 import tensorrt_llm.bindings.executor as trtllm
 
 from .. import profiler
-<<<<<<< HEAD
-from ..bindings import (DataType, GenerationInput, GenerationOutput,
-                        GptJsonConfig, GptSession, GptSessionConfig,
-                        KvCacheConfig, ModelConfig, PromptTuningParams)
-from ..bindings import SamplingConfig as GptSamplingConfig
-from ..bindings import WorldConfig
-from ..logger import logger
-from ..mapping import Mapping
-from .generation import (LogitsProcessor, LoraManager, SamplingConfig,
-                         StoppingCriteria)
-=======
 from ..bindings import DataType, GptJsonConfig, ModelConfig, WorldConfig
 from ..logger import logger
 from ..mapping import Mapping
 from .generation import LogitsProcessor, SamplingConfig, StoppingCriteria
->>>>>>> 05316d33
 from .model_runner import ModelRunnerMixin
 
 _bindings_dtype_to_torch_dtype_dict = {
@@ -52,7 +40,7 @@
 }
 
 
-class ModelRunnerCppExecutor(ModelRunnerMixin):
+class ModelRunnerCpp(ModelRunnerMixin):
     """
     An interface class that wraps Executor and provides generation methods.
     """
@@ -65,493 +53,6 @@
         self.max_input_len = max_input_len
         self.max_seq_len = max_seq_len
         self.max_beam_width = max_beam_width
-        self.model_config = model_config
-        self.mapping = Mapping(world_size=world_config.tensor_parallelism *
-                               world_config.pipeline_parallelism,
-                               rank=world_config.rank,
-                               gpus_per_node=world_config.gpus_per_node,
-                               tp_size=world_config.tensor_parallelism,
-                               pp_size=world_config.pipeline_parallelism)
-        self.world_config = world_config
-
-    @classmethod
-    def from_dir(cls,
-                 engine_dir: str,
-                 *,
-                 lora_dir: Optional[str] = None,
-                 rank: int = 0,
-                 max_batch_size: Optional[int] = None,
-                 max_input_len: Optional[int] = None,
-                 max_output_len: Optional[int] = None,
-                 max_beam_width: Optional[int] = None,
-                 max_attention_window_size: Optional[int] = None,
-                 sink_token_length: Optional[int] = None,
-                 free_gpu_memory_fraction: Optional[float] = None,
-                 medusa_choices: list[list[int]] | None = None,
-                 debug_mode: bool = False,
-                 lora_ckpt_source: str = "hf",
-                 gpu_weights_percent: float = 1) -> 'ModelRunnerCpp':
-
-        config_path = Path(engine_dir) / "config.json"
-        json_config = GptJsonConfig.parse_file(config_path)
-        model_config = json_config.model_config
-
-        # Note: Parallel configuration will be fetched automatically from trtllm.Executor constructor
-        # by inspecting the json file. These lines serve the purpose of serving vocab_size_padded and
-        # num_layers properties.
-        tp_size = json_config.tensor_parallelism
-        pp_size = json_config.pipeline_parallelism
-        gpus_per_node = json_config.gpus_per_node
-        world_config = WorldConfig.mpi(tensor_parallelism=tp_size,
-                                       pipeline_parallelism=pp_size,
-                                       gpus_per_node=gpus_per_node)
-        assert rank == world_config.rank
-
-        profiler.start('load tensorrt_llm engine')
-
-        kv_cache_config = trtllm.KvCacheConfig(
-            free_gpu_memory_fraction=free_gpu_memory_fraction,
-            max_attention_window=max_attention_window_size,
-            sink_token_length=sink_token_length)
-
-        if max_batch_size is None:
-            max_batch_size = model_config.max_batch_size
-        else:
-            assert max_batch_size <= model_config.max_batch_size
-        if max_input_len is None:
-            max_input_len = model_config.max_input_len
-        else:
-            assert max_input_len <= model_config.max_input_len
-        if max_output_len is None:
-            max_seq_len = model_config.max_seq_len
-        else:
-            max_seq_len = max_input_len + max_output_len
-            assert max_seq_len <= model_config.max_seq_len
-        if max_beam_width is None:
-            max_beam_width = model_config.max_beam_width
-        else:
-            assert max_beam_width <= model_config.max_beam_width
-
-        executor = trtllm.Executor(
-            engine_dir, trtllm.ModelType.DECODER_ONLY,
-            trtllm.ExecutorConfig(max_beam_width=max_beam_width,
-                                  kv_cache_config=kv_cache_config,
-                                  medusa_choices=medusa_choices))
-
-        profiler.stop('load tensorrt_llm engine')
-
-        loading_time = profiler.elapsed_time_in_sec("load tensorrt_llm engine")
-        logger.info(f'Load engine takes: {loading_time} sec')
-
-        return cls(executor,
-                   max_batch_size=max_batch_size,
-                   max_input_len=max_input_len,
-                   max_seq_len=max_seq_len,
-                   max_beam_width=max_beam_width,
-                   model_config=model_config,
-                   world_config=world_config)
-
-    def _check_inputs(self, batch_input_ids: List[List[int]],
-                      sampling_config: trtllm.SamplingConfig, max_new_tokens):
-        batch_size = len(batch_input_ids)
-        if batch_size > self.max_batch_size:
-            raise RuntimeError(
-                f"Input batch size ({batch_size}) exceeds the engine or specified limit ({self.max_batch_size})"
-            )
-        input_lengths = [len(x) for x in batch_input_ids]
-        max_length = max(input_lengths)
-        if max_length > self.max_input_len:
-            raise RuntimeError(
-                f"Maximum input length ({max_length}) exceeds the engine or specified limit ({self.max_input_len})"
-            )
-        if max_length + max_new_tokens > self.max_seq_len:
-            raise RuntimeError(
-                f"Maximum input length ({max_length}) + maximum new tokens ({max_new_tokens}) exceeds the engine or specified limit ({self.max_seq_len})"
-            )
-        if sampling_config.beam_width > self.max_beam_width:
-            raise RuntimeError(
-                f"Num beams ({sampling_config.beam_width}) exceeds the engine or specified limit ({self.max_beam_width})"
-            )
-
-    @property
-    def dtype(self) -> torch.dtype:
-        bindings_dtype = self.model_config.data_type
-        return _bindings_dtype_to_torch_dtype_dict[bindings_dtype]
-
-    @property
-    def vocab_size(self) -> int:
-        return self.model_config.vocab_size
-
-    @property
-    def vocab_size_padded(self) -> int:
-        return self.model_config.vocab_size_padded(self.world_config.size)
-
-    @property
-    def hidden_size(self) -> int:
-        return self.model_config.hidden_size
-
-    @property
-    def num_heads(self) -> int:
-        return self.model_config.num_heads
-
-    @property
-    def num_layers(self) -> int:
-        return self.model_config.num_layers(
-            self.world_config.pipeline_parallelism)
-
-    @property
-    def max_sequence_length(self) -> int:
-        return self.max_seq_len
-
-    @property
-    def remove_input_padding(self) -> bool:
-        return self.model_config.use_packed_input
-
-    @property
-    def max_prompt_embedding_table_size(self) -> int:
-        return self.model_config.max_prompt_embedding_table_size
-
-    @property
-    def gather_context_logits(self) -> bool:
-        return self.model_config.compute_context_logits
-
-    @property
-    def gather_generation_logits(self) -> bool:
-        return self.model_config.compute_generation_logits
-
-    def generate(self,
-                 batch_input_ids: List[torch.Tensor],
-                 *,
-                 sampling_config: Optional[SamplingConfig] = None,
-                 lora_uids: Optional[list] = None,
-                 streaming: bool = False,
-                 stopping_criteria: Optional[StoppingCriteria] = None,
-                 logits_processor: Optional[LogitsProcessor] = None,
-                 max_new_tokens: int = 1,
-                 end_id: int | None = None,
-                 pad_id: int | None = None,
-                 bad_words_list: list[list[int]] | None = None,
-                 stop_words_list: list[list[int]] | None = None,
-                 return_dict: bool = False,
-                 output_sequence_lengths: bool = False,
-                 output_log_probs: bool = False,
-                 output_cum_log_probs: bool = False,
-                 prompt_table: Optional[Union[str, torch.Tensor]] = None,
-                 prompt_tasks: Optional[str] = None,
-                 **kwargs) -> Union[torch.Tensor, dict]:
-        """
-        Generates sequences of token ids.
-        The generation-controlling parameters are set in the sampling_config; it will be set to a default one if not passed.
-        You can override any sampling_config's attributes by passing corresponding parameters.
-
-        Args:
-            batch_input_ids (List[torch.Tensor]):
-                A list of input id tensors. Each tensor is of shape (sequence_length, ).
-            sampling_config (SamplingConfig):
-                The sampling configuration to be used as base parametrization for the generation call.
-                The passed **kwargs matching the sampling_config's attributes will override them.
-                If the sampling_config is not provided, a default will be used.
-            prompt_table (str or torch.Tensor):
-                The file path of prompt table (.npy format, exported by nemo_prompt_convert.py) or the prompt table itself.
-            prompt_tasks (str):
-                The prompt tuning task ids for the input batch, in format of comma-separated list (e.g., 0,3,1,0).
-            lora_uids (list):
-                The uids of LoRA weights for the input batch. Use -1 to disable the LoRA module.
-            streaming (bool):
-                Whether or not to use streaming mode for generation.
-            stopping_criteria (StoppingCriteria):
-                Custom stopping criteria.
-            logits_processor (LogitsProcessor):
-                Custom logits processors.
-            kwargs (Dict[str, Any]:
-                Ad hoc parametrization of sampling_config.
-                The passed **kwargs matching the sampling_config's attributes will override them.
-        Returns:
-            torch.Tensor or dict:
-                If return_dict=False, the method returns generated output_ids.
-                If return_dict=True, the method returns a dict of output_ids,
-                sequence_lengths (if sampling_config.output_sequence_lengths=True),
-                context_logits and generation_logits (if self.gather_context_logits=True and
-                self.gather_generation_logits=True, respectively).
-        """
-        # TODO: Check if these can be supported now and support them
-        if lora_uids is not None:
-            raise RuntimeError("LoRA is not supported in C++ session.")
-        if stopping_criteria is not None:
-            raise RuntimeError(
-                "Stopping criteria is not supported in C++ session.")
-        if logits_processor is not None:
-            raise RuntimeError(
-                "Logits processor is not supported in C++ session.")
-
-        # If we are in a multi-gpu scenario, only rank 0 continues
-        if not self.session.can_enqueue_requests():
-            return []
-
-        # Convert tensor input to plain lists
-        batch_input_ids_list = [a.tolist() for a in batch_input_ids]
-
-        if sampling_config is None:
-            # Convert from old API of SamplingConfig
-            # Note: Due to a Python3.10 bug one cannot use inspect on it currently
-            accepted_parameters = [
-                "num_beams", "top_k", "top_p", "top_p_min", "top_p_reset_ids",
-                "top_p_decay", "random_seed", "temperature", "min_length",
-                "beam_search_diversity_rate", "repetition_penalty",
-                "presence_penalty", "frequency_penalty", "length_penalty",
-                "early_stopping"
-            ]
-            rename_params = {"num_beams": "beam_width"}
-            sampling_params = {
-                k: v
-                for k, v in kwargs.items() if k in accepted_parameters
-            }
-            for k, v in rename_params.items():
-                if k in sampling_params:
-                    sampling_params[v] = sampling_params.pop(k)
-            if "top_p" in sampling_params and sampling_params["top_p"] == 0.0:
-                sampling_params["top_p"] = None
-
-            # To prevent numerical overflow when the temperature is set to 0.0
-            # Attributes of `trtllm.SamplingConfig` cannot be modified
-            if "temperature" in sampling_params and sampling_params[
-                    "temperature"] == 0.0:
-                logger.warning(
-                    "Convert `temperature=0.0` to `temperature=None` and `top_k=1` to prevent overflow."
-                )
-                sampling_params['temperature'] = None
-                sampling_params['top_k'] = 1
-
-            sampling_config = trtllm.SamplingConfig(**sampling_params)
-        else:
-            sampling_config = copy.deepcopy(sampling_config)
-
-            # To prevent numerical overflow when the temperature is set to 0.0
-            # Modify generation.SamplingConfig
-            if isinstance(sampling_config.temperature,
-                          float) and sampling_config.temperature == 0.0:
-                logger.warning(
-                    "Convert `temperature=0.0` to `temperature=None` and `top_k=1` to prevent overflow."
-                )
-                sampling_config.temperature = None
-                sampling_config.top_k = 1
-
-        self._check_inputs(batch_input_ids_list, sampling_config,
-                           max_new_tokens)
-
-        output_config = trtllm.OutputConfig(
-            return_context_logits=self.gather_context_logits,
-            return_generation_logits=self.gather_generation_logits,
-            return_log_probs=output_log_probs,
-        )
-
-        prompt_tuning_configs = len(batch_input_ids_list) * [None]
-        if prompt_table is not None:
-            prompt_table_data = self._prepare_embedding_table(prompt_table)
-            if prompt_tasks is not None:
-                task_indices = [int(t) for t in prompt_tasks.split(',')]
-                assert len(task_indices) == len(batch_input_ids_list), \
-                    f"Number of supplied tasks ({len(task_indices)}) must match input batch size ({len(batch_input_ids_list)})"
-                prompt_tuning_configs = [
-                    trtllm.PromptTuningConfig(
-                        embedding_table=prompt_table_data[task_indices[i]])
-                    for i in range(len(batch_input_ids_list))
-                ]
-            else:
-                prompt_tuning_configs = [
-                    trtllm.PromptTuningConfig(
-                        embedding_table=prompt_table_data[0])
-                    for _ in range(len(batch_input_ids_list))
-                ]
-
-        requests = [
-            trtllm.Request(input_token_ids=input_ids,
-                           max_new_tokens=max_new_tokens,
-                           pad_id=pad_id,
-                           end_id=end_id,
-                           stop_words=stop_words_list,
-                           bad_words=bad_words_list,
-                           sampling_config=sampling_config,
-                           streaming=streaming,
-                           output_config=output_config,
-                           prompt_tuning_config=prompt_tuning_configs[i])
-            for i, input_ids in enumerate(batch_input_ids_list)
-        ]
-
-        request_ids = self.session.enqueue_requests(requests)
-        multi_responses = self.session.await_responses(request_ids)
-
-        output_ids = [[] for _ in range(len(multi_responses))]
-        for responses in multi_responses:
-            for response in responses:
-                if not response.has_error():
-                    reqid_pos = request_ids.index(response.request_id)
-                    if not streaming:
-                        output_ids[reqid_pos] = [[] for _ in range(
-                            len(response.result.output_token_ids))]
-                    else:
-                        output_ids[reqid_pos] = [
-                            copy.deepcopy(batch_input_ids_list[reqid_pos]) for _
-                            in range(len(response.result.output_token_ids))
-                        ]
-
-        if not streaming:
-            output_ids = self._process_response(multi_responses, output_ids,
-                                                request_ids)
-            return self._fill_output(multi_responses, output_ids, end_id,
-                                     return_dict, output_sequence_lengths,
-                                     output_log_probs, output_cum_log_probs,
-                                     batch_input_ids, streaming)
-        else:
-            return self._stream(request_ids, output_ids, multi_responses,
-                                end_id, return_dict, output_sequence_lengths,
-                                output_log_probs, output_cum_log_probs,
-                                batch_input_ids, streaming)
-
-    def _stream(self, request_ids, output_ids, multi_responses, end_id,
-                return_dict, output_sequence_lengths, output_log_probs,
-                output_cum_log_probs, batch_input_ids, streaming):
-        active_reqids = copy.deepcopy(request_ids)
-        while active_reqids:
-            for req_id, response in zip(active_reqids, multi_responses):
-                for r in response:
-                    if r.result.is_final:
-                        active_reqids.remove(req_id)
-
-                output_ids = self._process_response(multi_responses, output_ids,
-                                                    request_ids)
-                yield self._fill_output(multi_responses, output_ids, end_id,
-                                        return_dict, output_sequence_lengths,
-                                        output_log_probs, output_cum_log_probs,
-                                        batch_input_ids, streaming)
-
-            if active_reqids:
-                multi_responses = self.session.await_responses(active_reqids)
-
-    def _process_response(self, multi_responses, output_ids, request_ids):
-        for responses in multi_responses:
-            for response in responses:
-                if not response.has_error():
-                    reqid_pos = request_ids.index(response.request_id)
-                    for beam, output_tokens in enumerate(
-                            response.result.output_token_ids):
-                        output_ids[reqid_pos][beam] += output_tokens
-                else:
-                    raise RuntimeError(response.error_msg)
-        return output_ids
-
-    def _fill_output(self, responses, output_ids, end_id, return_dict,
-                     output_sequence_lengths, output_log_probs,
-                     output_cum_log_probs, batch_input_ids, streaming):
-        cuda_device = torch.device("cuda")
-
-        sequence_lengths = []
-        for output in output_ids:
-            sequence_lengths.append([len(a) for a in output])
-        if not streaming:
-            for beam in output_ids:
-                for output_tokens in beam:
-                    output_tokens += (self.max_seq_len -
-                                      len(output_tokens)) * [end_id]
-
-        output_ids = torch.tensor(output_ids,
-                                  dtype=torch.int32,
-                                  device=cuda_device)
-
-        if return_dict:
-            outputs = {'output_ids': output_ids}
-            if output_sequence_lengths:
-                outputs['sequence_lengths'] = torch.tensor(sequence_lengths,
-                                                           dtype=torch.int32,
-                                                           device=cuda_device)
-            if self.gather_context_logits:
-                outputs['context_logits'] = []
-                for response in responses:
-                    outputs['context_logits'] += [
-                        a.result.context_logits.cuda() for a in response
-                        if a.result.context_logits is not None
-                    ]
-                outputs['context_logits'] = torch.stack(
-                    outputs['context_logits'])
-            if self.gather_generation_logits:
-                outputs['generation_logits'] = []
-                for response in responses:
-                    outputs['generation_logits'] += [
-                        a.result.generation_logits.cuda() for a in response
-                        if a.result.generation_logits is not None
-                    ]
-                outputs['generation_logits'] = torch.stack(
-                    outputs['generation_logits'])
-            if output_log_probs:
-                outputs['log_probs'] = []
-                for response in responses:
-                    outputs['log_probs'] += [
-                        a.result.log_probs for a in response
-                        if a.result.log_probs is not None
-                    ]
-                outputs['log_probs'] = torch.tensor(outputs['log_probs'],
-                                                    device=cuda_device)
-            if output_cum_log_probs:
-                outputs['cum_log_probs'] = []
-                for response in responses:
-                    outputs['cum_log_probs'] += [
-                        a.result.cum_log_probs for a in response
-                        if a.result.cum_log_probs is not None
-                    ]
-                outputs['cum_log_probs'] = torch.tensor(
-                    outputs['cum_log_probs'], device=cuda_device)
-            input_lengths = torch.tensor([x.size(0) for x in batch_input_ids],
-                                         dtype=torch.int32,
-                                         device=cuda_device)
-            outputs = self._prepare_outputs(outputs, input_lengths)
-        else:
-            outputs = output_ids
-        return outputs
-
-
-class ModelRunnerCppGptSession(ModelRunnerMixin):
-    """
-    An interface class that wraps Executor and provides generation methods.
-    """
-
-    def __init__(self, executor: trtllm.Executor, max_batch_size: int,
-                 max_input_len: int, max_seq_len: int, max_beam_width: int,
-                 model_config: ModelConfig, world_config: WorldConfig) -> None:
-        self.session = executor
-        self.max_batch_size = max_batch_size
-        self.max_input_len = max_input_len
-        self.max_seq_len = max_seq_len
-        self.max_beam_width = max_beam_width
-<<<<<<< HEAD
-        self.lora_manager = lora_manager
-        self.mapping = Mapping(
-            world_size=session.world_config.tensor_parallelism *
-            session.world_config.pipeline_parallelism,
-            rank=session.world_config.rank,
-            gpus_per_node=session.world_config.gpus_per_node,
-            tp_size=session.world_config.tensor_parallelism,
-            pp_size=session.world_config.pipeline_parallelism)
-
-    @classmethod
-    def from_dir(cls,
-                 engine_dir: str,
-                 *,
-                 lora_dir: Optional[str] = None,
-                 rank: int = 0,
-                 max_batch_size: Optional[int] = None,
-                 max_input_len: Optional[int] = None,
-                 max_output_len: Optional[int] = None,
-                 max_beam_width: Optional[int] = None,
-                 max_attention_window_size: Optional[int] = None,
-                 sink_token_length: Optional[int] = None,
-                 free_gpu_memory_fraction: Optional[float] = None,
-                 medusa_choices: list[list[int]] | None = None,
-                 debug_mode: bool = False,
-                 lora_ckpt_source: str = "hf",
-                 gpu_weights_percent: float = 1) -> 'ModelRunnerCpp':
-
-        # session setup
-=======
         self.model_config = model_config
         self.mapping = Mapping(world_size=world_config.tensor_parallelism *
                                world_config.pipeline_parallelism,
@@ -679,7 +180,6 @@
                        model_config=decoder_model_config,
                        world_config=world_config)
 
->>>>>>> 05316d33
         config_path = Path(engine_dir) / "config.json"
         json_config = GptJsonConfig.parse_file(config_path)
         model_config = json_config.model_config
@@ -694,12 +194,6 @@
                                        pipeline_parallelism=pp_size,
                                        gpus_per_node=gpus_per_node)
         assert rank == world_config.rank
-
-        if medusa_choices:
-            raise RuntimeError(
-                "Medusa is not supported in GptSession C++ session.\n"
-                "Build engine with gpt attention plugin, packed input and paged kv cache\n"
-                "for Medusa support.")
 
         profiler.start('load tensorrt_llm engine')
 
@@ -729,21 +223,6 @@
         else:
             max_seq_len = max_input_len + max_output_len
             assert max_seq_len <= model_config.max_seq_len
-<<<<<<< HEAD
-        session_config = GptSessionConfig(
-            max_batch_size=max_batch_size,
-            max_beam_width=max_beam_width,
-            max_sequence_length=max_seq_len,
-            gpu_weights_percent=gpu_weights_percent)
-        session_config.kv_cache_config = KvCacheConfig(
-            free_gpu_memory_fraction=free_gpu_memory_fraction,
-            max_attention_window=max_attention_window_size,
-            sink_token_length=sink_token_length)
-        session = GptSession(config=session_config,
-                             model_config=model_config,
-                             world_config=world_config,
-                             engine_file=str(serialize_path))
-=======
         if max_beam_width is None:
             max_beam_width = model_config.max_beam_width
         else:
@@ -756,7 +235,6 @@
         executor = trtllm.Executor(engine_dir, trtllm.ModelType.DECODER_ONLY,
                                    trtllm_config)
 
->>>>>>> 05316d33
         profiler.stop('load tensorrt_llm engine')
 
         loading_time = profiler.elapsed_time_in_sec("load tensorrt_llm engine")
@@ -841,14 +319,8 @@
     def generate(self,
                  batch_input_ids: List[torch.Tensor],
                  *,
-<<<<<<< HEAD
-                 sampling_config: Optional[SamplingConfig] = None,
-                 prompt_table: Optional[Union[str, torch.Tensor]] = None,
-                 prompt_tasks: Optional[str] = None,
-=======
                  encoder_input_ids: List[torch.Tensor] = None,
                  sampling_config: Optional[SamplingConfig] = None,
->>>>>>> 05316d33
                  lora_uids: Optional[list] = None,
                  streaming: bool = False,
                  stopping_criteria: Optional[StoppingCriteria] = None,
@@ -903,14 +375,6 @@
         # TODO: Check if these can be supported now and support them
         if lora_uids is not None:
             raise RuntimeError("LoRA is not supported in C++ session.")
-<<<<<<< HEAD
-        if streaming:
-            raise RuntimeError(
-                "Streaming is not supported in GptSession C++ session.\n"
-                "Build engine with gpt attention plugin, packed input and paged kv cache\n"
-                "for Streaming support.")
-=======
->>>>>>> 05316d33
         if stopping_criteria is not None:
             raise RuntimeError(
                 "Stopping criteria is not supported in C++ session.")
@@ -918,83 +382,9 @@
             raise RuntimeError(
                 "Logits processor is not supported in C++ session.")
 
-<<<<<<< HEAD
-        batch_input_ids, input_lengths = self._prepare_inputs(
-            batch_input_ids, sampling_config.pad_id)
-
-        batch_input_ids = batch_input_ids.cuda()
-        input_lengths = input_lengths.cuda()
-        generation_input = GenerationInput(sampling_config.end_id,
-                                           sampling_config.pad_id,
-                                           batch_input_ids, input_lengths,
-                                           self.remove_input_padding)
-        generation_input.max_new_tokens = sampling_config.max_new_tokens
-        generation_input.bad_words_list = sampling_config.bad_words_list
-        generation_input.stop_words_list = sampling_config.stop_words_list
-
-        if self.max_prompt_embedding_table_size > 0:
-            ptuning_kwargs = self._prepare_ptuning(prompt_table, prompt_tasks,
-                                                   batch_size)
-            generation_input.prompt_tuning_params = PromptTuningParams(
-                **ptuning_kwargs)
-            generation_input.prompt_tuning_params.prompt_tuning_enabled = [
-                True
-            ] * batch_size
-
-        cuda_device = torch.device(self.session.device)
-        output_ids = torch.empty(
-            (batch_size, sampling_config.num_beams, self.max_sequence_length),
-            dtype=torch.int32,
-            device=cuda_device)
-        output_lengths = torch.empty((batch_size, sampling_config.num_beams),
-                                     dtype=torch.int32,
-                                     device=cuda_device)
-        generation_output = GenerationOutput(output_ids, output_lengths)
-        if sampling_config.output_cum_log_probs:
-            generation_output.cum_log_probs = torch.empty(
-                (batch_size, sampling_config.num_beams),
-                dtype=torch.float32,
-                device=cuda_device)
-        if sampling_config.output_log_probs:
-            generation_output.log_probs = torch.empty(
-                (batch_size, sampling_config.num_beams,
-                 self.max_input_len + sampling_config.max_new_tokens),
-                dtype=torch.float32,
-                device=cuda_device)
-        if self.gather_context_logits:
-            generation_output.context_logits = torch.empty(
-                (batch_size, self.max_input_len, self.vocab_size_padded),
-                device=cuda_device)
-        if self.gather_generation_logits:
-            generation_output.generation_logits = torch.zeros(
-                (batch_size, sampling_config.num_beams,
-                 sampling_config.max_new_tokens, self.vocab_size_padded),
-                device=cuda_device)
-
-        self.session.generate(generation_output, generation_input,
-                              gpt_sampling_config)
-        if sampling_config.return_dict:
-            outputs = {'output_ids': generation_output.ids}
-            if sampling_config.output_sequence_lengths:
-                outputs['sequence_lengths'] = generation_output.lengths
-            if sampling_config.output_cum_log_probs:
-                outputs['cum_log_probs'] = generation_output.cum_log_probs
-            if sampling_config.output_log_probs:
-                outputs['log_probs'] = generation_output.log_probs
-            if self.gather_context_logits:
-                outputs['context_logits'] = generation_output.context_logits
-            if self.gather_generation_logits:
-                outputs[
-                    'generation_logits'] = generation_output.generation_logits
-            outputs = self._prepare_outputs(outputs, input_lengths)
-        else:
-            outputs = generation_output.ids
-        return outputs
-=======
         # If we are in a multi-gpu scenario, only rank 0 continues
         if not self.session.can_enqueue_requests():
             return []
->>>>>>> 05316d33
 
         # Convert tensor input to plain lists
         batch_input_ids_list = [a.tolist() for a in batch_input_ids]
@@ -1026,63 +416,9 @@
         else:
             sampling_config = copy.deepcopy(sampling_config)
 
-<<<<<<< HEAD
-    if isinstance(sampling_config.beam_search_diversity_rate, torch.Tensor):
-        assert sampling_config.beam_search_diversity_rate.dtype == torch.float32, f"sampling_config.beam_search_diversity_rate.dtype ({sampling_config.beam_search_diversity_rate.dtype}) must be torch.float32"
-        assert sampling_config.beam_search_diversity_rate.shape[
-            0] == batch_size, f"sampling_config.beam_search_diversity_rate.shape[0] ({sampling_config.beam_search_diversity_rate.shape[0]}) must equal to batch_size ({batch_size})"
-        gpt_sampling_config.beam_search_diversity_rate = sampling_config.beam_search_diversity_rate.tolist(
-        )
-    elif sampling_config.beam_search_diversity_rate is not None:
-        gpt_sampling_config.beam_search_diversity_rate = [
-            sampling_config.beam_search_diversity_rate
-        ]
-    else:
-        gpt_sampling_config.beam_search_diversity_rate = None
-
-    if isinstance(sampling_config.length_penalty, torch.Tensor):
-        assert sampling_config.length_penalty.dtype == torch.float32, f"sampling_config.length_penalty.dtype ({sampling_config.length_penalty.dtype}) must be torch.float32"
-        assert sampling_config.length_penalty.shape[
-            0] == batch_size, f"sampling_config.length_penalty.shape[0] ({sampling_config.length_penalty.shape[0]}) must equal to batch_size ({batch_size})"
-        gpt_sampling_config.length_penalty = sampling_config.length_penalty.tolist(
-        )
-    else:
-        gpt_sampling_config.length_penalty = [sampling_config.length_penalty]
-
-    if isinstance(sampling_config.early_stopping, torch.Tensor):
-        assert sampling_config.early_stopping.dtype == torch.int32, f"sampling_config.early_stopping.dtype ({sampling_config.early_stopping.dtype}) must be torch.int32"
-        assert sampling_config.early_stopping.shape[
-            0] == batch_size, f"sampling_config.early_stopping.shape[0] ({sampling_config.early_stopping.shape[0]}) must equal to batch_size ({batch_size})"
-        gpt_sampling_config.early_stopping = sampling_config.early_stopping.tolist(
-        )
-    else:
-        gpt_sampling_config.early_stopping = [sampling_config.early_stopping]
-
-    if isinstance(sampling_config.min_length, torch.Tensor):
-        assert sampling_config.min_length.dtype == torch.int32, f"sampling_config.min_length.dtype ({sampling_config.min_length.dtype}) must be torch.int32"
-        assert sampling_config.min_length.shape[
-            0] == batch_size, f"sampling_config.min_length.shape[0] ({sampling_config.min_length.shape[0]}) must equal to batch_size ({batch_size})"
-        gpt_sampling_config.min_length = sampling_config.min_length.tolist()
-    else:
-        gpt_sampling_config.min_length = [sampling_config.min_length]
-
-    if isinstance(sampling_config.presence_penalty, torch.Tensor):
-        assert sampling_config.presence_penalty.dtype == torch.float32, f"sampling_config.presence_penalty.dtype ({sampling_config.presence_penalty.dtype}) must be torch.float32"
-        assert sampling_config.presence_penalty.shape[
-            0] == batch_size, f"sampling_config.presence_penalty.shape[0] ({sampling_config.presence_penalty.shape[0]}) must equal to batch_size ({batch_size})"
-        gpt_sampling_config.presence_penalty = sampling_config.presence_penalty.tolist(
-        )
-    elif sampling_config.presence_penalty == 0.0:
-        gpt_sampling_config.presence_penalty = None
-    else:
-        gpt_sampling_config.presence_penalty = [
-            sampling_config.presence_penalty
-        ]
-=======
         self._check_inputs(
             encoder_input_ids_list if encoder_input_ids else
             batch_input_ids_list, sampling_config, max_new_tokens)
->>>>>>> 05316d33
 
         output_config = trtllm.OutputConfig(
             return_context_logits=self.gather_context_logits,
@@ -1174,100 +510,6 @@
             response for responses in multi_responses for response in responses
         ]
 
-<<<<<<< HEAD
-    if isinstance(sampling_config.temperature, torch.Tensor):
-        assert sampling_config.temperature.dtype == torch.float32, f"sampling_config.temperature.dtype ({sampling_config.temperature.dtype}) must be torch.float32"
-        assert sampling_config.temperature.shape[
-            0] == batch_size, f"sampling_config.temperature.shape[0] ({sampling_config.temperature.shape[0]}) must equal to batch_size ({batch_size})"
-        gpt_sampling_config.temperature = sampling_config.temperature.tolist()
-    else:
-        gpt_sampling_config.temperature = [sampling_config.temperature]
-
-    if isinstance(sampling_config.top_k, torch.Tensor):
-        assert sampling_config.top_k.dtype == torch.int32, f"sampling_config.top_k.dtype ({sampling_config.top_k.dtype}) must be torch.int32"
-        assert sampling_config.top_k.shape[
-            0] == batch_size, f"sampling_config.top_k.shape[0] ({sampling_config.top_k.shape[0]}) must equal to batch_size ({batch_size})"
-        gpt_sampling_config.top_k = sampling_config.top_k.tolist()
-    else:
-        gpt_sampling_config.top_k = [sampling_config.top_k]
-
-    if isinstance(sampling_config.top_p, torch.Tensor):
-        assert sampling_config.top_p.dtype == torch.float32, f"sampling_config.top_p.dtype ({sampling_config.top_p.dtype}) must be torch.float32"
-        assert sampling_config.top_p.shape[
-            0] == batch_size, f"sampling_config.top_p.shape[0] ({sampling_config.top_p.shape[0]}) must equal to batch_size ({batch_size})"
-        gpt_sampling_config.top_p = sampling_config.top_p.tolist()
-    else:
-        gpt_sampling_config.top_p = [sampling_config.top_p]
-
-    if sampling_config.top_p_decay is not None:
-        gpt_sampling_config.top_p_decay = sampling_config.top_p_decay.tolist()
-    if sampling_config.top_p_min is not None:
-        gpt_sampling_config.top_p_min = sampling_config.top_p_min.tolist()
-    if sampling_config.top_p_reset_ids is not None:
-        gpt_sampling_config.top_p_reset_ids = sampling_config.top_p_reset_ids.tolist(
-        )
-    return gpt_sampling_config
-
-
-class ModelRunnerCpp:
-
-    @classmethod
-    def from_dir(cls, engine_dir: str, **kwargs) -> 'ModelRunnerCpp':
-        """
-        Create a ModelRunnerCpp instance from an engine directory.
-
-        Args:
-            engine_dir (str):
-                The directory that contains the serialized engine files and config files.
-            lora_dir (str):
-                The directory that contains LoRA weights.
-            rank (int):
-                The runtime rank id.
-            max_batch_size (int):
-                The runtime batch size limit. If max_batch_size is not None, it should not
-                be larger than the engine's max_batch_size; otherwise, the engine's max_batch_size
-                will be used.
-            max_input_len (int):
-                The runtime input length limit. If max_input_len is not None, it should not
-                be larger than the engine's max_input_len; otherwise, the engine's max_input_len
-                will be used.
-            max_output_len (int):
-                The runtime output length limit. If max_output_len is not None, it should not
-                be larger than the engine's max_output_len; otherwise, the engine's max_output_len
-                will be used.
-            max_beam_width (int):
-                The runtime beam width limit. If max_beam_width is not None, it should not
-                be larger than the engine's max_beam_width; otherwise, the engine's max_beam_width
-                will be used.
-            max_attention_window_size (int):
-                The attention window size that controls the sliding window attention / cyclic kv cache behavior.
-            sink_token_length (int) :
-                The sink token length, default=0.
-            free_gpu_memory_fraction (float) :
-                Free GPU memory fraction that KV cache used.
-            debug_mode (bool):
-                Whether or not to turn on the debug mode.
-            medusa_choices (List[List[int]]):
-                Medusa choices to use when in Medusa decoding.
-            lora_ckpt_source (str):
-                Source of checkpoint. Should be one of ['hf', 'nemo'].
-        Returns:
-            ModelRunnerCpp: An instance of ModelRunnerCpp.
-        """
-        # session setup
-        config_path = Path(engine_dir) / "config.json"
-        json_config = GptJsonConfig.parse_file(config_path)
-        model_config = json_config.model_config
-
-        if model_config.supports_inflight_batching:
-            return ModelRunnerCppExecutor.from_dir(engine_dir, **kwargs)
-        else:
-            logger.warning("Using deprecated GptSession ModelRunnerCpp.")
-            logger.warning(
-                "Build engine with gpt attention plugin, packed input and paged kv cache for Executor API support."
-            )
-            return ModelRunnerCppGptSession.from_dir(engine_dir, **kwargs)
-=======
         return self._fill_output(responses, output_ids, end_id, return_dict,
                                  output_sequence_lengths, output_log_probs,
                                  output_cum_log_probs, batch_input_ids,
@@ -1382,5 +624,4 @@
             outputs = self._prepare_outputs(outputs, input_lengths)
         else:
             outputs = output_ids
-        return outputs
->>>>>>> 05316d33
+        return outputs
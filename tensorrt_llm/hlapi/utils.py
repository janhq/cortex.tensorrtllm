import hashlib
import os
import signal
import sys
import tempfile
import traceback
import weakref
from dataclasses import dataclass
from functools import wraps
from pathlib import Path
from typing import Any, Callable, List, Optional

import filelock
import huggingface_hub
import torch
from huggingface_hub import snapshot_download
from tqdm.auto import tqdm

from tensorrt_llm.bindings import executor as tllme
from tensorrt_llm.logger import Singleton, set_level


def print_traceback_on_error(func):

    @wraps(func)
    def wrapper(*args, **kwargs):
        try:
            return func(*args, **kwargs)
        except Exception as e:
            traceback.print_exc()
            raise e

    return wrapper


@dataclass(slots=True)
class SamplingParams:
    """
    Sampling parameters for text generation.

    Args:
        end_id (int): The end token id.
        pad_id (int): The pad token id.
        max_new_tokens (int): The maximum number of tokens to generate.
        bad_words (List[List[int]]): A list of bad words tokens. Each "word" can be composed of multiple tokens.
        stop_words (List[List[int]]): A list of stop words tokens. Each "word" can be composed of multiple tokens.
        embedding_bias (torch.Tensor): The embedding bias tensor. Expected type is kFP32 and shape is [vocab_size].
        external_draft_tokens_config (ExternalDraftTokensConfig): The speculative decoding configuration.
        prompt_tuning_config (PromptTuningConfig): The prompt tuning configuration.
        lora_config (LoraConfig): The LoRA configuration.
        logits_post_processor_name (str): The logits postprocessor name. Must correspond to one of the logits postprocessor name provided to the ExecutorConfig.

        beam_width (int): The beam width. Default is 1 which disables beam search.
        top_k (int): Controls number of logits to sample from. Default is 0 (all logits).
        top_p (float): Controls the top-P probability to sample from. Default is 0.f
        top_p_min (float): Controls decay in the top-P algorithm. topPMin is lower-bound. Default is 1.e-6.
        top_p_reset_ids (int): Controls decay in the top-P algorithm. Indicates where to reset the decay. Default is 1.
        top_p_decay (float): Controls decay in the top-P algorithm. The decay value. Default is 1.f
        random_seed (int): Controls the random seed used by the random number generator in sampling
        temperature (float): Controls the modulation of logits when sampling new tokens. It can have values > 0.f. Default is 1.0f
        min_length (int): Lower bound on the number of tokens to generate. Values < 1 have no effect. Default is 1.
        beam_search_diversity_rate (float): Controls the diversity in beam search.
        repetition_penalty (float): Used to penalize tokens based on how often they appear in the sequence. It can have any value > 0.f. Values < 1.f encourages repetition, values > 1.f discourages it. Default is 1.f
        presence_penalty (float): Used to penalize tokens already present in the sequence (irrespective of the number of appearances). It can have any values. Values < 0.f encourage repetition, values > 0.f discourage it. Default is 0.f
        frequency_penalty (float): Used to penalize tokens already present in the sequence (dependent on the number of appearances). It can have any values. Values < 0.f encourage repetition, values > 0.f discourage it. Default is 0.f
        length_penalty (float): Controls how to penalize longer sequences in beam search. Default is 0.f
        early_stopping (int): Controls whether the generation process finishes once beamWidth sentences are generated (ends with end_token)
        no_repeat_ngram_size (int): Controls how many repeat ngram size are acceptable. Default is 1 << 30.

        return_log_probs (bool): Controls if Result should contain log probabilities. Default is false.
        return_context_logits (bool): Controls if Result should contain the context logits. Default is false.
        return_generation_logits (bool): Controls if Result should contain the generation logits. Default is false.
        exclude_input_from_output (bool): Controls if output tokens in Result should include the input tokens. Default is true.
        return_encoder_output (bool): Controls if Result should contain encoder output hidden states (for encoder-only and encoder-decoder models). Default is false.
    """
    # [TO DEVELOPER] This class provides an interface to HLAPI users.
    # Internally, it manages and dispatches fields to Python bindings of C++ objects, currently including:
    # (1) all fields of tllme.SamplingConfig;
    # (2) all fields of tllme.OutputConfig;
    # (3) some fields of tllme.Request.
    # If you changed the implementation of C++ objects and corresponding Python bindings, please update:
    # (1) the fields and corresponding docstring of this class, and
    # (2) the expected_fields defined in _get_xxx_config methods.

    end_id: Optional[int] = None
    pad_id: Optional[int] = None
    max_new_tokens: int = 32
    bad_words: Optional[List[List[int]]] = None
    stop_words: Optional[List[List[int]]] = None
    embedding_bias: Optional[torch.Tensor] = None
    external_draft_tokens_config: Optional[
        tllme.ExternalDraftTokensConfig] = None
    prompt_tuning_config: Optional[tllme.PromptTuningConfig] = None
    lora_config: Optional[tllme.LoraConfig] = None
    logits_post_processor_name: Optional[str] = None

    # Keep the below fields in sync with tllme.SamplingConfig
    beam_width: int = 1
    top_k: Optional[int] = None
    top_p: Optional[float] = None
    top_p_min: Optional[float] = None
    top_p_reset_ids: Optional[int] = None
    top_p_decay: Optional[float] = None
    random_seed: Optional[int] = None
    temperature: Optional[float] = None
    min_length: Optional[int] = None
    beam_search_diversity_rate: Optional[float] = None
    repetition_penalty: Optional[float] = None
    presence_penalty: Optional[float] = None
    frequency_penalty: Optional[float] = None
    length_penalty: Optional[float] = None
    early_stopping: Optional[int] = None
    no_repeat_ngram_size: Optional[int] = None

    # Keep the below fields in sync with tllme.OutputConfig
    return_log_probs: bool = False
    return_context_logits: bool = False
    return_generation_logits: bool = False
    exclude_input_from_output: bool = True
    return_encoder_output: bool = False

    def __post_init__(self):
        if self.pad_id is None:
            self.pad_id = self.end_id

    def _get_sampling_config(self):
        expected_fields = [
            "beam_width", "top_k", "top_p", "top_p_min", "top_p_reset_ids",
            "top_p_decay", "random_seed", "temperature", "min_length",
            "beam_search_diversity_rate", "repetition_penalty",
            "presence_penalty", "frequency_penalty", "length_penalty",
            "early_stopping", "no_repeat_ngram_size"
        ]
        found_fields = [
            f for f in dir(tllme.SamplingConfig) if not f.startswith('__')
        ]
        if set(found_fields) != set(expected_fields):
            raise RuntimeError(
                "Found fields in `tllme.SamplingConfig` different than expected; "
                f"if `tllme.SamplingConfig` is changed, please update {self.__class__.__name__} accordingly. "
                "See [TO DEVELOPER] comments for detailed instructions.")
        return tllme.SamplingConfig(
            **{f: getattr(self, f)
               for f in expected_fields})

    def _get_output_config(self):
        expected_fields = [
            "return_log_probs", "return_context_logits",
            "return_generation_logits", "exclude_input_from_output",
            "return_encoder_output"
        ]
        found_fields = [
            f for f in dir(tllme.OutputConfig) if not f.startswith('__')
        ]
        if set(found_fields) != set(expected_fields):
            raise RuntimeError(
                "Found fields in `tllme.OutputConfig` different than expected; "
                f"if `tllme.OutputConfig` is changed, please update {self.__class__.__name__} accordingly. "
                "See [TO DEVELOPER] comments for detailed instructions.")
        return tllme.OutputConfig(
            **{f: getattr(self, f)
               for f in expected_fields})


def print_colored(message, color: str = None):
    colors = dict(
        grey="\x1b[38;20m",
        yellow="\x1b[33;20m",
        red="\x1b[31;20m",
        bold_red="\x1b[31;1m",
        bold_green="\033[1;32m",
        green="\033[0;32m",
    )
    reset = "\x1b[0m"

    if color:
        sys.stderr.write(colors[color] + message + reset)
    else:
        sys.stderr.write(message)


def file_with_glob_exists(directory, glob) -> bool:
    path = Path(directory)
    for file_path in path.glob(glob):
        if file_path.is_file():
            return True
    return False


def file_with_suffix_exists(directory, suffix) -> bool:
    return file_with_glob_exists(directory, f'*{suffix}')


def get_device_count() -> int:
    return torch.cuda.device_count() if torch.cuda.is_available() else 0


def get_total_gpu_memory(device: int) -> float:
    return torch.cuda.get_device_properties(device).total_memory


class GpuArch:

    @staticmethod
<<<<<<< HEAD
=======
    def get_arch() -> int:
        return get_gpu_arch()

    @staticmethod
>>>>>>> 05316d33
    def is_post_hopper() -> bool:
        return get_gpu_arch() >= 9

    @staticmethod
    def is_post_ampere() -> bool:
        return get_gpu_arch() >= 8

    @staticmethod
    def is_post_volta() -> bool:
        return get_gpu_arch() >= 7


def get_gpu_arch(device: int = 0) -> int:
    return torch.cuda.get_device_properties(device).major


class ContextManager:
    ''' A helper to create a context manager for a resource. '''

    def __init__(self, resource):
        self.resource = resource

    def __enter__(self):
        return self.resource.__enter__()

    def __exit__(self, exc_type, exc_value, traceback):
        return self.resource.__exit__(exc_type, exc_value, traceback)


def is_directory_empty(directory: Path) -> bool:
<<<<<<< HEAD
    return not any(directory.iterdir())
=======
    return not any(directory.iterdir())


def init_log_level():
    ''' Set the log level if the environment variable is not set.  '''
    if "TLLM_LOG_LEVEL" not in os.environ:
        set_level("warning")
        os.environ["TLLM_LOG_LEVEL"] = "WARNING"


class ExceptionHandler(metaclass=Singleton):

    def __init__(self):
        self._sys_excepthook: Callable = sys.excepthook
        self._obj_refs_to_shutdown: List[weakref.ReferenceType] = []

    def __call__(self, exc_type, exc_value, traceback):
        self._sys_excepthook(exc_type, exc_value, traceback)

        for obj_ref in self._obj_refs_to_shutdown:
            if (obj := obj_ref()) is not None:
                obj.shutdown()

    def register(self, obj: Any):
        self._obj_refs_to_shutdown.append(weakref.ref(obj))


exception_handler = ExceptionHandler()
sys.excepthook = exception_handler


def sigint_handler(signal, frame):
    sys.stderr.write("\nSIGINT received, quit LLM!\n")
    sys.exit(1)


# Register the signal handler to handle SIGINT
# This helps to deal with user's Ctrl+C
signal.signal(signal.SIGINT, sigint_handler)
# Use the system temporary directory to share the cache
temp_dir = tempfile.gettempdir()


def get_file_lock(model_name: str,
                  cache_dir: Optional[str] = None) -> filelock.FileLock:
    # Hash the model name to avoid invalid characters in the lock file path
    hashed_model_name = hashlib.sha256(model_name.encode()).hexdigest()

    cache_dir = cache_dir or temp_dir
    os.makedirs(cache_dir, exist_ok=True)

    lock_file_path = os.path.join(cache_dir, f"{hashed_model_name}.lock")

    return filelock.FileLock(lock_file_path)


class DisabledTqdm(tqdm):

    def __init__(self, *args, **kwargs):
        super().__init__(*args, **kwargs, disable=True)


def download_hf_model(model: str, revision: Optional[str] = None) -> Path:
    with get_file_lock(model):
        hf_folder = snapshot_download(
            model,
            local_files_only=huggingface_hub.constants.HF_HUB_OFFLINE,
            revision=revision,
            tqdm_class=DisabledTqdm)
    return Path(hf_folder)


def download_hf_pretrained_config(model: str,
                                  revision: Optional[str] = None) -> Path:
    with get_file_lock(model):
        hf_folder = snapshot_download(
            model,
            local_files_only=huggingface_hub.constants.HF_HUB_OFFLINE,
            revision=revision,
            allow_patterns=["config.json"],
            tqdm_class=DisabledTqdm)
    return Path(hf_folder)
>>>>>>> 05316d33
<|MERGE_RESOLUTION|>--- conflicted
+++ resolved
@@ -202,13 +202,10 @@
 class GpuArch:
 
     @staticmethod
-<<<<<<< HEAD
-=======
     def get_arch() -> int:
         return get_gpu_arch()
 
     @staticmethod
->>>>>>> 05316d33
     def is_post_hopper() -> bool:
         return get_gpu_arch() >= 9
 
@@ -239,9 +236,6 @@
 
 
 def is_directory_empty(directory: Path) -> bool:
-<<<<<<< HEAD
-    return not any(directory.iterdir())
-=======
     return not any(directory.iterdir())
 
 
@@ -323,5 +317,4 @@
             revision=revision,
             allow_patterns=["config.json"],
             tqdm_class=DisabledTqdm)
-    return Path(hf_folder)
->>>>>>> 05316d33
+    return Path(hf_folder)
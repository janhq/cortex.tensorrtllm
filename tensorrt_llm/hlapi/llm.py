import os
import shutil
import tempfile
from pathlib import Path
from typing import Any, Iterable, List, Optional, Union

<<<<<<< HEAD
import tensorrt as trt
import torch

from .. import bindings as tllm
from .._utils import mpi_barrier, mpi_rank, release_gc
from ..auto_parallel import AutoParallelConfig, infer_cluster_config
from ..bindings import KvCacheConfig
from ..bindings.executor import CapacitySchedulerPolicy
from ..builder import BuildConfig, Engine, EngineConfig, PluginConfig, build
from ..executor import GenerationExecutor, GenerationResult
from ..logger import logger
from ..mapping import Mapping
from ..models.modeling_utils import (PretrainedConfig, QuantAlgo, QuantConfig,
                                     load_model)
from ..module import Module
from .mpi_session import (MpiCommSession, MPINodeState, MpiPoolSession,
                          MpiSession, external_mpi_comm_available)
from .tokenizer import TokenizerBase, TransformersTokenizer
from .utils import (GenerationOutput, GpuArch, SamplingConfig,
                    file_with_glob_exists, file_with_suffix_exists,
                    get_device_count, print_colored, print_traceback_on_error)


@dataclass
class ParallelConfig:
    ''' The model distribution configs for LLM.  '''
    tp_size: int = 1
    pp_size: int = 1
    auto_parallel: bool = False
    _world_size: int = field(default=1, init=False)
    _devices: Optional[List[int]] = field(default=None, init=False)

    @property
    def devices(self) -> List[int]:
        if self._devices is None:
            return list(range(self.world_size))
        return self._devices

    @devices.setter
    def devices(self, devices: List[int]):
        if len(devices) != self.world_size:
            raise ValueError(
                f"devices {devices} should have the same length as world_size {self.world_size}"
            )
        self._devices = devices

    @property
    def world_size(self) -> bool:
        if self.auto_parallel:
            if self.tp_size > 1 or self.pp_size > 1:
                raise RuntimeError(
                    "manually TP and PP are not supported in auto parallel mode."
                )
            return self._world_size

        if self._world_size > 1:
            raise RuntimeError(
                "world_size > 1 is only supported in auto parallel mode.")
        return self.tp_size * self.pp_size

    @world_size.setter
    def world_size(self, world_size: int):
        if self.auto_parallel:
            self._world_size = world_size
        elif (not self.auto_parallel
              ) and world_size != self.tp_size * self.pp_size:
            raise ValueError(
                f"world_size {world_size} should be equal to tp_size * pp_size {self.tp_size * self.pp_size} in non-auto_parallel mode.\n"
                "For non-auto-parallel mode, the world_size is not needed to set"
            )

    @property
    def is_multi_gpu(self) -> bool:
        return self.world_size > 1


@dataclass
class ModelConfig:

    # ``model_dir`` helps to locate a local model, the format of the model is determined by the model file itself.
    # Either HF model, TensorRT-LLM checkpoints or TensorRT-LLM engine format is supported.
    model_dir: Optional[str] = None

    # ``model`` could either be the model directory or a in-memory model.
    # ``model`` specifies the model kind like "llama-7B", etc.
    model: Optional[Union[str, Module]] = None

    # ``parallel_config`` is used to specify the parallelism of the model.
    parallel_config: ParallelConfig = field(default_factory=ParallelConfig)

    # ``quant_config`` is used to specify the quantization mode of the model.
    quant_config: QuantConfig = field(default_factory=QuantConfig)

    # ``max_beam_width`` specifies the maximum beam width for beam search.
    max_beam_width: int = 1

    # ``plugin_config`` overwrites the underlying plugin config. Default values will be used if it's None.
    # This is not suggested to be used directly, ideally the HLAPI will deduce all of options automatically.
    plugin_config: Union[PluginConfig, Dict[str, Any], None] = None

    def _set_additional_options(self,
                                max_batch_size: Optional[int] = None,
                                max_input_len: Optional[int] = None,
                                max_output_len: Optional[int] = None,
                                max_num_tokens: Optional[int] = None):
        ''' This method is used to set the additional options for the workflow, only for testing and debugging.
        Note, it is not ready for production use, and may be deprecated in the future.

        Usage:

            config = ModelConfig(<model-path>)
            # set the additional options in one time
            config._set_additional_options(max_batch_size=32, max_input_len=1024)

            # it is also safe to set the options in one by one
            config._set_additional_options(max_batch_size=32)
            config._set_additional_options(max_input_len=32)
        '''
        if max_batch_size is not None:
            self._max_batch_size = max_batch_size
        if max_input_len is not None:
            self._max_input_len = max_input_len
        if max_output_len is not None:
            self._max_output_len = max_output_len
        if max_num_tokens is not None:
            self._max_num_tokens = max_num_tokens

    @property
    def max_batch_size(self) -> int:
        return self._max_batch_size

    @property
    def max_input_len(self) -> int:
        return self._max_input_len

    @property
    def max_output_len(self) -> int:
        return self._max_output_len

    @property
    def max_num_tokens(self) -> Optional[int]:
        return self._max_num_tokens

    def __post_init__(self):
        if not self.model_dir:
            raise ValueError("model_dir is required.")

        if self.model:
            raise NotImplementedError("model is not supported yet.")

        model_path = Path(self.model_dir)
        if not model_path.exists():
            raise ValueError(
                f"model_dir of path {self.model_dir} does not exist.")

        # The additional options, they are not suggested to configure directly, the HLAPI will deduce them.
        # And they might be removed in the future.
        self._max_batch_size: int = 128
        self._max_input_len: int = 512
        self._max_output_len: int = 200
        self._max_num_tokens: Optional[int] = 4096

        self._build_config: Optional[BuildConfig] = None
        self._engine_config: Optional[EngineConfig] = None

        self.auto_parallel_config = AutoParallelConfig(
            sharded_io_allowlist=[
                "past_key_value_\\d+",
                "present_key_value_\\d*",
            ],
            same_buffer_io={
                "past_key_value_(\\d+)": "present_key_value_\\1",
            },
            **infer_cluster_config(),
        )

        # Load parallel_config from the engine.
        self.model_format = ModelLoader.get_model_format(self.model_dir)
        if self.model_format is _ModelFormatKind.TLLM_ENGINE:
            self._load_config_from_engine(Path(self.model_dir))

        # Load parallel_config from the checkpoint.
        if ModelLoader.get_model_format(
                self.model_dir) is _ModelFormatKind.TLLM_CKPT:
            self._load_config_from_ckpt(Path(self.model_dir))

    def _update_plugin_config(self, key: str, value: Any):
        if key == 'use_paged_context_fmha':
            self._validate_gpu_for_paged_context(value)

        self.plugin_config = self.plugin_config or {}
        if isinstance(self.plugin_config, PluginConfig):
            setattr(self.plugin_config, key, value)
        else:
            self.plugin_config[key] = value

    def _validate_gpu_for_paged_context(self, value: bool):
        if value:
            devices = self.parallel_config.devices
            if torch.cuda.get_device_properties(devices[0]).major < 8:
                raise ValueError(
                    "Paged context is only supported on post Volta GPUs")

    def _load_config_from_engine(self, engine_dir: Path):
        with open(engine_dir / "config.json") as f:
            engine_config = json.load(f)
            for config_key in ("pretrained_config", "build_config"):
                if config_key not in engine_config:
                    raise ValueError(
                        f"Invalid engine config found from {engine_dir}, "
                        "please use the corresponding version of trtllm-build to build the engine."
                    )
=======
from transformers import PreTrainedTokenizerBase

from .. import bindings as tllm
from ..bindings import executor as tllm
from ..executor import GenerationExecutor, GenerationResult
from ..logger import logger
from .llm_utils import (CachedModelLoader, LlmArgs, LlmBuildStats, ModelLoader,
                        _ModelRuntimeContext)
from .mpi_session import (MpiCommSession, MpiPoolSession, MpiSession,
                          external_mpi_comm_available)
from .tokenizer import TokenizerBase
# TODO[chunweiy]: move the following symbols back to utils scope, and remove the following import
from .utils import (SamplingParams, exception_handler, get_device_count,
                    init_log_level)

# This should be called before importing the following cpp-runtime modules
init_log_level()

from ..executor import GenerationExecutor, GenerationResult
>>>>>>> 05316d33


class RequestOutput(GenerationResult):
    """The output data of a completion request to the LLM.

    Fields:
        request_id (int): The unique ID of the request.
        prompt (str): The prompt string of the request.
        prompt_token_ids (List[int]): The token ids of the prompt.
        outputs (List[CompletionOutput]): The output sequences of the request.
        context_logits (torch.Tensor): The logits on the prompt token ids.
        finished (bool): Whether the whole request is finished.
    """

    def __init__(self,
                 generation_result: GenerationResult,
                 prompt: Optional[str] = None,
                 tokenizer: Optional[TokenizerBase] = None) -> None:
        self.__dict__.update(generation_result.__dict__)
        self.prompt = prompt
        self.tokenizer = tokenizer

    def handle_generation_msg(self, tensors: tuple, error: str):
        super().handle_generation_msg(tensors, error)

        if self.tokenizer is not None:
            for beam_output in self.outputs:
                beam_output.text = self.tokenizer.decode(beam_output.token_ids)

    def _repr_fields(self):
        return [
            'request_id', 'prompt', 'prompt_token_ids', 'outputs', 'finished'
        ]


class LLM:

    def __init__(self,
                 model: str,
                 tokenizer: Optional[Union[str, Path, TokenizerBase,
                                           PreTrainedTokenizerBase]] = None,
                 skip_tokenizer_init: bool = False,
                 tensor_parallel_size: int = 1,
                 dtype: str = "auto",
                 revision: Optional[str] = None,
                 tokenizer_revision: Optional[str] = None,
                 **kwargs: Any):
        '''
        Args:
<<<<<<< HEAD
            config (ModelConfig):
                The model config for the model.
            tokenizer (TokenizerBase):
                User provided tokenizer, will override the default one if exists in the HF model or TRT-LLM engine.
            kv_cache_config (KvCacheConfig):
                The config for the paged KV cache.
            streaming_llm (bool, StreamingLLMParam):
                Whether to enable the streaming LLM mode.
            async_engine_tmp_dir (str):
                The temporary directory to save the async engine. Only for debugging.
            _additional_params:
                Additional options for the model. These options are unstable and are not suggested to be used directly.

        The _additional_params are not suggested to be used directly, ideally the HLAPI will deduce them.  They are used for debugging and testing, and may be removed in the future.
        The options includes:
            enable_trt_overlap (bool):
                Whether to enable the TRT overlap for the generation.
            normalize_log_probs (bool):
                Whether to normalize the log probabilities.
            use_custom_all_reduce (bool):
                Whether to use the custom all reduce for the multi-gpu case. Default is False.
            multi_block_mode (bool):
                Switch the optimization on multi-head attention optimization for long context decoding.
            enable_chunked_context (bool):
                Whether to enable the chunked context for the generation.
            capacity_scheduling_policy (CapacitySchedulerPolicy)
                The capacity scheduling policy for the generation.
            trt_strongly_typed (bool):
                Whether to create a strongly typed TensorRT plan where tensor data types are inferred from network input types and operator type specification. Enabling this option will reduce the engine building time.
            embedding_parallel_mode (str):
                The tensor parallelism mode for embedding module(s).
                'NONE' means parallelim disabled;
                'SHARDING_ALONG_VOCAB' means parallelism enabled with lookup table weight sharded along the vocab dimension;
                'SHARDING_ALONG_HIDDEN' means parallelism enabled with lookup table weight sharded along the hidden dimension.
            share_embedding_table (bool):
                Whether to share the weight between token embedding lookup table and lm_head.
            use_fused_mlp (bool):
                Whether to horizontally fuse the fc and gate layers in GatedMLP. Enabling this option will reduce layer input traffic and potentially improve performance. It may also cause slight accuracy loss for FP8 PTQ because one of the quantization scaling factors is discarded.
            enable_executor(bool): Whether to enable the cpp Executor.
        '''

        self.config = config

        self._tokenizer = tokenizer
        self.async_engine_tmp_dir = async_engine_tmp_dir
        self.kv_cache_config = kv_cache_config
        # TODO[chunweiy]: add doc for enable_streaming_llm
        self.enable_streaming_llm = streaming_llm
        if self.enable_streaming_llm is True:
            self.enable_streaming_llm = StreamingLLMParam()

        self.mpi_session: Optional[MpiSession] = None

        plugin_config_alterable = self.config.model_format is not _ModelFormatKind.TLLM_ENGINE

        # Read the additional options
        self.normalize_log_probs = _additional_options.pop(
            'normalize_log_probs', True)
        # TODO[chunweiy]: Turn on the custom all reduce by default later
        self.use_custom_all_reduce = _additional_options.pop(
            'use_custom_all_reduce', False if plugin_config_alterable else None)
        self.multi_block_mode = _additional_options.pop('multi_block_mode',
                                                        None)
        if not GpuArch.is_post_ampere() and self.multi_block_mode:
            logger.warning(
                "The multi_block_mode is only supported on GPUs that post Ampere architecture, and it is deactivated."
            )
            self.multi_block_mode = None
        # Chunked context is enabled by default for performance
        self.enable_chunked_context = _additional_options.pop(
            'enable_chunked_context', True if plugin_config_alterable else None)
        self.enable_trt_overlap = _additional_options.pop(
            'enable_trt_overlap', None)
        self.capacity_scheduling_policy = _additional_options.pop(
            'capacity_scheduling_policy',
            CapacitySchedulerPolicy.GUARANTEED_NO_EVICT)
        self.context_chunking_policy = _additional_options.pop(
            'context_chunking_policy', None)

        self._build_config = BuildConfig()
        self._build_config.strongly_typed = _additional_options.pop(
            'trt_strongly_typed', True)
        self._build_config.use_fused_mlp = _additional_options.pop(
            'use_fused_mlp', False)

        self._convert_checkpoint_options = {}
        embedding_parallel_mode = _additional_options.pop(
            'embedding_parallel_mode', 'SHARDING_ALONG_VOCAB')
        if embedding_parallel_mode == 'NONE':
            self._convert_checkpoint_options['use_parallel_embedding'] = False
        elif embedding_parallel_mode == 'SHARDING_ALONG_VOCAB':
            self._convert_checkpoint_options['use_parallel_embedding'] = True
            self._convert_checkpoint_options['embedding_sharding_dim'] = 0
        elif embedding_parallel_mode == 'SHARDING_ALONG_HIDDEN':
            self._convert_checkpoint_options['use_parallel_embedding'] = True
            self._convert_checkpoint_options['embedding_sharding_dim'] = 1
        else:
            raise ValueError(
                f"Invalid embedding_parallel_mode: {embedding_parallel_mode}")
        self._convert_checkpoint_options[
            'share_embedding_table'] = _additional_options.pop(
                'share_embedding_table', False)
        self.enable_executor = _additional_options.pop('enable_executor', True)

        if _additional_options:
            raise ValueError(f"Unknown options {_additional_options}")

        devices = self.config.parallel_config.devices
        if torch.cuda.get_device_properties(devices[0]).major < 8:
            logger.info(
                f"Disable the chunked context on GPUs that predate the Volta architecture."
            )
            self.enable_chunked_context = False

        if self.config.parallel_config.is_multi_gpu:
            if get_device_count() < self.config.parallel_config.world_size:
                raise RuntimeError(
                    f"Only {get_device_count()} GPUs are available, but {self.config.parallel_config.world_size} are required."
                )

            logger.info(
                f'start MpiSession with {self.config.parallel_config.world_size} workers'
            )
            if not external_mpi_comm_available(
                    self.config.parallel_config.world_size):
                self.mpi_session = MpiPoolSession(
                    n_workers=self.config.parallel_config.world_size)
            else:
                self.mpi_session = MpiCommSession(
                    n_workers=self.config.parallel_config.world_size)
=======
            model(str): The model name or a local path to the model directory. It could be a HuggingFace(HF) model name,
                a local path to the HF model, or a local path to the TRT-LLM engine or checkpoint.
            tokenizer(Optional[Union[str, Path, TokenizerBase, PreTrainedTokenizerBase]]): The tokenizer name or a local
                path to the tokenizer directory.
            skip_tokenizer_init: If true, skip initialization of tokenizer and detokenizer. generate and generate_async
                will accept prompt token ids as input only.
            tensor_parallel_size(int): The number of processes for tensor parallelism.
            dtype(str): The data type for the model weights and activations.
            revision(Optional[str]): The revision of the model.
            tokenzier_revision(Optional[str]): The revision of the tokenizer.

            kwargs: Contains the optional arguments for expert users, please refer to `llm_utils.LlmArgs` for more details.
        '''
        try:
            self.args = LlmArgs.from_kwargs(
                model=model,
                tokenizer=tokenizer,
                skip_tokenizer_init=skip_tokenizer_init,
                tensor_parallel_size=tensor_parallel_size,
                dtype=dtype,
                revision=revision,
                tokenizer_revision=tokenizer_revision,
                **kwargs)
        except Exception as e:
            logger.error(
                f"Failed to parse the arguments for the LLM constructor: {e}")
            raise e

        self.mpi_session: Optional[MpiSession] = None
        if self.args.parallel_config.is_multi_gpu:
            if get_device_count() < self.args.parallel_config.world_size:
                raise RuntimeError(
                    f"Only {get_device_count()} GPUs are available, but {self.args.parallel_config.world_size} are required."
                )

            logger.info(
                f'start MpiSession with {self.args.parallel_config.world_size} workers'
            )
            if not external_mpi_comm_available(
                    self.args.parallel_config.world_size):
                self.mpi_session = MpiPoolSession(
                    n_workers=self.args.parallel_config.world_size)
            else:
                self.mpi_session = MpiCommSession(
                    n_workers=self.args.parallel_config.world_size)
>>>>>>> 05316d33

        # Due to the Executor can only accept a engine path, we need to save the engine to a directory
        self._engine_dir: Optional[Path] = None
        self._executor: Optional[GenerationExecutor] = None
        self._workspace = tempfile.TemporaryDirectory("llm-workspace")

        self.runtime_context: Optional[_ModelRuntimeContext] = None
<<<<<<< HEAD

        # Update the dependency config if necessary
        # When got an engine, the plugin config are fixed, shouldn't be altered.
        # TODO[chunweiy]: Refine the rules here and make them easy to be updated through versions
        # TODO[chunweiy]: Deal with the rules those depend on each other

        if self.config.model_format is not _ModelFormatKind.TLLM_ENGINE:
            if self.enable_streaming_llm:
                self.config._update_plugin_config("streamingllm", True)

                self.kv_cache_config = KvCacheConfig(
                ) if self.kv_cache_config is None else self.kv_cache_config
                self.kv_cache_config.max_attention_window = self.enable_streaming_llm.max_attention_window_size
                self.kv_cache_config.sink_token_length = self.enable_streaming_llm.sink_token_length

                # Turn off the conflict perf-optim strategies
                if self.kv_cache_config.enable_block_reuse:
                    logger.warning(
                        f"Disable KvCacheConfig.enable_block_reuse since it is conflict with StreamingLLM feature."
                    )
                    self.kv_cache_config.enable_block_reuse = False

                if self.enable_chunked_context:
                    logger.warning(
                        f"Disable Chunked Context since it is conflict with StreamingLLM feature."
                    )
                    self.enable_chunked_context = False

            if self.kv_cache_config is not None:
                if self.kv_cache_config.enable_block_reuse:
                    logger.info(
                        f"Turn on `use_paged_context_fmha` due to enable_block_reuse"
                    )
                    self.config._update_plugin_config("use_paged_context_fmha",
                                                      True)
            if self.config.quant_config.quant_algo is QuantAlgo.FP8:
                self.enable_chunked_context = False
                self.config._update_plugin_config("use_paged_context_fmha",
                                                  False)
            if self.enable_chunked_context is not None:
                self.config._update_plugin_config("enable_chunked_context",
                                                  self.enable_chunked_context)
                if self.enable_chunked_context is True:
                    self.config._update_plugin_config("use_paged_context_fmha",
                                                      True)
            if self.multi_block_mode is not None:
                self.config._update_plugin_config("multi_block_mode",
                                                  self.multi_block_mode)
            if self.use_custom_all_reduce is not None:
                self.config._update_plugin_config("use_custom_all_reduce",
                                                  self.use_custom_all_reduce)
=======
        self.llm_build_stats = LlmBuildStats()
>>>>>>> 05316d33

        self._build_model()
        exception_handler.register(self)

    @property
    def workspace(self) -> Path:
        return Path(self._workspace.name)

    def generate(
        self,
<<<<<<< HEAD
        prompts: Union[Iterable[str], Iterable[List[int]]],
        sampling_config: Optional[Union[SamplingConfig,
                                        List[SamplingConfig]]] = None,
    ) -> Iterable[GenerationOutput]:
        ''' Generate the output for the given inputs.
=======
        prompts: Union[str, Iterable[str], List[int], Iterable[List[int]]],
        sampling_params: Optional[Union[SamplingParams,
                                        List[SamplingParams]]] = None
    ) -> Union[RequestOutput, List[RequestOutput]]:
        ''' Generate output for the given prompts in the synchronous mode.
        Synchronous generation accepts either single prompt or batched prompts.
>>>>>>> 05316d33

        Args:
            prompts: The prompt text or token ids; could be either single prompt or batched prompts.
            sampling_params: The sampling params for the generation, a default one will be used if not provided.
        '''
        if isinstance(prompts, str) or isinstance(prompts[0], str):
            unbatched = isinstance(prompts, str)
        else:
            unbatched = isinstance(prompts[0], int)

        if unbatched:
            prompts = [prompts]

<<<<<<< HEAD
        results = self._executor.generate(
            prompts,
            sampling_config=sampling_config,
            exclude_input_from_output=self.enable_executor,
        )
=======
        futures = []
        for i, prompt in enumerate(prompts):
            if isinstance(sampling_params, list):
                sp = sampling_params[i]
            else:
                sp = sampling_params
            future = self.generate_async(prompt,
                                         sampling_params=sp,
                                         streaming=False)
            futures.append(future)

        for future in futures:
            future.result()
>>>>>>> 05316d33

        if unbatched:
            futures = futures[0]

        return futures

    def generate_async(
        self,
        prompt: Union[str, List[int]],
        sampling_params: Optional[SamplingParams] = None,
        streaming: bool = False,
    ) -> RequestOutput:
        ''' Generate output for the given prompt in the asynchronous mode.
        Asynchronous generation accepts single prompt only.

        Args:
            prompt: The prompt text or token ids; must be single prompt.
            sampling_params: The sampling params for the generation, a default one will be used if not provided.
            streaming: Whether to use the streaming mode for the generation.
        '''
        if isinstance(prompt, str):
            prompt_token_ids = self._prepare_prompt_token_ids(prompt)
        elif isinstance(prompt, list) and isinstance(prompt[0], int):
            prompt_token_ids = prompt
            prompt = None
        else:
            raise TypeError(
                f"The prompt must be type str or list of int, but got {type(prompt)}"
            )

        sampling_params = self._prepare_sampling_params(sampling_params)
        self._check_arguments(prompt_token_ids, sampling_params)

<<<<<<< HEAD
        results = self._executor.generate_async(
            prompt,
            streaming=streaming,
            sampling_config=sampling_config,
            exclude_input_from_output=self.enable_executor)
        return results
=======
        result = self._executor.generate_async(
            prompt_token_ids,
            sampling_params=sampling_params,
            streaming=streaming,
        )
        return RequestOutput(result, prompt, self.tokenizer)
>>>>>>> 05316d33

    def _prepare_prompt_token_ids(self, prompt: str) -> List[int]:
        if self.tokenizer is None:
            raise ValueError("tokenizer is required to tokenize string prompt")
        return self.tokenizer.encode(prompt)

    def _prepare_sampling_params(
            self,
            sampling_params: Optional[SamplingParams] = None) -> SamplingParams:
        if sampling_params is None:
            if self.tokenizer is None:
                raise ValueError(
                    "tokenizer is required to initialize a default sampling_params, or you can explicitly specify a sampling_params"
                )
            return SamplingParams(end_id=self.tokenizer.eos_token_id,
                                  pad_id=self.tokenizer.pad_token_id)
        elif isinstance(sampling_params, SamplingParams):
            if sampling_params.end_id is None:
                if self.tokenizer is None:
                    raise ValueError(
                        "tokenizer is required to reset end_id if it is None, or you can explicitly specify the end_id for sampling_params"
                    )
                sampling_params.end_id = self.tokenizer.eos_token_id
                if self.tokenizer.pad_token_id is not None:
                    sampling_params.pad_id = self.tokenizer.pad_token_id
                else:
                    sampling_params.pad_id = self.tokenizer.eos_token_id
            return sampling_params
        else:
            raise TypeError(
                f"The sampling_params must be type SamplingParams or None, but got {type(sampling_params)}"
            )

    def _check_arguments(self, prompt_token_ids: List[int],
                         sampling_params: SamplingParams) -> None:

        build_config = self.args.build_config
        prompt_len = len(prompt_token_ids)

        if prompt_len + sampling_params.max_new_tokens > build_config.max_seq_len:
            raise ValueError(
                f"The sum of prompt length ({prompt_len}) and max_new_tokens ({sampling_params.max_new_tokens}) should not exceed "
                f"max_seq_len ({build_config.max_seq_len})")
        if sampling_params.beam_width > build_config.max_beam_width:
            raise ValueError(
                f"sampling_params's beam_width ({sampling_params.beam_width}) should not exceed max_beam_width ({build_config.max_beam_width})"
            )

    def _build_model(self):
        model_loader = CachedModelLoader(self.args,
                                         mpi_session=self.mpi_session,
                                         workspace=self.workspace,
                                         llm_build_stats=self.llm_build_stats)
        self._engine_dir = model_loader()

        executor_config = tllm.ExecutorConfig(
            max_beam_width=self.args.build_config.max_beam_width,
            scheduler_config=self.args.scheduler_config,
            batching_type=tllm.BatchingType.INFLIGHT)
        if self.args.kv_cache_config is not None:
            executor_config.kv_cache_config = self.args.kv_cache_config
        if self.args.peft_cache_config is not None:
            executor_config.peft_cache_config = self.args.peft_cache_config
        if self.args.decoding_config is not None:
            executor_config.decoding_config = self.args.decoding_config
        if self.args.logits_post_processor_map:
            executor_config.logits_post_processor_map = self.args.logits_post_processor_map
        executor_config.normalize_log_probs = self.args.normalize_log_probs
        executor_config.enable_chunked_context = self.args.enable_chunked_context
        executor_config.max_beam_width = self.args.build_config.max_beam_width

        self._executor = GenerationExecutor.create(
            self._engine_dir,
            executor_config=executor_config,
            model_world_size=self.args.parallel_config.world_size,
            mpi_session=self.mpi_session,
            reuse_mpi_comm=external_mpi_comm_available(
                self.args.parallel_config.world_size))

    @property
    def tokenizer(self) -> TokenizerBase:
        if self.args.skip_tokenizer_init:
            return None
        if self.args.tokenizer is not None:
            return self.args.tokenizer
        if self.runtime_context is not None:
            return self.runtime_context.tokenizer

        try:
            self.args.tokenizer = ModelLoader.load_hf_tokenizer(
                self.args.model_dir)
        except:
            pass

        return self.args.tokenizer

    def save(self, engine_dir: str):
        ''' Save the built engine to the given path. '''
        logger.info(f"Save model to {engine_dir}")
        if self._engine_dir is None:
            raise RuntimeError("The engine is not built yet.")
<<<<<<< HEAD
        src_engine_dir = self._engine_dir.name if isinstance(
            self._engine_dir, tempfile.TemporaryDirectory) else self._engine_dir

        if os.path.abspath(src_engine_dir) != os.path.abspath(engine_dir):
            shutil.copytree(src_engine_dir, engine_dir, dirs_exist_ok=True)
=======
        if self._engine_dir.absolute() != os.path.abspath(engine_dir):
            shutil.copytree(self._engine_dir, engine_dir, dirs_exist_ok=True)
>>>>>>> 05316d33

    def shutdown(self):
        if hasattr(self, "_executor") and self._executor is not None:
            self._executor.shutdown()

        if self.mpi_session is not None:
            self.mpi_session.shutdown()
            self.mpi_session = None

    def __enter__(self):
        return self

    def __exit__(self, exc_type, exc_value, traceback) -> bool:
        del exc_value, traceback
        self.shutdown()
        return exc_type is not None

<<<<<<< HEAD
    def _save_engine(self, engine_dir: str):
        logger.info(f"Save model to {engine_dir}")

        if self.config.parallel_config.is_multi_gpu:
            if self._executor is not None:
                self._executor.shutdown()
            self.mpi_session.submit_sync(LLM._node_save_task, engine_dir,
                                         self.config.model_dir)
        else:
            ModelLoader.save(self.runtime_context,
                             self.config.model_dir,
                             engine_dir=engine_dir,
                             model_info=self.runtime_context.model_info)

    def get_default_sampling_config(self) -> Optional[SamplingConfig]:
        ''' Get the default sampling config for the model.
        You can override the options.
        '''
        tokenizer = self.tokenizer
        if tokenizer is None:
            try:
                tokenizer = ModelLoader.load_hf_tokenizer(self.config.model_dir)
            except:
                return None

        return SamplingConfig(
            end_id=tokenizer.eos_token_id,
            pad_id=tokenizer.eos_token_id
            if tokenizer.pad_token_id is None else tokenizer.pad_token_id,
        )

    def _build_model(self):
        model_format = ModelLoader.get_model_format(self.config.model_dir)

        self._engine_dir = self.config.model_dir

        def get_engine_dir():
            return self._engine_dir.name if isinstance(
                self._engine_dir,
                tempfile.TemporaryDirectory) else self._engine_dir

        if model_format is not _ModelFormatKind.TLLM_ENGINE:

            if self._executor is not None:
                self._executor.shutdown()

            self._engine_dir = self.async_engine_tmp_dir
            if self._engine_dir is None:
                self._engine_dir = tempfile.TemporaryDirectory()

            if self.config.parallel_config.is_multi_gpu:
                self.mpi_session.submit_sync(
                    LLM._node_build_task,
                    self.config,
                    self._tokenizer,
                    self._workspace.name,
                    build_config=self._build_config,
                    convert_checkpoint_options=self._convert_checkpoint_options,
                )
                self._save_engine(get_engine_dir())

                self.mpi_session.submit_sync(LLM._node_free_state_task)

            else:

                with ModelLoader(
                        self.config,
                        tokenizer=self._tokenizer,
                        workspace=self._workspace.name,
                        build_config=self._build_config,
                        convert_checkpoint_options=self.
                        _convert_checkpoint_options,
                ) as model_loader:

                    runtime_context = model_loader()

                    # TODO[chunweiy]: Make GptManager support in-memory engine-buffer to save disk loading latency
                    ModelLoader.save(runtime_context,
                                     self.config.model_dir,
                                     engine_dir=get_engine_dir(),
                                     model_info=runtime_context.model_info)

                    # Once saved, the engine_buffer is not needed anymore
                    del runtime_context

            release_gc()

        tokenizer = self.tokenizer
        if not isinstance(tokenizer, TokenizerBase):
            tokenizer = ModelLoader.load_hf_tokenizer(self.config.model_dir)

        executor_config = tllm.TrtGptModelOptionalParams()
        if self.kv_cache_config is not None:
            executor_config.kv_cache_config = self.kv_cache_config
        executor_config.enable_trt_overlap = self.enable_trt_overlap
        executor_config.normalize_log_probs = self.normalize_log_probs
        executor_config.enable_chunked_context = self.enable_chunked_context

        self._executor = GenerationExecutor.create(
            get_engine_dir(),
            tokenizer,
            max_beam_width=self.config.max_beam_width,
            executor_config=executor_config,
            scheduler_config=tllm.executor.SchedulerConfig(
                self.capacity_scheduling_policy, self.context_chunking_policy),
            model_world_size=self.config.parallel_config.world_size,
            mpi_session=self.mpi_session,
            executor_type=tllm.TrtGptModelType.InflightFusedBatching,
            reuse_mpi_comm=external_mpi_comm_available(
                self.config.parallel_config.world_size),
            use_executor_bindings=self.enable_executor,
        )

    @print_traceback_on_error
    @staticmethod
    def _node_build_task(
            config: ModelConfig,
            tokenizer: Optional[TokenizerBase] = None,
            workspace: Optional[str] = None,
            build_config: Optional[BuildConfig] = None,
            convert_checkpoint_options: Optional[dict] = None) -> bool:
        if MPINodeState.is_initialized():
            raise RuntimeError("The MPI node is already initialized.")

        with ModelLoader(config,
                         tokenizer=tokenizer,
                         workspace=workspace,
                         build_config=build_config,
                         convert_checkpoint_options=convert_checkpoint_options
                         ) as model_loader:
            runtime_context = model_loader()

        # Hold the model builder for later use
        MPINodeState.state = runtime_context
        return True

    @print_traceback_on_error
    @staticmethod
    def _node_save_task(engine_dir: str, model_dir: str):
        runtime_context: _ModelRuntimeContext = MPINodeState.state
        if not isinstance(runtime_context, _ModelRuntimeContext):
            raise RuntimeError("Model is not built yet.")

        ModelLoader.save(runtime_context,
                         model_dir,
                         engine_dir=engine_dir,
                         model_info=runtime_context.model_info)

    @print_traceback_on_error
    @staticmethod
    def _node_free_state_task():
        MPINodeState.state = None
        # release the large resource explicitly and immediately, since the following LLM pipeline may need a lot of memory
        release_gc()

=======
>>>>>>> 05316d33
    def __getstate__(self):
        raise RuntimeError("LLM object can not be pickled.")

    def __del__(self):
<<<<<<< HEAD
        self.shutdown()


class _ModelFormatKind(Enum):
    HF = 0
    TLLM_CKPT = 1
    TLLM_ENGINE = 2


@dataclass
class _ModelInfo:
    dtype: Optional[str] = None
    architecture: Optional[str] = None

    @property
    def model_name(self) -> str:
        if self.architecture is None:
            raise RuntimeError("The architecture is not set yet.")

        return self.architecture

    @classmethod
    def from_pretrained_config(cls, config: PretrainedConfig):
        return cls(dtype=config.dtype, architecture=config.architecture)

    @classmethod
    def from_builder_config_json(cls, config: dict):
        if 'version' in config:
            # The Dict format is { 'builder_config':..., 'plugin_config':...}
            dtype = config['plugin_config']['gpt_attention_plugin']
        else:
            dtype = config['pretrained_config']['dtype']

        return cls(dtype=dtype, architecture=config['builder_config']['name'])

    @classmethod
    def from_module(cls, module: Module):
        raise NotImplementedError()


@dataclass
class _ModelRuntimeContext:
    ''' _ModelRuntimeContext holds the minimum runtime resources for running a model.
    It could be a runtime cache in MPI nodes.
    '''
    engine_buffer: Optional[trt.IHostMemory] = None
    tokenizer: Optional[TokenizerBase] = None
    # engine_config is only used for saving the engine to disk
    engine_config: Optional[Union[dict, EngineConfig]] = None
    mapping: Optional[Mapping] = None
    model_info: Optional[_ModelInfo] = None

    @property
    def engine(self) -> trt.IHostMemory:
        assert self.engine_buffer is not None
        return self.engine_buffer

    @property
    def model_structure(self) -> str:
        # "LlaMACausalForLM" or "OPTForCausalLM" and so on
        return self.engine_config.pretrained_config['architecture']


class ModelLoader:
    ''' The ModelLoader is used to build an end-to-end model from a model config.
    It will construct the runtime resources including engine, tokenizer, model runner etc for a single gpu.
    '''

    def __init__(self,
                 config: ModelConfig,
                 tokenizer: Optional[TokenizerBase],
                 workspace: Optional[str] = None,
                 build_config: Optional[BuildConfig] = None,
                 convert_checkpoint_options: Optional[dict] = None):
        self.config = config
        self.tokenizer = tokenizer
        self.workspace = workspace

        self.build_config = build_config or BuildConfig()
        self.convert_checkpoint_options = {} if convert_checkpoint_options is None else convert_checkpoint_options
        self.rank = mpi_rank() if config.parallel_config.is_multi_gpu else 0
        if config.parallel_config.is_multi_gpu and not config.parallel_config.auto_parallel:
            self.mapping = Mapping(
                tp_size=config.parallel_config.tp_size,
                pp_size=config.parallel_config.pp_size,
                rank=self.rank,
                world_size=config.parallel_config.world_size,
            )
        else:
            self.mapping = Mapping()

        self._model_pipeline = []

        self._model_dir = self.config.model_dir
        self._model_info: Optional[_ModelInfo] = None
        self._model_name = self.config.model
        self.auto_parallel_config = AutoParallelConfig(
            world_size=config.parallel_config.world_size if config.
            parallel_config.auto_parallel else 1)
        default_config = self.config.auto_parallel_config
        self.auto_parallel_config.set_defaults(
            cluster_key=default_config.cluster_key,
            cluster_info=default_config.cluster_info,
            same_buffer_io=default_config.same_buffer_io,
            sharded_io_allowlist=default_config.sharded_io_allowlist,
        )

        # Prepare the model processing pipeline
        if isinstance(self.config.model, Module):
            ''' Build engine from user provided model '''
            self._model_pipeline.append(
                ("Build TensorRT-LLM engine",
                 self._build_engine_from_inmemory_model))
            return

        if self.config.model_dir is None:
            ''' Download HF model if necessary '''
            # TODO[chunweiy]: Support HF model download
            raise NotImplementedError()

        if self._model_dir is None:
            raise ValueError("The model_dir is not set yet.")
        self._model_format = ModelLoader.get_model_format(self._model_dir)

        if self._model_format is _ModelFormatKind.HF:
            ''' HF -> TRT checkpoints -> engine '''
            self._model_pipeline.append(
                ("Load HF model to memory", self._load_model_from_hf))
            self._model_pipeline.append(
                ("Build TRT-LLM engine", self._build_engine))
        elif self._model_format is _ModelFormatKind.TLLM_CKPT:
            ''' TRT checkpoints -> engine '''
            self._model_pipeline.append(
                ("Load TRT checkpoints to memory", self._load_model_from_ckpt))
            self._model_pipeline.append(
                ("Build TRT-LLM engine", self._build_engine))
        elif self._model_format is _ModelFormatKind.TLLM_ENGINE:
            ''' TFRT engine '''
            self._model_pipeline.append(
                ("Load TensorRT-LLM engine", self._load_engine_buffer))
        else:
            raise ValueError(f"Unknown model format {self._model_format}")

        if self.tokenizer is None:
            ''' Use the default tokenizer if no one is provided. '''
            self._model_pipeline.append(
                ("Initialize tokenizer", self._load_hf_tokenizer))

    def __call__(self) -> _ModelRuntimeContext:
        if self.config.parallel_config.is_multi_gpu:
            torch.cuda.set_device(self.rank)

        n_steps = len(self._model_pipeline)
        to_log = self.rank == 0

        overall_start_time = time.time()
        for off, (info, step) in enumerate(self._model_pipeline):
            if to_log:
                print_colored("Loading Model: ")
                print_colored(f"[{off+1}/{n_steps}]\t", 'bold_green')
                print_colored(f"{info}\n")

            start_time = time.time()
            step()
            latency = time.time() - start_time
            if to_log:
                print_colored("Time: {:.3f}s\n".format(latency), 'grey')

        overall_latency = time.time() - overall_start_time
        if to_log:
            print_colored("Loading model done.\n", 'bold_green')
            print_colored('Total latency: {:.3f}s\n'.format(overall_latency),
                          'grey')

        if self._engine_buffer is None:
            raise RuntimeError("The engine is not built yet.")

        if not hasattr(self, '_engine_config'):
            raise RuntimeError("config is not loaded.")

        config = self._engine_config

        return _ModelRuntimeContext(
            tokenizer=self.tokenizer,
            engine_buffer=self._engine_buffer,
            engine_config=config,
            mapping=self.mapping,
            model_info=self._model_info,
        )

    def __enter__(self):
        return self

    def __exit__(self, exc_type, exc_value, traceback):
        for attr_name in dir(self):
            if not callable(getattr(
                    self, attr_name)) and not attr_name.startswith("__"):
                if attr_name not in ('model_format', ):
                    setattr(self, attr_name, None)

        release_gc()

    @property
    def model_format(self) -> _ModelFormatKind:
        return self._model_format

    # TODO[tali]: Replace this with a lower-level API
    @staticmethod
    def save(
        model: _ModelRuntimeContext,
        model_dir: str,
        engine_dir: str,
        model_info: _ModelInfo,
    ):
        ''' Save the built engine on a single GPU to the given path. '''
        mapping = model.mapping
        rank = mapping.rank

        def copy_hf_tokenizer_data_to_engine_dir():
            # Copy the HF tokenizer stuff to the engine dir so that we can use the engine dir as a standalone model dir supports end-to-end task.
            # This is only for HF model for now, not available for users' customized tokenizers.
            import shutil
            for name in os.listdir(model_dir):
                src = os.path.join(model_dir, name)
                dst = os.path.join(engine_dir, name)
                if name.startswith('tokenizer'):
                    if os.path.isdir(src):
                        shutil.copytree(src, dst, dirs_exist_ok=True)
                    else:
                        shutil.copy2(src, dst)

        engine = Engine(config=model.engine_config, engine=model.engine)
        engine.save(engine_dir)
        if rank == 0 and isinstance(model.tokenizer, TransformersTokenizer):
            copy_hf_tokenizer_data_to_engine_dir()

    @staticmethod
    def get_model_format(model_dir: str) -> _ModelFormatKind:
        ''' Get the format of the model.  '''
        # TODO: migrate to detect version field in config.json after TRTLLM-256 finished
        if Path.exists(
                Path(model_dir) / 'config.json') and file_with_glob_exists(
                    model_dir, 'rank*.safetensors'):
            return _ModelFormatKind.TLLM_CKPT
        if (Path.exists(Path(model_dir) / 'config.json')
                and (file_with_suffix_exists(model_dir, '.bin')
                     or file_with_suffix_exists(model_dir, '.safetensors'))):
            return _ModelFormatKind.HF
        if Path.exists(
                Path(model_dir) / 'config.json') and file_with_suffix_exists(
                    model_dir, '.engine'):
            return _ModelFormatKind.TLLM_ENGINE
        raise ValueError(f"Unknown model format for {model_dir}")

    def _download_hf_model(self):
        ''' Download HF model.  '''
        raise NotImplementedError()

    def _load_model_from_hf(self):
        ''' Load a TRT-LLM model from a HF model. '''
        from ..models import LLaMAForCausalLM
        assert self._model_dir is not None

        import transformers
        _pretrained_config = transformers.PretrainedConfig.from_json_file(
            os.path.join(self._model_dir, 'config.json'))

        model_arch = _pretrained_config.architectures[0]

        # TODO[chunweiy]: add more models if ready
        model2struct = dict(
            LlamaForCausalLM=LLaMAForCausalLM,
            MixtralForCausalLM=LLaMAForCausalLM,
        )
        if model_arch not in model2struct:
            raise KeyError(
                f"Unsupported model architecture: {model_arch}, "
                f"only {', '.join(model2struct.keys())} are supported now.")

        if self.config.quant_config.quant_mode.has_any_quant():
            assert self.workspace is not None
            checkpoint_dir = f"{self.workspace}/quantized-checkpoint"
            if self.rank == 0:
                model2struct[model_arch].quantize(
                    self._model_dir,
                    checkpoint_dir,
                    self.config.quant_config,
                    mapping=self.mapping,
                )
            if self.config.parallel_config.is_multi_gpu:
                mpi_barrier()
            self.model = model2struct[model_arch].from_checkpoint(
                checkpoint_dir, rank=self.mapping.rank)
        else:
            self.model = model2struct[model_arch].from_hugging_face(
                self._model_dir,
                mapping=self.mapping,
                quantization=self.config.quant_config,
                load_model_on_cpu=
                True,  # TODO:TRTLLM-195 to enhance the weights loading memory usage and chose best location
                override_fields=self.convert_checkpoint_options,
            )

        self.pretrained_config = self.model.config
        self._model_info = _ModelInfo.from_pretrained_config(
            self.pretrained_config)

    def _load_model_from_ckpt(self):
        ''' Load a TRT-LLM model from checkpoint. '''
        model_config = PretrainedConfig.from_json_file(
            os.path.join(self._model_dir, 'config.json'))
        model_config.mapping = self.mapping
        self.model = load_model(model_config, self._model_dir)
        self.pretrained_config = model_config
        self._model_info = _ModelInfo.from_pretrained_config(
            self.pretrained_config)

    def _build_engine_from_inmemory_model(self):
        assert isinstance(self.config.model, Module)
        self._model_info = _ModelInfo.from_module(self.model)

    def _build_engine(self):
        plugin_config = self.config.plugin_config
        if not isinstance(self.config.plugin_config, PluginConfig):
            plugin_config = self.model.default_plugin_config()
            # patch the additional options
            if self.config.plugin_config is not None:
                assert isinstance(self.config.plugin_config, dict)
                for k, v in self.config.plugin_config.items():
                    setattr(plugin_config, k, v)

        self.build_config.update(
            max_input_len=self.config.max_input_len,
            max_output_len=self.config.max_output_len,
            max_batch_size=self.config.max_batch_size,
            max_beam_width=self.config.max_beam_width,
            max_num_tokens=self.config.max_num_tokens,
            auto_parallel_config=self.auto_parallel_config,
            plugin_config=plugin_config,
        )
        if self.auto_parallel_config.enabled:
            self.model.config.mapping.rank = self.rank
        engine = build(self.model, self.build_config)

        self._engine_buffer = engine.engine
        self._engine_config = engine.config
        self.mapping = self.model.config.mapping

        # delete the model explicitly to free all the build-time resources
        self.model = None

    def _load_engine_buffer(self):
        # Load engine buffer from disk
        engine = Engine.from_dir(self._model_dir)
        self._engine_buffer = engine.engine
        self._engine_config = engine.config

    def _load_hf_tokenizer(self):
        if self._model_dir:
            self.tokenizer = ModelLoader.load_hf_tokenizer(self._model_dir)
            if self.tokenizer is None:
                logger.warning(
                    f"failed to load HuggingFace tokenizer from {self._model_dir}\n"
                    "You can also try to copy the tokenizer* files from HuggingFace model to the engine directory manually."
                )

    @staticmethod
    def load_extra_build_configs_from_engine(
            model_dir: str) -> Optional[Namespace]:
        ''' Load the extra build configs from the engine directory, return None if model isn't an engine. '''
        if ModelLoader.get_model_format(
                model_dir) is not _ModelFormatKind.TLLM_ENGINE:
            return None

        with open(Path(model_dir) / "config.json", "r") as f:
            engine_config = json.load(f)

        # TODO[chunweiy]: Remove the following if-check after the engine config is unified.
        if 'build_config' not in engine_config:
            return None
        build_config = engine_config['build_config']
        build_config.pop("plugin_config")
        return Namespace(**build_config)

    @staticmethod
    def load_hf_tokenizer(model_dir) -> Optional[TransformersTokenizer]:
        try:
            return TransformersTokenizer.from_pretrained(model_dir,
                                                         legacy=False,
                                                         padding_side='left',
                                                         truncation_side='left',
                                                         trust_remote_code=True,
                                                         use_fast=True)
        except:
            return None
=======
        self.shutdown()
>>>>>>> 05316d33
<|MERGE_RESOLUTION|>--- conflicted
+++ resolved
@@ -4,220 +4,6 @@
 from pathlib import Path
 from typing import Any, Iterable, List, Optional, Union
 
-<<<<<<< HEAD
-import tensorrt as trt
-import torch
-
-from .. import bindings as tllm
-from .._utils import mpi_barrier, mpi_rank, release_gc
-from ..auto_parallel import AutoParallelConfig, infer_cluster_config
-from ..bindings import KvCacheConfig
-from ..bindings.executor import CapacitySchedulerPolicy
-from ..builder import BuildConfig, Engine, EngineConfig, PluginConfig, build
-from ..executor import GenerationExecutor, GenerationResult
-from ..logger import logger
-from ..mapping import Mapping
-from ..models.modeling_utils import (PretrainedConfig, QuantAlgo, QuantConfig,
-                                     load_model)
-from ..module import Module
-from .mpi_session import (MpiCommSession, MPINodeState, MpiPoolSession,
-                          MpiSession, external_mpi_comm_available)
-from .tokenizer import TokenizerBase, TransformersTokenizer
-from .utils import (GenerationOutput, GpuArch, SamplingConfig,
-                    file_with_glob_exists, file_with_suffix_exists,
-                    get_device_count, print_colored, print_traceback_on_error)
-
-
-@dataclass
-class ParallelConfig:
-    ''' The model distribution configs for LLM.  '''
-    tp_size: int = 1
-    pp_size: int = 1
-    auto_parallel: bool = False
-    _world_size: int = field(default=1, init=False)
-    _devices: Optional[List[int]] = field(default=None, init=False)
-
-    @property
-    def devices(self) -> List[int]:
-        if self._devices is None:
-            return list(range(self.world_size))
-        return self._devices
-
-    @devices.setter
-    def devices(self, devices: List[int]):
-        if len(devices) != self.world_size:
-            raise ValueError(
-                f"devices {devices} should have the same length as world_size {self.world_size}"
-            )
-        self._devices = devices
-
-    @property
-    def world_size(self) -> bool:
-        if self.auto_parallel:
-            if self.tp_size > 1 or self.pp_size > 1:
-                raise RuntimeError(
-                    "manually TP and PP are not supported in auto parallel mode."
-                )
-            return self._world_size
-
-        if self._world_size > 1:
-            raise RuntimeError(
-                "world_size > 1 is only supported in auto parallel mode.")
-        return self.tp_size * self.pp_size
-
-    @world_size.setter
-    def world_size(self, world_size: int):
-        if self.auto_parallel:
-            self._world_size = world_size
-        elif (not self.auto_parallel
-              ) and world_size != self.tp_size * self.pp_size:
-            raise ValueError(
-                f"world_size {world_size} should be equal to tp_size * pp_size {self.tp_size * self.pp_size} in non-auto_parallel mode.\n"
-                "For non-auto-parallel mode, the world_size is not needed to set"
-            )
-
-    @property
-    def is_multi_gpu(self) -> bool:
-        return self.world_size > 1
-
-
-@dataclass
-class ModelConfig:
-
-    # ``model_dir`` helps to locate a local model, the format of the model is determined by the model file itself.
-    # Either HF model, TensorRT-LLM checkpoints or TensorRT-LLM engine format is supported.
-    model_dir: Optional[str] = None
-
-    # ``model`` could either be the model directory or a in-memory model.
-    # ``model`` specifies the model kind like "llama-7B", etc.
-    model: Optional[Union[str, Module]] = None
-
-    # ``parallel_config`` is used to specify the parallelism of the model.
-    parallel_config: ParallelConfig = field(default_factory=ParallelConfig)
-
-    # ``quant_config`` is used to specify the quantization mode of the model.
-    quant_config: QuantConfig = field(default_factory=QuantConfig)
-
-    # ``max_beam_width`` specifies the maximum beam width for beam search.
-    max_beam_width: int = 1
-
-    # ``plugin_config`` overwrites the underlying plugin config. Default values will be used if it's None.
-    # This is not suggested to be used directly, ideally the HLAPI will deduce all of options automatically.
-    plugin_config: Union[PluginConfig, Dict[str, Any], None] = None
-
-    def _set_additional_options(self,
-                                max_batch_size: Optional[int] = None,
-                                max_input_len: Optional[int] = None,
-                                max_output_len: Optional[int] = None,
-                                max_num_tokens: Optional[int] = None):
-        ''' This method is used to set the additional options for the workflow, only for testing and debugging.
-        Note, it is not ready for production use, and may be deprecated in the future.
-
-        Usage:
-
-            config = ModelConfig(<model-path>)
-            # set the additional options in one time
-            config._set_additional_options(max_batch_size=32, max_input_len=1024)
-
-            # it is also safe to set the options in one by one
-            config._set_additional_options(max_batch_size=32)
-            config._set_additional_options(max_input_len=32)
-        '''
-        if max_batch_size is not None:
-            self._max_batch_size = max_batch_size
-        if max_input_len is not None:
-            self._max_input_len = max_input_len
-        if max_output_len is not None:
-            self._max_output_len = max_output_len
-        if max_num_tokens is not None:
-            self._max_num_tokens = max_num_tokens
-
-    @property
-    def max_batch_size(self) -> int:
-        return self._max_batch_size
-
-    @property
-    def max_input_len(self) -> int:
-        return self._max_input_len
-
-    @property
-    def max_output_len(self) -> int:
-        return self._max_output_len
-
-    @property
-    def max_num_tokens(self) -> Optional[int]:
-        return self._max_num_tokens
-
-    def __post_init__(self):
-        if not self.model_dir:
-            raise ValueError("model_dir is required.")
-
-        if self.model:
-            raise NotImplementedError("model is not supported yet.")
-
-        model_path = Path(self.model_dir)
-        if not model_path.exists():
-            raise ValueError(
-                f"model_dir of path {self.model_dir} does not exist.")
-
-        # The additional options, they are not suggested to configure directly, the HLAPI will deduce them.
-        # And they might be removed in the future.
-        self._max_batch_size: int = 128
-        self._max_input_len: int = 512
-        self._max_output_len: int = 200
-        self._max_num_tokens: Optional[int] = 4096
-
-        self._build_config: Optional[BuildConfig] = None
-        self._engine_config: Optional[EngineConfig] = None
-
-        self.auto_parallel_config = AutoParallelConfig(
-            sharded_io_allowlist=[
-                "past_key_value_\\d+",
-                "present_key_value_\\d*",
-            ],
-            same_buffer_io={
-                "past_key_value_(\\d+)": "present_key_value_\\1",
-            },
-            **infer_cluster_config(),
-        )
-
-        # Load parallel_config from the engine.
-        self.model_format = ModelLoader.get_model_format(self.model_dir)
-        if self.model_format is _ModelFormatKind.TLLM_ENGINE:
-            self._load_config_from_engine(Path(self.model_dir))
-
-        # Load parallel_config from the checkpoint.
-        if ModelLoader.get_model_format(
-                self.model_dir) is _ModelFormatKind.TLLM_CKPT:
-            self._load_config_from_ckpt(Path(self.model_dir))
-
-    def _update_plugin_config(self, key: str, value: Any):
-        if key == 'use_paged_context_fmha':
-            self._validate_gpu_for_paged_context(value)
-
-        self.plugin_config = self.plugin_config or {}
-        if isinstance(self.plugin_config, PluginConfig):
-            setattr(self.plugin_config, key, value)
-        else:
-            self.plugin_config[key] = value
-
-    def _validate_gpu_for_paged_context(self, value: bool):
-        if value:
-            devices = self.parallel_config.devices
-            if torch.cuda.get_device_properties(devices[0]).major < 8:
-                raise ValueError(
-                    "Paged context is only supported on post Volta GPUs")
-
-    def _load_config_from_engine(self, engine_dir: Path):
-        with open(engine_dir / "config.json") as f:
-            engine_config = json.load(f)
-            for config_key in ("pretrained_config", "build_config"):
-                if config_key not in engine_config:
-                    raise ValueError(
-                        f"Invalid engine config found from {engine_dir}, "
-                        "please use the corresponding version of trtllm-build to build the engine."
-                    )
-=======
 from transformers import PreTrainedTokenizerBase
 
 from .. import bindings as tllm
@@ -237,7 +23,6 @@
 init_log_level()
 
 from ..executor import GenerationExecutor, GenerationResult
->>>>>>> 05316d33
 
 
 class RequestOutput(GenerationResult):
@@ -287,138 +72,6 @@
                  **kwargs: Any):
         '''
         Args:
-<<<<<<< HEAD
-            config (ModelConfig):
-                The model config for the model.
-            tokenizer (TokenizerBase):
-                User provided tokenizer, will override the default one if exists in the HF model or TRT-LLM engine.
-            kv_cache_config (KvCacheConfig):
-                The config for the paged KV cache.
-            streaming_llm (bool, StreamingLLMParam):
-                Whether to enable the streaming LLM mode.
-            async_engine_tmp_dir (str):
-                The temporary directory to save the async engine. Only for debugging.
-            _additional_params:
-                Additional options for the model. These options are unstable and are not suggested to be used directly.
-
-        The _additional_params are not suggested to be used directly, ideally the HLAPI will deduce them.  They are used for debugging and testing, and may be removed in the future.
-        The options includes:
-            enable_trt_overlap (bool):
-                Whether to enable the TRT overlap for the generation.
-            normalize_log_probs (bool):
-                Whether to normalize the log probabilities.
-            use_custom_all_reduce (bool):
-                Whether to use the custom all reduce for the multi-gpu case. Default is False.
-            multi_block_mode (bool):
-                Switch the optimization on multi-head attention optimization for long context decoding.
-            enable_chunked_context (bool):
-                Whether to enable the chunked context for the generation.
-            capacity_scheduling_policy (CapacitySchedulerPolicy)
-                The capacity scheduling policy for the generation.
-            trt_strongly_typed (bool):
-                Whether to create a strongly typed TensorRT plan where tensor data types are inferred from network input types and operator type specification. Enabling this option will reduce the engine building time.
-            embedding_parallel_mode (str):
-                The tensor parallelism mode for embedding module(s).
-                'NONE' means parallelim disabled;
-                'SHARDING_ALONG_VOCAB' means parallelism enabled with lookup table weight sharded along the vocab dimension;
-                'SHARDING_ALONG_HIDDEN' means parallelism enabled with lookup table weight sharded along the hidden dimension.
-            share_embedding_table (bool):
-                Whether to share the weight between token embedding lookup table and lm_head.
-            use_fused_mlp (bool):
-                Whether to horizontally fuse the fc and gate layers in GatedMLP. Enabling this option will reduce layer input traffic and potentially improve performance. It may also cause slight accuracy loss for FP8 PTQ because one of the quantization scaling factors is discarded.
-            enable_executor(bool): Whether to enable the cpp Executor.
-        '''
-
-        self.config = config
-
-        self._tokenizer = tokenizer
-        self.async_engine_tmp_dir = async_engine_tmp_dir
-        self.kv_cache_config = kv_cache_config
-        # TODO[chunweiy]: add doc for enable_streaming_llm
-        self.enable_streaming_llm = streaming_llm
-        if self.enable_streaming_llm is True:
-            self.enable_streaming_llm = StreamingLLMParam()
-
-        self.mpi_session: Optional[MpiSession] = None
-
-        plugin_config_alterable = self.config.model_format is not _ModelFormatKind.TLLM_ENGINE
-
-        # Read the additional options
-        self.normalize_log_probs = _additional_options.pop(
-            'normalize_log_probs', True)
-        # TODO[chunweiy]: Turn on the custom all reduce by default later
-        self.use_custom_all_reduce = _additional_options.pop(
-            'use_custom_all_reduce', False if plugin_config_alterable else None)
-        self.multi_block_mode = _additional_options.pop('multi_block_mode',
-                                                        None)
-        if not GpuArch.is_post_ampere() and self.multi_block_mode:
-            logger.warning(
-                "The multi_block_mode is only supported on GPUs that post Ampere architecture, and it is deactivated."
-            )
-            self.multi_block_mode = None
-        # Chunked context is enabled by default for performance
-        self.enable_chunked_context = _additional_options.pop(
-            'enable_chunked_context', True if plugin_config_alterable else None)
-        self.enable_trt_overlap = _additional_options.pop(
-            'enable_trt_overlap', None)
-        self.capacity_scheduling_policy = _additional_options.pop(
-            'capacity_scheduling_policy',
-            CapacitySchedulerPolicy.GUARANTEED_NO_EVICT)
-        self.context_chunking_policy = _additional_options.pop(
-            'context_chunking_policy', None)
-
-        self._build_config = BuildConfig()
-        self._build_config.strongly_typed = _additional_options.pop(
-            'trt_strongly_typed', True)
-        self._build_config.use_fused_mlp = _additional_options.pop(
-            'use_fused_mlp', False)
-
-        self._convert_checkpoint_options = {}
-        embedding_parallel_mode = _additional_options.pop(
-            'embedding_parallel_mode', 'SHARDING_ALONG_VOCAB')
-        if embedding_parallel_mode == 'NONE':
-            self._convert_checkpoint_options['use_parallel_embedding'] = False
-        elif embedding_parallel_mode == 'SHARDING_ALONG_VOCAB':
-            self._convert_checkpoint_options['use_parallel_embedding'] = True
-            self._convert_checkpoint_options['embedding_sharding_dim'] = 0
-        elif embedding_parallel_mode == 'SHARDING_ALONG_HIDDEN':
-            self._convert_checkpoint_options['use_parallel_embedding'] = True
-            self._convert_checkpoint_options['embedding_sharding_dim'] = 1
-        else:
-            raise ValueError(
-                f"Invalid embedding_parallel_mode: {embedding_parallel_mode}")
-        self._convert_checkpoint_options[
-            'share_embedding_table'] = _additional_options.pop(
-                'share_embedding_table', False)
-        self.enable_executor = _additional_options.pop('enable_executor', True)
-
-        if _additional_options:
-            raise ValueError(f"Unknown options {_additional_options}")
-
-        devices = self.config.parallel_config.devices
-        if torch.cuda.get_device_properties(devices[0]).major < 8:
-            logger.info(
-                f"Disable the chunked context on GPUs that predate the Volta architecture."
-            )
-            self.enable_chunked_context = False
-
-        if self.config.parallel_config.is_multi_gpu:
-            if get_device_count() < self.config.parallel_config.world_size:
-                raise RuntimeError(
-                    f"Only {get_device_count()} GPUs are available, but {self.config.parallel_config.world_size} are required."
-                )
-
-            logger.info(
-                f'start MpiSession with {self.config.parallel_config.world_size} workers'
-            )
-            if not external_mpi_comm_available(
-                    self.config.parallel_config.world_size):
-                self.mpi_session = MpiPoolSession(
-                    n_workers=self.config.parallel_config.world_size)
-            else:
-                self.mpi_session = MpiCommSession(
-                    n_workers=self.config.parallel_config.world_size)
-=======
             model(str): The model name or a local path to the model directory. It could be a HuggingFace(HF) model name,
                 a local path to the HF model, or a local path to the TRT-LLM engine or checkpoint.
             tokenizer(Optional[Union[str, Path, TokenizerBase, PreTrainedTokenizerBase]]): The tokenizer name or a local
@@ -464,7 +117,6 @@
             else:
                 self.mpi_session = MpiCommSession(
                     n_workers=self.args.parallel_config.world_size)
->>>>>>> 05316d33
 
         # Due to the Executor can only accept a engine path, we need to save the engine to a directory
         self._engine_dir: Optional[Path] = None
@@ -472,61 +124,7 @@
         self._workspace = tempfile.TemporaryDirectory("llm-workspace")
 
         self.runtime_context: Optional[_ModelRuntimeContext] = None
-<<<<<<< HEAD
-
-        # Update the dependency config if necessary
-        # When got an engine, the plugin config are fixed, shouldn't be altered.
-        # TODO[chunweiy]: Refine the rules here and make them easy to be updated through versions
-        # TODO[chunweiy]: Deal with the rules those depend on each other
-
-        if self.config.model_format is not _ModelFormatKind.TLLM_ENGINE:
-            if self.enable_streaming_llm:
-                self.config._update_plugin_config("streamingllm", True)
-
-                self.kv_cache_config = KvCacheConfig(
-                ) if self.kv_cache_config is None else self.kv_cache_config
-                self.kv_cache_config.max_attention_window = self.enable_streaming_llm.max_attention_window_size
-                self.kv_cache_config.sink_token_length = self.enable_streaming_llm.sink_token_length
-
-                # Turn off the conflict perf-optim strategies
-                if self.kv_cache_config.enable_block_reuse:
-                    logger.warning(
-                        f"Disable KvCacheConfig.enable_block_reuse since it is conflict with StreamingLLM feature."
-                    )
-                    self.kv_cache_config.enable_block_reuse = False
-
-                if self.enable_chunked_context:
-                    logger.warning(
-                        f"Disable Chunked Context since it is conflict with StreamingLLM feature."
-                    )
-                    self.enable_chunked_context = False
-
-            if self.kv_cache_config is not None:
-                if self.kv_cache_config.enable_block_reuse:
-                    logger.info(
-                        f"Turn on `use_paged_context_fmha` due to enable_block_reuse"
-                    )
-                    self.config._update_plugin_config("use_paged_context_fmha",
-                                                      True)
-            if self.config.quant_config.quant_algo is QuantAlgo.FP8:
-                self.enable_chunked_context = False
-                self.config._update_plugin_config("use_paged_context_fmha",
-                                                  False)
-            if self.enable_chunked_context is not None:
-                self.config._update_plugin_config("enable_chunked_context",
-                                                  self.enable_chunked_context)
-                if self.enable_chunked_context is True:
-                    self.config._update_plugin_config("use_paged_context_fmha",
-                                                      True)
-            if self.multi_block_mode is not None:
-                self.config._update_plugin_config("multi_block_mode",
-                                                  self.multi_block_mode)
-            if self.use_custom_all_reduce is not None:
-                self.config._update_plugin_config("use_custom_all_reduce",
-                                                  self.use_custom_all_reduce)
-=======
         self.llm_build_stats = LlmBuildStats()
->>>>>>> 05316d33
 
         self._build_model()
         exception_handler.register(self)
@@ -537,20 +135,12 @@
 
     def generate(
         self,
-<<<<<<< HEAD
-        prompts: Union[Iterable[str], Iterable[List[int]]],
-        sampling_config: Optional[Union[SamplingConfig,
-                                        List[SamplingConfig]]] = None,
-    ) -> Iterable[GenerationOutput]:
-        ''' Generate the output for the given inputs.
-=======
         prompts: Union[str, Iterable[str], List[int], Iterable[List[int]]],
         sampling_params: Optional[Union[SamplingParams,
                                         List[SamplingParams]]] = None
     ) -> Union[RequestOutput, List[RequestOutput]]:
         ''' Generate output for the given prompts in the synchronous mode.
         Synchronous generation accepts either single prompt or batched prompts.
->>>>>>> 05316d33
 
         Args:
             prompts: The prompt text or token ids; could be either single prompt or batched prompts.
@@ -564,13 +154,6 @@
         if unbatched:
             prompts = [prompts]
 
-<<<<<<< HEAD
-        results = self._executor.generate(
-            prompts,
-            sampling_config=sampling_config,
-            exclude_input_from_output=self.enable_executor,
-        )
-=======
         futures = []
         for i, prompt in enumerate(prompts):
             if isinstance(sampling_params, list):
@@ -584,7 +167,6 @@
 
         for future in futures:
             future.result()
->>>>>>> 05316d33
 
         if unbatched:
             futures = futures[0]
@@ -618,21 +200,12 @@
         sampling_params = self._prepare_sampling_params(sampling_params)
         self._check_arguments(prompt_token_ids, sampling_params)
 
-<<<<<<< HEAD
-        results = self._executor.generate_async(
-            prompt,
-            streaming=streaming,
-            sampling_config=sampling_config,
-            exclude_input_from_output=self.enable_executor)
-        return results
-=======
         result = self._executor.generate_async(
             prompt_token_ids,
             sampling_params=sampling_params,
             streaming=streaming,
         )
         return RequestOutput(result, prompt, self.tokenizer)
->>>>>>> 05316d33
 
     def _prepare_prompt_token_ids(self, prompt: str) -> List[int]:
         if self.tokenizer is None:
@@ -734,16 +307,8 @@
         logger.info(f"Save model to {engine_dir}")
         if self._engine_dir is None:
             raise RuntimeError("The engine is not built yet.")
-<<<<<<< HEAD
-        src_engine_dir = self._engine_dir.name if isinstance(
-            self._engine_dir, tempfile.TemporaryDirectory) else self._engine_dir
-
-        if os.path.abspath(src_engine_dir) != os.path.abspath(engine_dir):
-            shutil.copytree(src_engine_dir, engine_dir, dirs_exist_ok=True)
-=======
         if self._engine_dir.absolute() != os.path.abspath(engine_dir):
             shutil.copytree(self._engine_dir, engine_dir, dirs_exist_ok=True)
->>>>>>> 05316d33
 
     def shutdown(self):
         if hasattr(self, "_executor") and self._executor is not None:
@@ -761,564 +326,8 @@
         self.shutdown()
         return exc_type is not None
 
-<<<<<<< HEAD
-    def _save_engine(self, engine_dir: str):
-        logger.info(f"Save model to {engine_dir}")
-
-        if self.config.parallel_config.is_multi_gpu:
-            if self._executor is not None:
-                self._executor.shutdown()
-            self.mpi_session.submit_sync(LLM._node_save_task, engine_dir,
-                                         self.config.model_dir)
-        else:
-            ModelLoader.save(self.runtime_context,
-                             self.config.model_dir,
-                             engine_dir=engine_dir,
-                             model_info=self.runtime_context.model_info)
-
-    def get_default_sampling_config(self) -> Optional[SamplingConfig]:
-        ''' Get the default sampling config for the model.
-        You can override the options.
-        '''
-        tokenizer = self.tokenizer
-        if tokenizer is None:
-            try:
-                tokenizer = ModelLoader.load_hf_tokenizer(self.config.model_dir)
-            except:
-                return None
-
-        return SamplingConfig(
-            end_id=tokenizer.eos_token_id,
-            pad_id=tokenizer.eos_token_id
-            if tokenizer.pad_token_id is None else tokenizer.pad_token_id,
-        )
-
-    def _build_model(self):
-        model_format = ModelLoader.get_model_format(self.config.model_dir)
-
-        self._engine_dir = self.config.model_dir
-
-        def get_engine_dir():
-            return self._engine_dir.name if isinstance(
-                self._engine_dir,
-                tempfile.TemporaryDirectory) else self._engine_dir
-
-        if model_format is not _ModelFormatKind.TLLM_ENGINE:
-
-            if self._executor is not None:
-                self._executor.shutdown()
-
-            self._engine_dir = self.async_engine_tmp_dir
-            if self._engine_dir is None:
-                self._engine_dir = tempfile.TemporaryDirectory()
-
-            if self.config.parallel_config.is_multi_gpu:
-                self.mpi_session.submit_sync(
-                    LLM._node_build_task,
-                    self.config,
-                    self._tokenizer,
-                    self._workspace.name,
-                    build_config=self._build_config,
-                    convert_checkpoint_options=self._convert_checkpoint_options,
-                )
-                self._save_engine(get_engine_dir())
-
-                self.mpi_session.submit_sync(LLM._node_free_state_task)
-
-            else:
-
-                with ModelLoader(
-                        self.config,
-                        tokenizer=self._tokenizer,
-                        workspace=self._workspace.name,
-                        build_config=self._build_config,
-                        convert_checkpoint_options=self.
-                        _convert_checkpoint_options,
-                ) as model_loader:
-
-                    runtime_context = model_loader()
-
-                    # TODO[chunweiy]: Make GptManager support in-memory engine-buffer to save disk loading latency
-                    ModelLoader.save(runtime_context,
-                                     self.config.model_dir,
-                                     engine_dir=get_engine_dir(),
-                                     model_info=runtime_context.model_info)
-
-                    # Once saved, the engine_buffer is not needed anymore
-                    del runtime_context
-
-            release_gc()
-
-        tokenizer = self.tokenizer
-        if not isinstance(tokenizer, TokenizerBase):
-            tokenizer = ModelLoader.load_hf_tokenizer(self.config.model_dir)
-
-        executor_config = tllm.TrtGptModelOptionalParams()
-        if self.kv_cache_config is not None:
-            executor_config.kv_cache_config = self.kv_cache_config
-        executor_config.enable_trt_overlap = self.enable_trt_overlap
-        executor_config.normalize_log_probs = self.normalize_log_probs
-        executor_config.enable_chunked_context = self.enable_chunked_context
-
-        self._executor = GenerationExecutor.create(
-            get_engine_dir(),
-            tokenizer,
-            max_beam_width=self.config.max_beam_width,
-            executor_config=executor_config,
-            scheduler_config=tllm.executor.SchedulerConfig(
-                self.capacity_scheduling_policy, self.context_chunking_policy),
-            model_world_size=self.config.parallel_config.world_size,
-            mpi_session=self.mpi_session,
-            executor_type=tllm.TrtGptModelType.InflightFusedBatching,
-            reuse_mpi_comm=external_mpi_comm_available(
-                self.config.parallel_config.world_size),
-            use_executor_bindings=self.enable_executor,
-        )
-
-    @print_traceback_on_error
-    @staticmethod
-    def _node_build_task(
-            config: ModelConfig,
-            tokenizer: Optional[TokenizerBase] = None,
-            workspace: Optional[str] = None,
-            build_config: Optional[BuildConfig] = None,
-            convert_checkpoint_options: Optional[dict] = None) -> bool:
-        if MPINodeState.is_initialized():
-            raise RuntimeError("The MPI node is already initialized.")
-
-        with ModelLoader(config,
-                         tokenizer=tokenizer,
-                         workspace=workspace,
-                         build_config=build_config,
-                         convert_checkpoint_options=convert_checkpoint_options
-                         ) as model_loader:
-            runtime_context = model_loader()
-
-        # Hold the model builder for later use
-        MPINodeState.state = runtime_context
-        return True
-
-    @print_traceback_on_error
-    @staticmethod
-    def _node_save_task(engine_dir: str, model_dir: str):
-        runtime_context: _ModelRuntimeContext = MPINodeState.state
-        if not isinstance(runtime_context, _ModelRuntimeContext):
-            raise RuntimeError("Model is not built yet.")
-
-        ModelLoader.save(runtime_context,
-                         model_dir,
-                         engine_dir=engine_dir,
-                         model_info=runtime_context.model_info)
-
-    @print_traceback_on_error
-    @staticmethod
-    def _node_free_state_task():
-        MPINodeState.state = None
-        # release the large resource explicitly and immediately, since the following LLM pipeline may need a lot of memory
-        release_gc()
-
-=======
->>>>>>> 05316d33
     def __getstate__(self):
         raise RuntimeError("LLM object can not be pickled.")
 
     def __del__(self):
-<<<<<<< HEAD
-        self.shutdown()
-
-
-class _ModelFormatKind(Enum):
-    HF = 0
-    TLLM_CKPT = 1
-    TLLM_ENGINE = 2
-
-
-@dataclass
-class _ModelInfo:
-    dtype: Optional[str] = None
-    architecture: Optional[str] = None
-
-    @property
-    def model_name(self) -> str:
-        if self.architecture is None:
-            raise RuntimeError("The architecture is not set yet.")
-
-        return self.architecture
-
-    @classmethod
-    def from_pretrained_config(cls, config: PretrainedConfig):
-        return cls(dtype=config.dtype, architecture=config.architecture)
-
-    @classmethod
-    def from_builder_config_json(cls, config: dict):
-        if 'version' in config:
-            # The Dict format is { 'builder_config':..., 'plugin_config':...}
-            dtype = config['plugin_config']['gpt_attention_plugin']
-        else:
-            dtype = config['pretrained_config']['dtype']
-
-        return cls(dtype=dtype, architecture=config['builder_config']['name'])
-
-    @classmethod
-    def from_module(cls, module: Module):
-        raise NotImplementedError()
-
-
-@dataclass
-class _ModelRuntimeContext:
-    ''' _ModelRuntimeContext holds the minimum runtime resources for running a model.
-    It could be a runtime cache in MPI nodes.
-    '''
-    engine_buffer: Optional[trt.IHostMemory] = None
-    tokenizer: Optional[TokenizerBase] = None
-    # engine_config is only used for saving the engine to disk
-    engine_config: Optional[Union[dict, EngineConfig]] = None
-    mapping: Optional[Mapping] = None
-    model_info: Optional[_ModelInfo] = None
-
-    @property
-    def engine(self) -> trt.IHostMemory:
-        assert self.engine_buffer is not None
-        return self.engine_buffer
-
-    @property
-    def model_structure(self) -> str:
-        # "LlaMACausalForLM" or "OPTForCausalLM" and so on
-        return self.engine_config.pretrained_config['architecture']
-
-
-class ModelLoader:
-    ''' The ModelLoader is used to build an end-to-end model from a model config.
-    It will construct the runtime resources including engine, tokenizer, model runner etc for a single gpu.
-    '''
-
-    def __init__(self,
-                 config: ModelConfig,
-                 tokenizer: Optional[TokenizerBase],
-                 workspace: Optional[str] = None,
-                 build_config: Optional[BuildConfig] = None,
-                 convert_checkpoint_options: Optional[dict] = None):
-        self.config = config
-        self.tokenizer = tokenizer
-        self.workspace = workspace
-
-        self.build_config = build_config or BuildConfig()
-        self.convert_checkpoint_options = {} if convert_checkpoint_options is None else convert_checkpoint_options
-        self.rank = mpi_rank() if config.parallel_config.is_multi_gpu else 0
-        if config.parallel_config.is_multi_gpu and not config.parallel_config.auto_parallel:
-            self.mapping = Mapping(
-                tp_size=config.parallel_config.tp_size,
-                pp_size=config.parallel_config.pp_size,
-                rank=self.rank,
-                world_size=config.parallel_config.world_size,
-            )
-        else:
-            self.mapping = Mapping()
-
-        self._model_pipeline = []
-
-        self._model_dir = self.config.model_dir
-        self._model_info: Optional[_ModelInfo] = None
-        self._model_name = self.config.model
-        self.auto_parallel_config = AutoParallelConfig(
-            world_size=config.parallel_config.world_size if config.
-            parallel_config.auto_parallel else 1)
-        default_config = self.config.auto_parallel_config
-        self.auto_parallel_config.set_defaults(
-            cluster_key=default_config.cluster_key,
-            cluster_info=default_config.cluster_info,
-            same_buffer_io=default_config.same_buffer_io,
-            sharded_io_allowlist=default_config.sharded_io_allowlist,
-        )
-
-        # Prepare the model processing pipeline
-        if isinstance(self.config.model, Module):
-            ''' Build engine from user provided model '''
-            self._model_pipeline.append(
-                ("Build TensorRT-LLM engine",
-                 self._build_engine_from_inmemory_model))
-            return
-
-        if self.config.model_dir is None:
-            ''' Download HF model if necessary '''
-            # TODO[chunweiy]: Support HF model download
-            raise NotImplementedError()
-
-        if self._model_dir is None:
-            raise ValueError("The model_dir is not set yet.")
-        self._model_format = ModelLoader.get_model_format(self._model_dir)
-
-        if self._model_format is _ModelFormatKind.HF:
-            ''' HF -> TRT checkpoints -> engine '''
-            self._model_pipeline.append(
-                ("Load HF model to memory", self._load_model_from_hf))
-            self._model_pipeline.append(
-                ("Build TRT-LLM engine", self._build_engine))
-        elif self._model_format is _ModelFormatKind.TLLM_CKPT:
-            ''' TRT checkpoints -> engine '''
-            self._model_pipeline.append(
-                ("Load TRT checkpoints to memory", self._load_model_from_ckpt))
-            self._model_pipeline.append(
-                ("Build TRT-LLM engine", self._build_engine))
-        elif self._model_format is _ModelFormatKind.TLLM_ENGINE:
-            ''' TFRT engine '''
-            self._model_pipeline.append(
-                ("Load TensorRT-LLM engine", self._load_engine_buffer))
-        else:
-            raise ValueError(f"Unknown model format {self._model_format}")
-
-        if self.tokenizer is None:
-            ''' Use the default tokenizer if no one is provided. '''
-            self._model_pipeline.append(
-                ("Initialize tokenizer", self._load_hf_tokenizer))
-
-    def __call__(self) -> _ModelRuntimeContext:
-        if self.config.parallel_config.is_multi_gpu:
-            torch.cuda.set_device(self.rank)
-
-        n_steps = len(self._model_pipeline)
-        to_log = self.rank == 0
-
-        overall_start_time = time.time()
-        for off, (info, step) in enumerate(self._model_pipeline):
-            if to_log:
-                print_colored("Loading Model: ")
-                print_colored(f"[{off+1}/{n_steps}]\t", 'bold_green')
-                print_colored(f"{info}\n")
-
-            start_time = time.time()
-            step()
-            latency = time.time() - start_time
-            if to_log:
-                print_colored("Time: {:.3f}s\n".format(latency), 'grey')
-
-        overall_latency = time.time() - overall_start_time
-        if to_log:
-            print_colored("Loading model done.\n", 'bold_green')
-            print_colored('Total latency: {:.3f}s\n'.format(overall_latency),
-                          'grey')
-
-        if self._engine_buffer is None:
-            raise RuntimeError("The engine is not built yet.")
-
-        if not hasattr(self, '_engine_config'):
-            raise RuntimeError("config is not loaded.")
-
-        config = self._engine_config
-
-        return _ModelRuntimeContext(
-            tokenizer=self.tokenizer,
-            engine_buffer=self._engine_buffer,
-            engine_config=config,
-            mapping=self.mapping,
-            model_info=self._model_info,
-        )
-
-    def __enter__(self):
-        return self
-
-    def __exit__(self, exc_type, exc_value, traceback):
-        for attr_name in dir(self):
-            if not callable(getattr(
-                    self, attr_name)) and not attr_name.startswith("__"):
-                if attr_name not in ('model_format', ):
-                    setattr(self, attr_name, None)
-
-        release_gc()
-
-    @property
-    def model_format(self) -> _ModelFormatKind:
-        return self._model_format
-
-    # TODO[tali]: Replace this with a lower-level API
-    @staticmethod
-    def save(
-        model: _ModelRuntimeContext,
-        model_dir: str,
-        engine_dir: str,
-        model_info: _ModelInfo,
-    ):
-        ''' Save the built engine on a single GPU to the given path. '''
-        mapping = model.mapping
-        rank = mapping.rank
-
-        def copy_hf_tokenizer_data_to_engine_dir():
-            # Copy the HF tokenizer stuff to the engine dir so that we can use the engine dir as a standalone model dir supports end-to-end task.
-            # This is only for HF model for now, not available for users' customized tokenizers.
-            import shutil
-            for name in os.listdir(model_dir):
-                src = os.path.join(model_dir, name)
-                dst = os.path.join(engine_dir, name)
-                if name.startswith('tokenizer'):
-                    if os.path.isdir(src):
-                        shutil.copytree(src, dst, dirs_exist_ok=True)
-                    else:
-                        shutil.copy2(src, dst)
-
-        engine = Engine(config=model.engine_config, engine=model.engine)
-        engine.save(engine_dir)
-        if rank == 0 and isinstance(model.tokenizer, TransformersTokenizer):
-            copy_hf_tokenizer_data_to_engine_dir()
-
-    @staticmethod
-    def get_model_format(model_dir: str) -> _ModelFormatKind:
-        ''' Get the format of the model.  '''
-        # TODO: migrate to detect version field in config.json after TRTLLM-256 finished
-        if Path.exists(
-                Path(model_dir) / 'config.json') and file_with_glob_exists(
-                    model_dir, 'rank*.safetensors'):
-            return _ModelFormatKind.TLLM_CKPT
-        if (Path.exists(Path(model_dir) / 'config.json')
-                and (file_with_suffix_exists(model_dir, '.bin')
-                     or file_with_suffix_exists(model_dir, '.safetensors'))):
-            return _ModelFormatKind.HF
-        if Path.exists(
-                Path(model_dir) / 'config.json') and file_with_suffix_exists(
-                    model_dir, '.engine'):
-            return _ModelFormatKind.TLLM_ENGINE
-        raise ValueError(f"Unknown model format for {model_dir}")
-
-    def _download_hf_model(self):
-        ''' Download HF model.  '''
-        raise NotImplementedError()
-
-    def _load_model_from_hf(self):
-        ''' Load a TRT-LLM model from a HF model. '''
-        from ..models import LLaMAForCausalLM
-        assert self._model_dir is not None
-
-        import transformers
-        _pretrained_config = transformers.PretrainedConfig.from_json_file(
-            os.path.join(self._model_dir, 'config.json'))
-
-        model_arch = _pretrained_config.architectures[0]
-
-        # TODO[chunweiy]: add more models if ready
-        model2struct = dict(
-            LlamaForCausalLM=LLaMAForCausalLM,
-            MixtralForCausalLM=LLaMAForCausalLM,
-        )
-        if model_arch not in model2struct:
-            raise KeyError(
-                f"Unsupported model architecture: {model_arch}, "
-                f"only {', '.join(model2struct.keys())} are supported now.")
-
-        if self.config.quant_config.quant_mode.has_any_quant():
-            assert self.workspace is not None
-            checkpoint_dir = f"{self.workspace}/quantized-checkpoint"
-            if self.rank == 0:
-                model2struct[model_arch].quantize(
-                    self._model_dir,
-                    checkpoint_dir,
-                    self.config.quant_config,
-                    mapping=self.mapping,
-                )
-            if self.config.parallel_config.is_multi_gpu:
-                mpi_barrier()
-            self.model = model2struct[model_arch].from_checkpoint(
-                checkpoint_dir, rank=self.mapping.rank)
-        else:
-            self.model = model2struct[model_arch].from_hugging_face(
-                self._model_dir,
-                mapping=self.mapping,
-                quantization=self.config.quant_config,
-                load_model_on_cpu=
-                True,  # TODO:TRTLLM-195 to enhance the weights loading memory usage and chose best location
-                override_fields=self.convert_checkpoint_options,
-            )
-
-        self.pretrained_config = self.model.config
-        self._model_info = _ModelInfo.from_pretrained_config(
-            self.pretrained_config)
-
-    def _load_model_from_ckpt(self):
-        ''' Load a TRT-LLM model from checkpoint. '''
-        model_config = PretrainedConfig.from_json_file(
-            os.path.join(self._model_dir, 'config.json'))
-        model_config.mapping = self.mapping
-        self.model = load_model(model_config, self._model_dir)
-        self.pretrained_config = model_config
-        self._model_info = _ModelInfo.from_pretrained_config(
-            self.pretrained_config)
-
-    def _build_engine_from_inmemory_model(self):
-        assert isinstance(self.config.model, Module)
-        self._model_info = _ModelInfo.from_module(self.model)
-
-    def _build_engine(self):
-        plugin_config = self.config.plugin_config
-        if not isinstance(self.config.plugin_config, PluginConfig):
-            plugin_config = self.model.default_plugin_config()
-            # patch the additional options
-            if self.config.plugin_config is not None:
-                assert isinstance(self.config.plugin_config, dict)
-                for k, v in self.config.plugin_config.items():
-                    setattr(plugin_config, k, v)
-
-        self.build_config.update(
-            max_input_len=self.config.max_input_len,
-            max_output_len=self.config.max_output_len,
-            max_batch_size=self.config.max_batch_size,
-            max_beam_width=self.config.max_beam_width,
-            max_num_tokens=self.config.max_num_tokens,
-            auto_parallel_config=self.auto_parallel_config,
-            plugin_config=plugin_config,
-        )
-        if self.auto_parallel_config.enabled:
-            self.model.config.mapping.rank = self.rank
-        engine = build(self.model, self.build_config)
-
-        self._engine_buffer = engine.engine
-        self._engine_config = engine.config
-        self.mapping = self.model.config.mapping
-
-        # delete the model explicitly to free all the build-time resources
-        self.model = None
-
-    def _load_engine_buffer(self):
-        # Load engine buffer from disk
-        engine = Engine.from_dir(self._model_dir)
-        self._engine_buffer = engine.engine
-        self._engine_config = engine.config
-
-    def _load_hf_tokenizer(self):
-        if self._model_dir:
-            self.tokenizer = ModelLoader.load_hf_tokenizer(self._model_dir)
-            if self.tokenizer is None:
-                logger.warning(
-                    f"failed to load HuggingFace tokenizer from {self._model_dir}\n"
-                    "You can also try to copy the tokenizer* files from HuggingFace model to the engine directory manually."
-                )
-
-    @staticmethod
-    def load_extra_build_configs_from_engine(
-            model_dir: str) -> Optional[Namespace]:
-        ''' Load the extra build configs from the engine directory, return None if model isn't an engine. '''
-        if ModelLoader.get_model_format(
-                model_dir) is not _ModelFormatKind.TLLM_ENGINE:
-            return None
-
-        with open(Path(model_dir) / "config.json", "r") as f:
-            engine_config = json.load(f)
-
-        # TODO[chunweiy]: Remove the following if-check after the engine config is unified.
-        if 'build_config' not in engine_config:
-            return None
-        build_config = engine_config['build_config']
-        build_config.pop("plugin_config")
-        return Namespace(**build_config)
-
-    @staticmethod
-    def load_hf_tokenizer(model_dir) -> Optional[TransformersTokenizer]:
-        try:
-            return TransformersTokenizer.from_pretrained(model_dir,
-                                                         legacy=False,
-                                                         padding_side='left',
-                                                         truncation_side='left',
-                                                         trust_remote_code=True,
-                                                         use_fast=True)
-        except:
-            return None
-=======
-        self.shutdown()
->>>>>>> 05316d33
+        self.shutdown()
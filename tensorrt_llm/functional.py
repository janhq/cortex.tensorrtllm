# SPDX-FileCopyrightText: Copyright (c) 2022-2024 NVIDIA CORPORATION & AFFILIATES. All rights reserved.
# SPDX-License-Identifier: Apache-2.0
#
# Licensed under the Apache License, Version 2.0 (the "License");
# you may not use this file except in compliance with the License.
# You may obtain a copy of the License at
#
# http://www.apache.org/licenses/LICENSE-2.0
#
# Unless required by applicable law or agreed to in writing, software
# distributed under the License is distributed on an "AS IS" BASIS,
# WITHOUT WARRANTIES OR CONDITIONS OF ANY KIND, either express or implied.
# See the License for the specific language governing permissions and
# limitations under the License.
import math
import weakref
from collections import OrderedDict
from enum import IntEnum, IntFlag, auto
from functools import partial
from typing import List, Optional, Sequence, Tuple, Union

import numpy as np

# isort: off
import tensorrt as trt
# isort: on

from . import graph_rewriting as gw
from ._common import default_net, default_trtnet, precision
from ._utils import (bf16_array, bool_array, dim_resolve_negative,
                     dim_to_trt_axes, dims_array, fp16_array, fp32_array,
                     int32_array, int64_array, np_dtype_to_trt,
<<<<<<< HEAD
                     preview_trt_version, str_dtype_to_trt, trt_dtype_to_np)
=======
                     str_dtype_to_trt, trt_dtype_to_np, trt_dtype_to_str,
                     trt_gte_10)
>>>>>>> 05316d33
from .network import PluginInfo, set_np_weight, set_plugin_info
from .plugin import TRT_LLM_PLUGIN_NAMESPACE, current_all_reduce_helper
from .quantization import QuantMode


class DimRange(object):
    '''
        One DimRange object stores the ranges of all the dimensions of one tensor in one optimization profile.
        For example, tensor has 2 dimensions. Then the data members are:
            self.min = [dim 0 min, dim 1 min]
            self.opt = [dim 0 opt, dim 1 opt]
            self.max = [dim 0 max, dim 1 max]
        For static dimension, it has min==opt==max, thus the \p shape param in the ctor can be an integer
    '''

    def __init__(self, shape: List[Union[int, List[int], Tuple[int, int, int]]],
                 names: List[str]):
        '''
        Parameters:
            shape: a list with length N, each element is an integer or a 3-elements tuple/list of int,
                where N is the number of dimensions for a tensor.
                When one element is an integer, it means that dimension is static.
                Otherwise, when one element is a tuple/list, it means the dimension is dynamic.
                The 3 elements in one tuple/list is ordered by (min, opt, max), and this function asserts
                0 <= min <= opt <= max.

                Example, for a 3 rank tensor, with 1st dimension being static and has value 16, and second dimension being dynamic with
                min/opt/max values being 1/8/32, and 3rd dimension being static and has value 8.
                The shape parameter could be:
                    [16, (1, 8, 32), 8]
                It has same semantics of
                    [(16, 16, 16), (1, 8, 32), (8, 8, 8)]
        '''
        self.min = []
        self.opt = []
        self.max = []
        self.dimension_names = names
        assert len(names) == len(
            shape
        ), "Expecting shape list and name list must have same length, got {shape=}, {name=}"
        for dim in shape:
            if isinstance(dim, (list, tuple)):
                assert len(dim) == 3 and 0 <= dim[0] <= dim[1] <= dim[2], \
                "Each dimension must specify a 3-elements tuple or list in the order of (min,opt,max), got {dim=}"
                self.min.append(dim[0])
                self.opt.append(dim[1])
                self.max.append(dim[2])
            elif isinstance(dim, int):
                self.min.append(dim)
                self.opt.append(dim)
                self.max.append(dim)
            else:
                raise AttributeError(
                    f'Dimension should be [min, opt, max] (dynamic shape) or int (specific value). Got {type(dim)}'
                )

    def __eq__(self, __value: object) -> bool:
        return isinstance(__value, DimRange) and \
            self.dimension_names == __value.dimension_names and \
            self.min == __value.min and self.opt == __value.opt and self.max == __value.max

    def __repr__(self) -> str:
        return str(self)

    def __str__(self) -> str:
        return f"{self.dimension_names=} {self.min=}, {self.opt=}, {self.max=})"

    def __hash__(self) -> int:
        return hash(str(self))


class Tensor(object):
    '''
    The class to represent dense tensors.

    A dense tensor is named, has a shape and contains typed elements. Each
    dimension of a tensor can either be static or dynamic. Static dimensions
    are known at engine compilation by TensorRT. Dynamic dimensions can take
    values determined at runtime. The tensor can be located on the host (CPU)
    or the device (GPU).
    '''

    def __init__(self,
                 name=None,
                 dtype=None,
                 shape=None,
                 dim_range=None,
                 is_network_input=True,
                 location=trt.TensorLocation.DEVICE,
                 network=None,
                 trt_tensor=None):
        '''
        Parameters:
            name : str
                The name of the tensor.

            dtype : tensorrt.DataType
                The type of the elements of the tensor. See the TensorRT
                documentation for list of supported data types.

            shape : tensorrt.Dims
                The dimensions of the tensor. In TensorRT-LLM, tensors can have
                static or dynamic dimensions (it is possible to mix static and
                dynamic dimensions).  A static dimension is known when the
                TensorRT engine is built. A dynamic dimension can be set when
                the engine is executed. Use -1 for dynamic dimensions.

            dim_range : OrderedDict
                An ordered dictionary (the positions of the elements matter)
                that associates a name and a range of values to the dimensions.
                For a static dimension, the range must be limited to a single
                value. For a dynamic dimension, the range is defined by three
                values [min, opt, max] where min and max are, respectively, the
                smallest and largest possible values of that dimension.  The
                opt value is used by TensorRT to optimize the engine for the
                most common case.

                Assume there is N optimization profiles, each item dim_range dict is ordered by:
                 (dynamic dimension name : [profile 0 (min, opt, max), profile 1 (min, opt, max), ... profile N(min, opt, max)])
                or it's following when the dimension is static (can think as min==opt==max):
                 (static dimension name : [profile 0 value, profile 1 value, ... profile N value])
                For static dimension the profile 0-N value must be same, (TODO: can it be simplified to be only 1 value?)
                And number of keys is equal to number of optimization profiles.

            is_network_input : bool
                A boolean indicating if that tensor is an input of the network.
                Inputs must be provided by the user to run the engine.

            location : tensorrt.TensorLocation
                A flag to indicate where the tensor will be located. It can be
                on the host (CPU) or the device (GPU).

            network: Network
                A parent Network instance, that helps to fine the users of this tensor.

            trt_tensor: trt.ITensor
                Construct with the ITensor instance directly, and no shape profiles are required.
        '''

        # Layout of self.profiles
        # Opt profile 0: dim 0 (min, opt, max), dim 1 (min, opt, max) ... dim M
        # Opt profile 1: dim 0 (min, opt, max), dim 1 (min, opt, max) ... dim M
        # ...
        # Opt profile N: dim 0 ...                                        dim M

        # So from the dim_range arg to self.profiles conversion, there is a layout transpose
        # dim_range arg is: {M dimension x N profiles}, while self.profiles layout is {N profiles x M dimensions}
        if isinstance(dtype, str):
            dtype = str_dtype_to_trt(dtype)

        self.profiles = []

        self.is_tensor_wrapper = False  # specially for the graph rewriter

        # work as a wrapper for a trt.ITensor, this is used specially in the graph rewriter
        if trt_tensor is not None:
            self.is_tensor_wrapper = True
            assert network is not None
            self.trt_tensor = trt_tensor
            self._network = weakref.ref(network)
            assert not is_network_input, "is_network_input should be False when trt_tensor is not None"
            return

        # be cautious here, the weakref is critical to avoid circular referencing before Network and Tensor
        # using strong reference will likely cause significant peak memory increase, since Network objects
        # holds the weights data.
        self._network = weakref.ref(default_net())
        if is_network_input:
            if dim_range is not None:
                assert isinstance(dim_range, OrderedDict)
                assert len(
                    dim_range
                ) >= 1, f"Each input tensor shall have at least one dimension, tensor '{name}' found {dim_range=}"

                found_profiles = [
                    len(ranges) for _, ranges in dim_range.items()
                ]
                assert all(
                    [x == found_profiles[0] for x in found_profiles]
                ), f"Expecting all the dimensions in the dim_range has same number of profiles, tensor '{name}' got {dim_range=}"

                num_opt_profile = len(list(dim_range.items())[0][1])
                assert num_opt_profile >= 1
                for i in range(num_opt_profile):
                    range_shape = []
                    dimension_names = []
                    for dim, ranges in dim_range.items():
                        assert isinstance(ranges, (list, tuple))
                        range_shape.append(ranges[i])
                        dimension_names.append(dim)
                    self.profiles.append(DimRange(range_shape, dimension_names))

            default_net()._add_input(self, name, dtype, shape, dim_range)
            self.name = name
            self.dtype = dtype
            self.shape = shape
            self.location = location

    @property
    def network(self):
        return self._network()

    @property
    def name(self):
        '''
        The name of the tensor.
        '''
        return self.trt_tensor.name

    @name.setter
    def name(self, name):
        '''
        Set the name of the tensor.
        '''
        if name is not None:
            self.trt_tensor.name = name

    @property
    def dtype(self):
        '''
        The type of the elements in the tensor.
        '''
        return self.trt_tensor.dtype

    @dtype.setter
    def dtype(self, dtype):
        '''
        Set the type of the elements in the tensor.
        '''
        if dtype is not None:
            self.trt_tensor.dtype = dtype

    @property
    def shape(self):
        '''
        The shape of the tensor.
        '''
        return self.size()

    @shape.setter
    def shape(self, shape):
        '''
        Set the shape of the tensor. See __init__.
        '''
        if shape is not None:
            self.trt_tensor.shape = shape

    @property
    def location(self):
        '''
        The physical location of the tensor (on the host or the device).
        '''
        return self.trt_tensor.location

    @location.setter
    def location(self, location):
        '''
        Set the physical location of the tensor (on the host or the device). See __init__.
        '''
        if location is not None:
            self.trt_tensor.location = location

    def mark_output(self,
                    name: Optional[str] = None,
                    dtype: Optional[Union[str, trt.DataType]] = None):
        '''
        Mark a tensor as a network output.

        When a tensor is marked as an output, its content can be obtained after
        the execution of the TensorRT engine. The user is responsible for
        allocating buffers to store the output tensors when preparing the
        execution of the TensorRT engine.
        '''
        if name is None:
            name = self.name

        if isinstance(dtype, str):
            dtype = str_dtype_to_trt(dtype)

        assert dtype is None or isinstance(dtype, trt.DataType)
        default_net()._mark_output(self, name, dtype)

    def __add__(self, b):
        '''
        See functional.add.
        '''
        return add(self, b)

    def __radd__(self, b):
        '''
        See functional.add.
        '''
        return add(b, self)

    def __sub__(self, b):
        '''
        See functional.sub.
        '''
        return sub(self, b)

    def __rsub__(self, b):
        '''
        See functional.sub.
        '''
        return sub(b, self)

    def __mul__(self, b):
        '''
        See functional.mul.
        '''
        return mul(self, b)

    def __rmul__(self, b):
        '''
        See functional.mul.
        '''
        return mul(b, self)

    def __truediv__(self, b):
        '''
        See functional.div.
        '''
        return div(self, b)

    def __floordiv__(self, b):
        '''
        See functional.floordiv.
        '''
        return floordiv(self, b)

    def __mod__(self, b):
        '''
        See functional.floordiv.
        '''
        return modulo(self, b)

    def __lt__(self, b):
        '''
        See functional.lt.
        '''
        return lt(self, b)

    def __gt__(self, b):
        '''
        See functional.gt.
        '''
        return gt(self, b)

    def __eq__(self, b):
        '''
        See functional.eq.
        '''
        if self.is_tensor_wrapper:
            # for graph rewriter
            return hash(self) == hash(b)
        else:
            # for creating the network
            return eq(self, b)

    def __ge__(self, b):
        '''
        Maps to functional.gt or functional.eq.
        '''
        return op_or(self.__gt__(b), self.__eq__(b))

    def __le__(self, b):
        '''
        Maps to functional.lt or functional.eq.
        '''
        return op_or(self.__lt__(b), self.__eq__(b))

    def view(self, shape, zero_is_placeholder=True):
        '''
        See functional.view.
        '''
        return view(self, shape, zero_is_placeholder)

    def flatten(self, start_dim=0, end_dim=-1):
        '''
        See functional.flatten.
        '''
        return flatten(self, start_dim, end_dim)

    def permute(self, dims):
        '''
        See functional.permute.
        '''
        return permute(self, dims)

    def transpose(self, dim0, dim1):
        '''
        See functional.transpose.
        '''
        return transpose(self, dim0, dim1)

    def mean(self, dim, keepdim=False):
        '''
        See functional.mean.
        '''
        return mean(self, dim, keepdim)

    def max(self, dim, keepdim=False):
        '''
        See functional.max.
        '''
        return max(self, dim, keepdim)

    def abs(self):
        '''
        See functional.abs.
        '''
        return abs(self)

    def sqrt(self):
        '''
        See functional.sqrt.
        '''
        return sqrt(self)

    def log(self):
        '''
        See functional.log.
        '''
        return log(self)

    def cast(self, dtype):
        '''
        See functional.cast.
        '''
        return cast(self, dtype)

    def size(self, dim=None):
        '''
        Returns the shape of the tensor if the dim parameter is None.
        Otherwise, returns a size of the dimension indicated by dim. The
        behavior is undefined if dim is negative or exceeds the rank of the
        tensor.
        '''
        if dim is None:
            return self.trt_tensor.shape

        return self.trt_tensor.shape[dim]

    def rank(self):
        '''
        Returns the rank (i.e. the number of dimensions) of the tensor.
        '''
        return len(self.trt_tensor.shape)

    def ndim(self):
        '''
        Returns the rank (i.e. the number of dimensions) of the tensor.
        '''
        return self.rank()

    def split(self, split_size_or_sections, dim=0):
        '''
        See functional.split.
        '''
        return split(self, split_size_or_sections, dim)

    def unbind(self, dim=0):
        '''
        See functional.unbind.
        '''
        return unbind(self, dim)

    def is_dynamic(self, dim=None):
        '''
        If the argument 'dim' is None, that function returns a boolean that
        indicates if the tensor contains a dynamic dimension (True) or not
        (False). In that case, the first dimension is excluded (as it usually
        corresponds to the batch size).  If the argument is an integer, that
        functions returns a boolean that indicates if the dimension 'dim' is
        dynamic (True) or not (False).
        '''
        if dim is not None:
            return self.trt_tensor.shape[dim] == -1

        for i, s in enumerate(self.trt_tensor.shape):
            if i != 0 and s == -1:
                return True

        return False

    # graph writer related functions

    def get_parent(self):
        ''' Get the layer that produces this tensor.  '''
        return self.network.get_tensor_parent(self)

    def get_users(self):
        ''' Get the layers that use this tensor as an input.  '''
        return self.network.get_tensor_users(self)

    def replace_all_uses_with(self, new_tensor):
        '''
        Replace all uses of this tensor as an input to consumer layers
        '''

        self.network.is_graph_altered = True
        users = self.get_users()
        for user in users:
            inputs_changed = 0
            for i in range(user.num_inputs):
                if user.get_inputs(i)[0].trt_tensor is self.trt_tensor:
                    inputs_changed += 1
                    user.set_input(i, new_tensor.trt_tensor)
            assert inputs_changed >= 1, "Tensor not found in layer inputs"

            # update the FLayerMetadata as well
            flayer = gw.FLayerInfoMemo.instance().get(user.name)
            flayer and flayer.replace_input_with(self, new_tensor)

    def is_trt_wrapper(self):
        '''
        Check if there is a trt.ITensor member inside, which is required for
        graph rewriter. In order to differentiate usages, it may be necessary
        to have an inheritance hierarchy.
        '''
        if hasattr(self, 'trt_tensor'):
            return True
        else:
            return False

    def __hash__(self):
        if self.is_trt_wrapper():
            return id(self.trt_tensor)
        else:
            return id(None)

    def __repr__(self):
        return f"TensorRT-LLM Tensor: {self.name=} {self.dtype=} {self.shape=}"


def _create_tensor(trt_tensor: trt.ITensor, producer: trt.ILayer) -> Tensor:
    '''
    A helper function to create a TensorRT-LLM Tensor object that encapsulates
    the connection between the TensorRT tensor (trt.ITensor) and the layer
    (trt.ILayer) that produces it.

    That function is expected to be used as:

        # Insert a new layer in the network using the TensorRT API:
        layer = default_trtnet().add_<some_layer>(...)
        # Extract the first output of that layer and connect it to the layer.
        return _create_tensor(layer.get_output(0), layer)

    That function also sets the precision of the layer/producer to the default
    precision of the network.

    Parameters:
        trt_tensor : trt.ITensor
            The TensorRT tensor to connect to its producer (the layer).

        producer : trt.ILayer
            The producer.

    Returns:
        The TensorRT-LLM tensor (functional.Tensor) that encapsulates the
        TensorRT tensor and the layer that produces it. The former is
        accessible through the attribute 'trt_tensor' and the latter using the
        attribute 'producer'.
    '''
    assert trt_tensor is not None
    assert producer is not None

    # Set the layer name since this is the only
    # centralized location to pass the name from
    # module space to the TRT IR
    default_net()._set_layer_name(producer)

    assert trt_tensor.shape.__len__(
    ) >= 0, f"tensor {trt_tensor.name} has an invalid shape"
    tensor = Tensor(name=trt_tensor.name,
                    dtype=trt_tensor.dtype,
                    shape=trt_tensor.shape,
                    is_network_input=False)
    tensor.trt_tensor = trt_tensor
    tensor.producer = producer

<<<<<<< HEAD
    # Set the layer name since this is the only
    # centralized location to pass the name from
    # module space to the TRT IR
    default_net()._set_layer_name(producer)
=======
>>>>>>> 05316d33
    # tb.print_stack(limit=10) # FOR DEBUGGING: filter producer.name if needed
    if default_net().dtype is not None and not default_net().strongly_typed:
        if producer.type not in [
                trt.LayerType.SHAPE, trt.LayerType.CONSTANT,
                trt.LayerType.GATHER, trt.LayerType.CONCATENATION
        ]:
            producer.precision = default_net().dtype
    assert tensor is not None

    if gw.FLayerInfoMemo.instance().cur_flayer is not None:
        gw.FLayerInfoMemo.instance().cur_flayer.layer_name = producer.name

    return tensor


def _add_plugin_info(layer, plugin_creator: trt.IPluginCreator,
                     plugin_name: str, pfc: trt.PluginFieldCollection) -> None:
    plugin_info = PluginInfo(plugin_creator, plugin_name, pfc)
    set_plugin_info(default_net().trt_network, layer.name, plugin_info)


class RotaryScalingType(IntEnum):
    none = 0
    linear = 1
    dynamic = 2


class PositionEmbeddingType(IntEnum):
    learned_absolute = 0
    rope_gptj = 1
    rope_gpt_neox = 2
    long_rope = 3
    alibi = 4
    alibi_with_scale = 5
    relative = 6
    chatglm = 7

    def is_rope(self) -> bool:
        return self in [self.rope_gptj, self.rope_gpt_neox, self.long_rope]

    def is_alibi(self) -> bool:
        return self in [self.alibi, self.alibi_with_scale]

    @staticmethod
    def choices() -> List[str]:
        return [embedding.name for embedding in PositionEmbeddingType]

    def __str__(self):
        return self.name

    @staticmethod
    def from_string(s):
        try:
            return PositionEmbeddingType[s]
        except KeyError:
            raise ValueError(f'Unsupported position embedding type: {s}')


class AttentionMaskType(IntEnum):
    padding = 0
    causal = 1
    bidirectional = 2
    bidirectionalglm = 3  # TODO: merge this mask into bidirectional
    blocksparse = 4


class LayerNormType(IntEnum):
    LayerNorm = 0
    RmsNorm = 1
    GroupNorm = 2


class LayerNormPositionType(IntEnum):
    pre_layernorm = 0
    post_layernorm = 1


class MLPType(IntEnum):
    MLP = 0
    GatedMLP = 1
    FusedGatedMLP = 2


def activation(input: Tensor, act_type: trt.ActivationType) -> Tensor:
    '''
    Add an activation function.

    Parameters:
        input : Tensor
            The input tensor on which the activation function is applied.

        act_type : trt.ActivationType
            The type of the activation (RELU, TANH, SIGMOID, ...).

    The following closures are defined in functional.*:

        relu    for op=trt.ActivationType.RELU
        tanh    for op=trt.ActivationType.TANH
        sigmoid for op=trt.ActivationType.SIGMOID

    Returns:
        The tensor produced by the activation layer.
    '''
    layer = default_trtnet().add_activation(input.trt_tensor, act_type)
    return _create_tensor(layer.get_output(0), layer)


def clip(input: Tensor, alpha: float, beta: float) -> Tensor:
    '''
    Add a CLIP operation that sets the range to [alpha, beta].

    Parameters:
        input : Tensor
            The input tensor on which the activation function is applied.

        alpha : float
            The lower bound of the CLIP function.

        beta : float
            The upper bound of the CLIP function.

    Returns:
        The tensor produced by the activation layer.
    '''
    layer = default_trtnet().add_activation(input.trt_tensor,
                                            trt.ActivationType.CLIP)
    layer.alpha = alpha
    layer.beta = beta
    return _create_tensor(layer.get_output(0), layer)


relu = partial(activation, act_type=trt.ActivationType.RELU)
tanh = partial(activation, act_type=trt.ActivationType.TANH)
sigmoid = partial(activation, act_type=trt.ActivationType.SIGMOID)


def silu(input: Tensor) -> Tensor:
    '''
    Add a SiLU (`x * sigmoid(x)`) operation.

    Parameters:
        input : Tensor
            The input tensor on which the activation function is applied.

    Returns:
        The tensor produced by the activation layer.
    '''
    return input * sigmoid(input)


def swiglu(input: Tensor) -> Tensor:
    '''
    Add a SwiGLU (`x * SiLU(gate)`) operation.

    That function takes a tensor, splits it into two halves along the last
    dimension, applies SiLU to the second half and multiply the results. The
    behavior is undefined if the last dimension is not even.

    Parameters:
        input : Tensor
            The input tensor on which the activation function is applied.

    Returns:
        The tensor produced by the activation layer.
    '''
    x, gate = chunk(input, 2, dim=-1)
    return silu(gate) * x


def squared_relu(x: Tensor) -> Tensor:
    '''
    Add a Squared ReLU operation.

    This function applies ReLU and squares the output.

    Parameters:
        input : Tensor
            The input tensor on which the activation function is applied.

    Returns:
        The tensor produced by the activation layer.
    '''
    return pow(relu(x), 2.0)


def cast(input: Tensor, dtype: Union[str, trt.DataType]):
    '''
    Add a cast operation.

    For an input tensor of type INT8, this function sets the dynamic range of
    the input to [-127, 127] for automatic dequantization. For a cast into
    INT8, that function sets the dynamic range of the output to [-127, 127] for
    automatic quantization.

    Parameters:
        input : Tensor
            The input tensor on which the cast is applied.

        dtype : str or trt.DataType
            The data type of the output tensor after the cast. When 'dtype' is
            provided as a string, it must be a name amongst the valid names.
            See _str_to_trt_dtype_dict in _utils.py for a list of supported
            types and type names.

    Returns:
        The tensor produced by the inserted layer.
    '''
    if isinstance(dtype, str):
        cvt_dtype = str_dtype_to_trt(dtype)
    elif isinstance(dtype, trt.DataType):
        cvt_dtype = dtype
    else:
        raise TypeError("%s is not supported" % type(dtype))

    if input.dtype == cvt_dtype:
        # If input type and cast dtype are the same, do nothing
        return input

    layer = default_trtnet().add_cast(input.trt_tensor, cvt_dtype)
    if not default_net().strongly_typed:
        layer.set_output_type(0, cvt_dtype)
    output = _create_tensor(layer.get_output(0), layer)
    if not default_net().strongly_typed:
        if input.dtype == str_dtype_to_trt('int8'):
            layer.get_input(0).set_dynamic_range(-127, 127)
        if cvt_dtype == str_dtype_to_trt('int8'):
            layer.get_output(0).set_dynamic_range(-127, 127)

    return output


def flip(input: Tensor, dims: Sequence[int]) -> Tensor:
    '''
    Reverses the order of an n-D tensor along given axis in dims.

    That flip operation maps to a TensorRT ISliceLayer. For the dimensions
    listed in dims it copies the elements from the last one to the first one
    (from (N-1) down to 0 with a step of -1). For the dimensions not in 'dims',
    it copies the elements from the first one to the last one (from 0 to N-1
    with a step of 1).

    Parameters:
        input : Tensor
            The input tensor on which the cast is applied.

        dims : list or tuple
            The axes to flip. Negative indices are supported.

    Returns:
        The tensor produced by the inserted layer.
    '''
    assert not input.is_dynamic()

    ndim = input.ndim()

    for index, value in enumerate(dims):
        assert -ndim <= value < ndim
        if -ndim <= value < 0:
            dims[index] += ndim

    assert len(dims) == len(set(dims))

    start_values = [
        input.size()[i] - 1 if i in dims else 0 for i in range(ndim)
    ]
    stride_values = [-1 if i in dims else 1 for i in range(ndim)]

    layer = default_trtnet().add_slice(input.trt_tensor,
                                       start=start_values,
                                       shape=input.size(),
                                       stride=stride_values)

    return _create_tensor(layer.get_output(0), layer)


def interpolate(input: Tensor,
                size: Union[int, List[int]] = None,
                scale_factor: Union[float, List[float]] = None,
                mode: str = 'nearest',
                align_corners: bool = False,
                recompute_scale_factor: bool = False,
                antialias: bool = False) -> Tensor:
    ##
    ## TODO: Document that function!
    ##

    assert not input.is_dynamic()

    input_ndim = input.ndim()

    assert 2 < input_ndim < 6, "Only 3D, 4D and 5D input Tensors supported"
    assert (size is not None) ^ (
        scale_factor
        is not None), "Only one of out_shape or scales should be defined"

    assert mode in ('nearest', 'linear', 'bilinear', 'bicubic', 'trilinear',
                    'nearest-exact')

    if mode == 'trilinear' and input_ndim != 5:
        raise ValueError("trilinear only supports 5D tensor")

    if mode == "bilinear" and input_ndim != 4:
        raise ValueError("bilinear only supports 4D tensor")

    if mode == "linear" and input_ndim != 3:
        raise ValueError("linear only supports 3D tensor")

    layer = default_trtnet().add_resize(input.trt_tensor)

    input_shape = input.size()

    updated_shape = []
    if scale_factor:
        scale_len = 1 if isinstance(scale_factor,
                                    (float, int)) else len(scale_factor)
        if scale_len == 1 and isinstance(scale_factor, (float, int)):
            updated_scale = [scale_factor for _ in range(input_ndim - 2)]

        else:
            updated_scale = scale_factor
        updated_shape = [
            int(math.floor(updated_scale[i - 2] *
                           input_shape[i])) if i > 1 else input_shape[i]
            for i in range(input_ndim)
        ]

    else:
        size_len = 1 if isinstance(size, int) else len(size)
        assert size_len == input_ndim - 2
        if size_len == 1 and isinstance(size, int):
            updated_size = [size for _ in range(input_ndim - 2)]
        else:
            updated_size = size

        updated_shape = [
            input_shape[i] if i < 2 else updated_size[i - 2]
            for i in range(input_ndim)
        ]
    layer.shape = updated_shape

    if mode in ['nearest', 'nearest-exact'] or mode is None:
        layer.resize_mode = trt.InterpolationMode.NEAREST
        layer.coordinate_transformation = trt.ResizeCoordinateTransformation.ASYMMETRIC
    elif mode in ['linear', 'bilinear', 'trilinear']:
        layer.resize_mode = trt.InterpolationMode.LINEAR
        if align_corners:
            layer.coordinate_transformation = trt.ResizeCoordinateTransformation.ALIGN_CORNERS
        else:
            layer.coordinate_transformation = trt.ResizeCoordinateTransformation.HALF_PIXEL
        # TODO, need to confirm the align_corners effect on bilinear mode.
        if mode == 'bilinear':
            layer.coordinate_transformation = trt.ResizeCoordinateTransformation.HALF_PIXEL

    elif mode in ['bicubic']:
        layer.resize_mode = trt.InterpolationMode.CUBIC

        layer.coordinate_transformation = trt.ResizeCoordinateTransformation.HALF_PIXEL

    else:
        layer.resize_mode = trt.InterpolationMode.NEAREST
        layer.coordinate_transformation = trt.ResizeCoordinateTransformation.ASYMMETRIC

    return _create_tensor(layer.get_output(0), layer)


def matmul(input: Tensor,
           mat2: Tensor,
           transa: bool = False,
           transb: bool = False,
           use_fp32_acc: bool = True) -> Tensor:
    '''
    Add a matrix multiplication.

    That operation maps to a tensorrt.IMatrixMultiplyLayer layer. As explained
    in the TensorRT documentation, it computes the inner product between the
    two inputs after applying an optional transposition on the inputs.

    Parameters:
        input : Tensor
            The first tensor (often called A).

        mat2 : Tensor
            The second tensor (often called B).

        transa : bool
            Is the first input transposed? Set to 'True' if you want the first
            input to be transposed, 'False' otherwise.

        transb : bool
            Is the second input transposed? Set to 'True' if you want the
            second input to be transposed, 'False' otherwise.

        use_fp32_acc: bool
            Set to 'True' if for accuracy reason, this fp16 matmul needs to use
            fp32 accumulation. This can be a per model and per matmul decision.
    Returns:
        The tensor produced by the inserted layer.
    '''
    # This option is only supported for fp16, but not bf16 or any other precisions.
    use_fp32_acc = use_fp32_acc and input.dtype == trt.DataType.HALF and mat2.dtype == trt.DataType.HALF

    # TODO: fp32 accum has issues with strongly_typed and it will be fixed in TensorRT 10.0
<<<<<<< HEAD
    if default_net().strongly_typed and not preview_trt_version():
=======
    if default_net().strongly_typed and not trt_gte_10():
>>>>>>> 05316d33
        use_fp32_acc = False

    if use_fp32_acc:
        input = cast(input, 'float32')
        mat2 = cast(mat2, 'float32')

    input, mat2 = broadcast_helper(input, mat2)
    op0 = trt.MatrixOperation.TRANSPOSE if transa \
        else trt.MatrixOperation.NONE
    op1 = trt.MatrixOperation.TRANSPOSE if transb \
        else trt.MatrixOperation.NONE
    layer = default_trtnet().add_matrix_multiply(input.trt_tensor, op0,
                                                 mat2.trt_tensor, op1)
    output = _create_tensor(layer.get_output(0), layer)
    if use_fp32_acc:
        output = cast(output, "float16")

    return output


def gemm_swiglu(input: Tensor,
                weight: Tensor,
                bias: Optional[Tensor] = None,
                scale_d0: float = 1.0,
                scale_d1: float = 1.0,
                scale_output: float = 1.0) -> Tensor:
    '''
    Add a matrix multiplication, followed by SwiGLU (`x * SiLU(gate)`) operation.

    The second SwiGLU operation takes the preceding tensor, splits it into two halves
    along the last dimension, applies SiLU to the second half and multiply the results. The
    behaviour is undefined if the last dimension is not even.

        Parameters:
        input : Tensor
            The first tensor (often called A).

        weight : Tensor
            The second tensor (often called B).

        bias : Optional[Tensor]
            The per-channel bias. The plugin with fp8 dtype does not support bias yet.

        scale_d0 : float
            The scale for dequantizing x, used for fp8

        scale_d1 : float
            The scale for dequantizing gate, used for fp8

        scale_output : float
            The scale for quantizing output, used for fp8

                Returns:
        The tensor produced by the inserted layer.
    '''
    plg_creator = trt.get_plugin_registry().get_plugin_creator(
        'GemmSwiglu', '1', TRT_LLM_PLUGIN_NAMESPACE)
    assert plg_creator is not None

    p_dtype = default_net().plugin_config.gemm_swiglu_plugin
    if p_dtype == "fp8":
        assert bias == None, "fp8 gemm_swiglu does not support bias yet"

    pf_type = trt.PluginField(
        "type_id", np.array([int(str_dtype_to_trt(p_dtype))], np.int32),
        trt.PluginFieldType.INT32)
    pf_has_bias = trt.PluginField(
        "has_bias", np.array(np.int8(0 if bias is None else 1), np.int8),
        trt.PluginFieldType.INT8)
    pf_scale_d0 = trt.PluginField("scale_d0",
                                  np.array(scale_d0, dtype=np.float32),
                                  trt.PluginFieldType.FLOAT32)
    pf_scale_d1 = trt.PluginField("scale_d1",
                                  np.array(scale_d1, dtype=np.float32),
                                  trt.PluginFieldType.FLOAT32)
    pf_scale_output = trt.PluginField("scale_output",
                                      np.array(scale_output, dtype=np.float32),
                                      trt.PluginFieldType.FLOAT32)

    pfc = trt.PluginFieldCollection(
        [pf_type, pf_has_bias, pf_scale_d0, pf_scale_d1, pf_scale_output])
    gemm_swiglu_plug = plg_creator.create_plugin("gemm_swiglu", pfc)

    # TODO(anchengc) pass nullptr when no bias
    if bias is None:
        bias = constant(
            np.zeros([weight.shape[0]], dtype=trt_dtype_to_np(input.dtype)))
    plug_inputs = [input.trt_tensor, weight.trt_tensor, bias.trt_tensor]

    layer = default_trtnet().add_plugin_v2(plug_inputs, gemm_swiglu_plug)

    return _create_tensor(layer.get_output(0), layer)


def constant(ndarray: np.ndarray) -> Tensor:
    '''
    Add a constant layer.

    TensorRT graphs encapsulate constant values in the form of constant layers
    (tensorrt.IConstantLayer). That function creates such a layer from a Numpy
    array of values. After compilation of the network by TensorRT, those
    weights are stored in the serialized TensorRT engine.

    Parameters:
        ndarray : numpy.ndarray
            The array of values (weights) encapsulated by this constant layer.

    Returns:
        The tensor produced by the inserted layer.
    '''
    weights = trt.Weights(np_dtype_to_trt(ndarray.dtype), ndarray.ctypes.data,
                          ndarray.size)
    # Prevent underlying numpy array from going out of scope
    default_net().register_ndarray(ndarray)
    layer = default_trtnet().add_constant(trt.Dims(ndarray.shape), weights)
    if not default_net().strongly_typed:
        layer.set_output_type(0, np_dtype_to_trt(ndarray.dtype))
    tensor = _create_tensor(layer.get_output(0), layer)
    # TODO: remove this WAR after https://nvbugs/4359151 fixed.
    set_np_weight(default_trtnet(), layer.name, ndarray)
    return tensor


# TODO: TensorRT uses sizes of the output dimensions.
# DL framework uses ends usually. Will change it to ends.
def slice(input: Tensor,
          starts: Union[Tensor, Sequence[int]],
          sizes: Union[Tensor, Sequence[int]],
          strides: Union[Tensor, Sequence[int]] = None,
          mode: trt.SampleMode = None) -> Tensor:
    '''
    Add an operation to extract a slice from a tensor.

    As described in the TensorRT documentation of the ISliceLayer, the slice
    layer has two variants: Static and dynamic.

    For static slicing, this function takes the starts and sizes values in the
    different dimensions to slice at layer creation time via a sequence of
    integers. For dynamic slicing, it accepts starts and sizes as
    tensorrt.ITensor`s.

    The slice layer selects for each dimension a start location from within the
    input tensor, and copies elements to the output tensor using a stride of 1
    across the input tensor. Start and size tensors must be 1-D int32 shape
    tensors if not specified as a sequence of integers.

    As an example, on input = [[0, 2, 4], [1, 3, 5]], the call to

        slice(input, start=[1, 0], size=[1, 2])

    will produce the tensor [[1, 3]] as output. The slice operator when
    executed by TensorRT will copy one row (because size[0] == 1) starting from
    the 2nd row (because start[0] == 1) and two columns (size[1] == 2) starting
    from the 1st column (because start[1] == 0).

    In pseudo-code the behavior of that operation can be described as follows
    for a 2D tensor (and easily be extended to more dimensions):

        output = Tensor(shape=sizes)
        for ii in range(sizes[0]):
            for jj in range(sizes[1]):
                output[ii][jj] = input[starts[0]+ii][starts[1]+jj]

    Note that it is common in deep-learning frameworks to use ranges
    [start:end] for similar operations. It can be emulated by setting the sizes
    argument such that in each dimension [start:start+size] == [start:end] i.e.
    size = end-start.

    TensorRT supports different slice modes but that function restricts that
    choice to `mode == tensorrt.SampleMode.STRICT_BOUNDS`.

    Parameters:
        input : Tensor
            The input tensor on which the slicing is performed.

        starts : Union[Tensor, Sequence[int]]
            The starting points, in the input tensor, and each dimension.

        sizes : Union[Tensor, Sequence[int]]
            The number of elements in each dimension of the sliced tensor (output).

        strides : Union[Tensor, Sequence[int]]
            The step be taken from start, in input tensor.

        mode : trt.SampleMode
            The mode that controls how the slice operation handles out of bounds coordinates.

    Returns:
        The tensor produced by the slice layer.
    '''
    input_ndim = input.ndim()

    trt_starts = starts
    if isinstance(starts, Tensor):
        trt_starts = [0 for _ in range(input_ndim)]  # unused dummy value

    trt_sizes = sizes
    if isinstance(sizes, Tensor):
        trt_sizes = [1 for _ in range(input_ndim)]  # unused dummy value

    trt_strides = strides
    if isinstance(strides, Tensor) or strides is None:
        trt_strides = [1 for _ in range(input_ndim)]

    layer = default_trtnet().add_slice(input.trt_tensor,
                                       start=trt_starts,
                                       shape=trt_sizes,
                                       stride=trt_strides)
    if mode is not None:
        layer.mode = mode

    if isinstance(starts, Tensor):
        layer.set_input(1, starts.trt_tensor)

    if isinstance(sizes, Tensor):
        layer.set_input(2, sizes.trt_tensor)

    if isinstance(strides, Tensor):
        layer.set_input(3, strides.trt_tensor)

    return _create_tensor(layer.get_output(0), layer)


def rand(shape: Tensor,
         low: float = 0,
         high: float = 1,
         dtype: Union[str, trt.DataType] = 'float32') -> Tensor:
<<<<<<< HEAD
    '''
    This operation adds a fill layer that generates a random (uniform) tensor with the specified shape and data type.

    Parameters:
        shape: Tensor
            The shape of the tensor needed to be generated.
        low: float
            The minimum value (inclusive) of the range used for random.
        high: float
            The maximum value (inclusive) of the range used for random.
        dtype: Union[str, trt.DataType]
            The desired data type for the output tensor.
    Returns:
        The generated random tensor produced by the fill layer.
    '''
    # NOTE: DISABLED FOR NOW UNTIL THE FILL LAYER (RANDOM_UNIFORM) in TRT IS FIXED
    assert False, "The rand() op is temporarily disabled."
    low = constant(fp32_array(low))
    high = constant(fp32_array(high))
    trt_dtype = dtype if isinstance(dtype,
                                    trt.DataType) else str_dtype_to_trt(dtype)

    layer = default_trtnet().add_fill([0], trt.FillOperation.RANDOM_UNIFORM,
                                      trt_dtype)

    layer.set_input(0, shape.trt_tensor)
    layer.set_input(1, low.trt_tensor)
    layer.set_input(2, high.trt_tensor)
    return _create_tensor(layer.get_output(0), layer)


def categorical_sample(probs: Tensor, rand_data: Tensor = None) -> Tensor:
    '''
    This is a sampling operation and an equivalent of torch.distributions.Categorical.sample()
    i.e. given a probability distribution tensor, it samples an index of that tensor.
    See: https://pytorch.org/docs/stable/distributions.html#torch.distributions.categorical.Categorical.sample
    NOTE: This assumes that the given probabilities are **not** normalized.

    Parameters:
        probs: Tensor
            A 1-D floating point tensor representing the probability distributions.
        rand_data: Tensor (optional)
            A random tensor of same shape as `probs` tensor.
            If not provided, this function will add a rand() op to generate it and use for sampling.
    Returns:
        A tensor containing a single index of the `probs` tensor representing the sample.
    '''
    probs = probs / sum(probs, dim=-1, keepdim=True)
    rand_shape = []
    assert probs.ndim() > 0
    for i in range(probs.ndim() - 1):
        rand_shape.append(shape(probs, i))
    rand_shape = concat(rand_shape)
    if rand_data is None:
        rand_data = rand(rand_shape, low=0, high=1, dtype=probs.dtype)
    assert rand_shape == shape(rand_data)
    rand_data = expand(unsqueeze(rand_data, -1), shape(probs))
    cum_probs = cumsum(probs, dim=-1)
    cmp = cast(cum_probs >= rand_data, probs.dtype)
    samples = argmax(cmp, dim=-1)
    return samples


def conditional(condition: Tensor, true_input: Tensor,
                false_input: Tensor) -> Tensor:
=======
>>>>>>> 05316d33
    '''
    This operation adds a fill layer that generates a random (uniform) tensor with the specified shape and data type.

    Parameters:
        shape: Tensor
            The shape of the tensor needed to be generated.
        low: float
            The minimum value (inclusive) of the range used for random.
        high: float
            The maximum value (inclusive) of the range used for random.
        dtype: Union[str, trt.DataType]
            The desired data type for the output tensor.
    Returns:
        The generated random tensor produced by the fill layer.
    '''
    # NOTE: DISABLED FOR NOW UNTIL THE FILL LAYER (RANDOM_UNIFORM) in TRT IS FIXED
    assert False, "The rand() op is temporarily disabled."
    low = constant(fp32_array(low))
    high = constant(fp32_array(high))
    trt_dtype = dtype if isinstance(dtype,
                                    trt.DataType) else str_dtype_to_trt(dtype)

    layer = default_trtnet().add_fill([0], trt.FillOperation.RANDOM_UNIFORM,
                                      trt_dtype)

    layer.set_input(0, shape.trt_tensor)
    layer.set_input(1, low.trt_tensor)
    layer.set_input(2, high.trt_tensor)
    return _create_tensor(layer.get_output(0), layer)


def categorical_sample(probs: Tensor, rand_data: Tensor = None) -> Tensor:
    '''
    This is a sampling operation and an equivalent of torch.distributions.Categorical.sample()
    i.e. given a probability distribution tensor, it samples an index of that tensor.
    See: https://pytorch.org/docs/stable/distributions.html#torch.distributions.categorical.Categorical.sample
    NOTE: This assumes that the given probabilities are **not** normalized.

    Parameters:
        probs: Tensor
            A 1-D floating point tensor representing the probability distributions.
        rand_data: Tensor (optional)
            A random tensor of same shape as `probs` tensor.
            If not provided, this function will add a rand() op to generate it and use for sampling.
    Returns:
        A tensor containing a single index of the `probs` tensor representing the sample.
    '''
    probs = probs / sum(probs, dim=-1, keepdim=True)
    rand_shape = []
    assert probs.ndim() > 0
    for i in range(probs.ndim() - 1):
        rand_shape.append(shape(probs, i))
    rand_shape = concat(rand_shape)
    if rand_data is None:
        rand_data = rand(rand_shape, low=0, high=1, dtype=probs.dtype)
    assert rand_shape == shape(rand_data)
    rand_data = expand(unsqueeze(rand_data, -1), shape(probs))
    cum_probs = cumsum(probs, dim=-1)
    cmp = cast(cum_probs >= rand_data, probs.dtype)
    samples = argmax(cmp, dim=-1)
    return samples


class Conditional:
    '''
    Add an operation to conditionally execute two code paths/subgraphs.

    Usage:
        1. conditional = Conditional(condition)
        2. input_1_ = conditional.add_input(input_1)
           ...
           input_n_ = conditional.add_input(input_n)
        3. Construct the graph to get true_output_value and false_output_value using input_1_, ..., input_n_
        4. output = conditional.add_output(true_output_value, false_output_value)
    '''

    def __init__(self, condition: Tensor):
        self.layer = default_trtnet().add_if_conditional()
        if condition.ndim() > 0:
            condition = view(condition, [])
        self.layer.set_condition(condition.trt_tensor)

    def add_input(self, input: Tensor) -> Tensor:
        in_node = self.layer.add_input(input.trt_tensor)
        return _create_tensor(in_node.get_output(0), in_node)

    def add_output(self, true_value: Tensor, false_value: Tensor) -> Tensor:
        out_node = self.layer.add_output(true_value.trt_tensor,
                                         false_value.trt_tensor)
        return _create_tensor(out_node.get_output(0), out_node)


# TODO: support step.
def arange(start: Union[Tensor, int], end: Union[Tensor, int],
           dtype: str) -> Tensor:
    '''
    Add an operation to fill a 1D tensor.

    The tensor is filled with the values between start and end with a step of 1
    between the different elements. In pseudo-code, it corresponds to a tensor
    populated with the values:

        output = Tensor([dtype(ii) for ii in range(start, end, 1)])

    For example, a call to arange(3, 6, 'int32') will add an operation to the
    TensorRT graph that will produce [3, 4, 5] when executed. The call to
    arange(2, 5, 'float32') will add a layer to generate [2.0, 3.0, 4.0].

    This operation is implemented using a tensorrt.IFillLayer in
    trt.FillOperation.LINSPACE mode.

    Parameters:
        start : Union[Tensor, int]
            The starting point of the range.

        end : Union[Tensor, int]
            The end point of the range.

        dtype : str
            The type of the elements. See _str_to_trt_dtype_dict in _utils.py
            for a list of supported types and type names.

    Returns:
        The tensor produced by the fill layer. It is a 1D tensor containing
        `end-start` elements of type `dtype`.
    '''
    res_dtype = str_dtype_to_trt(dtype)
    if isinstance(start, int):
        assert isinstance(end, int)
        array_func = int32_array if res_dtype == trt.int32 else int64_array
        start = constant(array_func(start))
        end = constant(array_func(end))
    elif isinstance(start, Tensor):
        assert isinstance(end, Tensor)
        assert start.dtype == trt.int32 or start.dtype == trt.int64
        assert end.dtype == trt.int32 or end.dtype == trt.int64
        if start.dtype != end.dtype:
            if start.dtype == trt.int32:  # end == trt.int64
                if res_dtype == trt.int32:
                    end = cast(end, "int32")
                else:
                    start = cast(start, "int64")
            else:  # start == trt.int64 and end == trt.int32
                if res_dtype == trt.int32:
                    start = cast(start, "int32")
                else:
                    end = cast(end, "int64")
    else:
        raise TypeError("%s is not supported" % type(start))

    assert start.dtype == end.dtype, f"start type ({start.dtype}) != end type ({end.dtype})"
    step = constant_to_tensor_(1, dtype=start.dtype, to_array=True)

    num = end - start
    num = num.view([1])

    layer = default_trtnet().add_fill([0], trt.FillOperation.LINSPACE,
                                      start.dtype)
    layer.set_input(0, num.trt_tensor)  # rank = 1
    layer.set_input(1, start.trt_tensor)  # rank = 0
    layer.set_input(2, step.trt_tensor)  # rank = 1
    tensor = _create_tensor(layer.get_output(0), layer)
    if tensor.dtype != res_dtype:
        tensor = tensor.cast(dtype)
    return tensor


def expand(input: Tensor, expand_shape: Tensor) -> Tensor:
    '''
    Add an operation to expand a tensor.

    The operation expands the input tensor in the singleton dimensions to the
    size indicated by the corresponding dimension in the `expand_shape` tensor.
    In other words, given an input tensor with dimensions of size 1, those
    dimensions will be expanded to the size in `expand_shape`.

    For example, a tensor of shape [4, 3, 1, 3] will be expanded to a tensor of
    shape [4, 3, 2, 3] by the layer created using expand(input, [4, 3, 2, 3]).

    The expansion may either replicate the values or be mapped to a view with a
    stride of 0 in the expanded dimensions. For example, for a tensor [[3, 2]] of
    shape [1, 2],

        expand([[3, 2]], [2, 2])

    can be used to expand the input to [[3, 2], [3, 2]].

    This operation is implemented using a tensorrt.ISliceLayer. The current
    implementation does not verify that non singleton dimensions are not
    shrunk. In other words, for an input of shape [4, 1, 2],

        expand(input, [3, 2, 2])

    will produce a tensor of shape [3, 2, 2]. That behavior is subject to
    change in the future.

    Parameters:
        input : Tensor
            The input tensor.

        expand_shape : Tensor
            The new shape of the expanded tensor.

    Returns:
        The tensor produced by the expand layer.
    '''
    ndim = input.rank()
    layer = default_trtnet().add_slice(
        input.trt_tensor,
        start=[0 for _ in range(ndim)],
        shape=[1 for _ in range(ndim)],  # unused dummy value
        stride=[1 for _ in range(ndim)]  # unused dummy value
    )

    # The stride is either:
    #   0 for dimensions of size 1 (i.e. shape(input, i) - 1 == 1 - 1 == 0) or,
    #   1 for dimensions of size > 1 since minimum(value >= 1, 1) == 1.
    stride_tensor = concat(
        [minimum((shape(input, i) - 1), 1) for i in range(ndim)])

    layer.set_input(2, expand_shape.trt_tensor)
    layer.set_input(3, stride_tensor.trt_tensor)
    return _create_tensor(layer.get_output(0), layer)


def einsum(einsum_eq: str, inputs: Sequence[Tensor]) -> Tensor:
    '''
    Add an Einsum operation.

    That operation maps to tensorrt.IEinsumLayer. As explained in the TensorRT
    documentation, this layer implements a summation over the elements of the
    inputs along dimensions specified by the equation parameter, based on the
    Einstein summation convention. The layer can have one or more inputs of
    rank >= 0.  All the inputs must be of same data type. This layer supports
    all TensorRT data types except bool. There is one output tensor of the same
    type as the input tensors. The shape of output tensor is determined by the
    equation.

    The equation specifies ASCII lower-case letters for each dimension in the
    inputs in the same order as the dimensions, separated by comma for each
    input. The dimensions labeled with the same subscript must match or be
    able to be broadcasted. Repeated subscript labels in one input take the diagonal.
    Repeating a label across multiple inputs means that those axes will be
    multiplied. Omitting a label from the output means values along those axes
    will be summed. In implicit mode, the indices which appear once in the
    expression will be part of the output in increasing alphabetical order. In
    explicit mode, the output can be controlled by specifying output subscript
    labels by adding an arrow (‘->’) followed by subscripts for the output. For
    example, “ij,jk->ik” is equivalent to “ij,jk”. Ellipsis (‘…’) can be used
    in place of subscripts to broadcast the dimensions. See the TensorRT
    Developer Guide for more details on equation syntax.

    Many common operations can be expressed using the Einsum equation. For
    example:
        Matrix Transpose: ij->ji
        Sum: ij-> Matrix-Matrix
        Multiplication: ik,kj->ij
        Dot Product: i,i->
        Matrix-Vector Multiplication: ik,k->i
        Batch Matrix Multiplication: ijk,ikl->ijl
        Batch Diagonal: …ii->…i

    Note that TensorRT does not support ellipsis or diagonal operations so,
    neither, does TensorRT-LLM.

    Parameters:
        einsum_eq : str
            The Einsum equation.

        inputs: Sequence[Tensor]
            The sequence of inputs consumed by the Einsum operation.

    Returns:
        The tensor produced by the Einsum operation.
    '''
    layer = default_trtnet().add_einsum([i.trt_tensor for i in inputs],
                                        einsum_eq)
    return _create_tensor(layer.get_output(0), layer)


def permute(input: Tensor, dims: Sequence[int]) -> Tensor:
    '''
    Add an operation to permute the dimensions of a tensor.

    The dimensions of the input tensor are permuted according to the sequence
    of dimensions in 'dims'. That operation maps to tensorrt.IShuffleLayer where
    the second transposition is described by the indices in 'dims'.

    Given a tensor of rank N, the result of the permutation is a tensor of rank
    N in which the i-th input dimension maps to the dims[i]-th dimension.

    For example, permute(input, [1, 0]) will transpose a 2D tensor by permuting
    the rows and columns.

    Parameters:
        input : Tensor
            The input tensor to permute.

        dims : Sequence[int]
            The description of the permutation.

    Returns:
        The tensor produced by the permutation layer.
    '''
    dims = dim_resolve_negative(tuple(dims), input.ndim())
    layer = default_trtnet().add_shuffle(input.trt_tensor)
    layer.second_transpose = dims
    return _create_tensor(layer.get_output(0), layer)


def transpose(input: Tensor, dim0: int, dim1: int) -> Tensor:
    '''
    Add an operation to transpose two dimensions of a tensor.

    That operation produces a tensor in which the dimensions 'dim0' and 'dim1'
    are permuted. The other dimensions, if the rank of the tensor is greater
    than 2, remain untouched.

    That function is a helper built on the 'functional.permute' function.

    Parameters:
        input : Tensor
            The input tensor to transpose.

        dim0 : int
            The first dimension to transpose.

        dim1 : int
            The second dimension to transpose.

    Returns:
        The tensor produced by the permutation layer.
    '''
    permutation = list(range(input.ndim()))
    permutation[dim0] = dim1
    permutation[dim1] = dim0

    return permute(input, permutation)


def view(input: Tensor,
         shape: Union[Tensor, Sequence[int]],
         zero_is_placeholder: bool = True) -> Tensor:
    '''
    Add an operation to create a view of a tensor.

    That operation adds a tensorrt.IShuffleLayer to the network. If the 'shape'
    parameter is a Tensor, that view is dynamic. Otherwise, it is a static
    view.

    Note that TensorRT limits the number of inferred dimensions to 1. It means
    that the shape sequence or tensor cannot contain more than one -1. This
    function enforces that constraint and will assert if it is not respected.

    Parameters:
        input : Tensor
            The input tensor to transpose.

        shape : Union[Tensor, Sequence[int]]
            The shape of the new tensor.

        zero_is_placeholder : bool
            When that parameter is True, the 0s in 'shape' are replaced by the
            sizes of the corresponding dimensions from the 'input'. Otherwise,
            the dimensions corresponding to 0s are shrunk.

    Returns:
        The tensor produced by the view/shuffle layer.
    '''

    # TensorRT demands that at most one dimension is permitted to be specified as -1
    def assert_no_more_than_one_inferred_dim(list):
        inferred_dim_list = [i for i in list if i == -1]
        assert len(inferred_dim_list) <= 1

    layer = default_trtnet().add_shuffle(input.trt_tensor)
    layer.zero_is_placeholder = zero_is_placeholder
    if isinstance(shape, Tensor):
        assert_no_more_than_one_inferred_dim(shape.shape)
        layer.set_input(1, shape.trt_tensor)
    elif isinstance(shape, (list, tuple)):
        assert_no_more_than_one_inferred_dim(shape)
        layer.reshape_dims = tuple(shape)
    else:
        raise TypeError("%s is not supported" % type(shape))
    return _create_tensor(layer.get_output(0), layer)


def flatten(input: Tensor, start_dim: int = 0, end_dim: int = -1):
    '''
    Flattens input by reshaping it into a one-dimensional tensor.

    If start_dim or end_dim are passed, only dimensions starting with start_dim and
    ending with end_dim are flattened. The order of elements in input is unchanged.

    Parameters:
        input : Tensor
            The input tensor to flatten.

        start_dim : int
            The first dim to flatten.

        end_dim : int
            The last dim to flatten.

    Returns:
        The tensor produced by the flatten layer.

    '''
    shape = input.shape
    ndim = input.ndim()
    if start_dim < 0: start_dim += ndim
    if end_dim < 0: end_dim += ndim
    new_shape = list()
    for i in range(start_dim):
        new_shape.append(shape[i])
    if end_dim - start_dim >= 0:
        flat_dim = 1
        for i in range(start_dim, end_dim + 1):
            flat_dim *= shape[i]
        new_shape.append(flat_dim)
    for i in range(end_dim + 1, ndim):
        new_shape.append(shape[i])
    return view(input, new_shape)


def expand_dims(input: Tensor, dim: Union[int, Sequence[int]]) -> Tensor:
    '''
    Add an operation to expand the tensor shape with singleton dimensions.

    That function adds a tensorrt.IShuffleLayer to the network. Given an 'input'
    of rank N and a sequence of M dimensions, the output tensor produced by
    this operation (when executed by TensorRT) will have a rank of N+M. Singleton
    dimensions will be inserted at the different positions in 'dim'.

    The pseudo-code for that operation is:

        new_shape, ii = [], 0
        for jj in range(input.rank() + len(dim)):
            new_shape.append(1 if jj in dims else input.shape[ii++])

    For example, for a tensor of shape [3, 4, 1, 5]

        expand_dims(input, [0, 2])

    will produce a tensor of shape [1, 3, 1, 4, 1, 5].

    Parameters:
        input : Tensor
            The input tensor to expand.

        dim : Union[int, Sequence[int]]
            The positions in the output tensor where to insert singleton
            dimensions.

    Returns:
        The tensor produced by the shuffle layer.
    '''
    if isinstance(dim, int):
        dim = (dim, )

    out_ndim = len(dim) + input.ndim()

    input_shape = cast(shape(input), 'int32')
    out_shapes = []
    j = 0
    for i in range(out_ndim):
        if i in dim:
            out_shapes.append(1)
        else:
            out_shapes.append(gather(input_shape, 0, j))
            j = j + 1

    out_shape = concat(out_shapes)

    return view(input, out_shape, zero_is_placeholder=False)


# NOTE: Jointly added with Apple
def squeeze(input: Tensor,
            dim: Optional[Union[int, Sequence[int]]] = None,
            zero_is_placeholder: bool = False):
    '''
    Add an operation to remove singleton dimensions of a tensor.

    This functions creates an operation that removes singleton dimension
    (dimension of size 1) at positions 'dim' in the input tensor. It works with
    negative values for the 'dim'.

    For example, for a tensor 'input' of shape [1, 4, 1, 4]:

        squeeze(input,  0) will produce an output of shape [4, 1, 4],
        squeeze(input,  2) will produce an output of shape [1, 4, 4],
        squeeze(input, [0, 2]) will produce an output of shape [4, 4],
        squeeze(input, [-2]) will produce an output of shape [1, 4, 4],

    Parameters:
        input : Tensor
            The input tensor for which the singleton dimensions will be removed.

        dim : Union[int, Sequence[int]]
            The index of the singleton dimensions in the input tensor.

    Returns:
        The tensor produced by the layer.
    '''
    if dim is None:
        dim = list(range(input.ndim()))
    if isinstance(dim, int):
        dim = (dim, )
    dim = dim_resolve_negative(dim, input.ndim())

    new_shape = []
    for i, s in enumerate(input.shape):
        if s == 1 and i in dim:
            continue
        new_shape.append(shape(input, i))

    input = input.view(concat(new_shape),
                       zero_is_placeholder=zero_is_placeholder)
    return input


def unsqueeze(input: Tensor, axis: int):
    '''
    Add an operation to insert a singleton dimension to a tensor.

    That functions creates an operation that insert a singleton dimension
    (dimension of size 1) at position 'axis' in the output tensor. It works with
    negative values for the 'axis'.

    For example, for a tensor 'input' of shape [4, 4]:

        unsqueeze(input,  0) will produce an output of shape [1, 4, 4],
        unsqueeze(input,  1) will produce an output of shape [4, 1, 4],
        unsqueeze(input, -1) will produce an output of shape [4, 4, 1],
        unsqueeze(input, -2) will produce an output of shape [4, 1, 4],

    Parameters:
        input : Tensor
            The input tensor to expand with a singleton dimension.

        axis : int
            The index of the singleton dimension in the output tensor.

    Returns:
        The tensor produced by the layer.
    '''
    if axis < 0:
        axis = axis + input.ndim() + 1

    return expand_dims(input, axis)


def stack(inputs: Sequence[Tensor], dim: int = 0) -> Tensor:
    '''
    Add an operation to contact input tensors along a new dimension.

    The function creates an operation that creates a new dim for all the
    input tensors and then concatenates them along that new dim.
.

    All the tensors in 'inputs' must have the same shape.

        for ii in range(inputs[0].rank()):
            assert all(inp.shape[ii] == inputs[0].shape[ii] for inp in inputs)

    The shape of the output tensor is defined as:

        output.rank() = inputs[0].rank() + 1

        output.shape[dim] = len(inputs)

        for ii in range(inputs[0].rank()):
            if ii < dim:
                output.shape[ii] = inputs[0].shape[ii]
            else:
                output.shape[ii+1] = inputs[0].shape[ii]

    For example, given a sequence of two 2D tensors [[0, 1], [2, 3]] and
    [[4, 5], [6, 7]] both of shape [2, 2],

        stack(inputs, 0)

    will produce [[[0, 1], [2, 3]], [[4, 5], [6, 7]]] of shape [2, 2, 2] and

        stack(inputs, 1)

    will produce [[[0, 1], [4, 5]], [[2, 3], [6, 7]]] of shape [2, 2, 2].

    Parameters:
        inputs : Sequence[Tensor]
            The sequence of tensors to stack.

        dim : int
            The dimension in which the stack is performed.

    Returns:
        A tensor that contains the input tensors stacked along a new dimension.
    '''
    return concat([unsqueeze(inp, axis=dim) for inp in inputs], dim=dim)


def expand_dims_like(left: Union[Tensor, int, float], right: Tensor) -> Tensor:
    '''
    Add an operation to expand the first tensor to the same rank as the second
    tensor.

    That function takes a first tensor. It also accepts an integer or a float,
    in which case it creates a constant tensor from it. In both cases, the rank
    of that first tensor is compared to the rank of the second tensor. If they
    are of the same rank, the first tensor is returned. Otherwise, the first
    tensor is expanded on the left to match the rank of the second tensor.

    Note that the shapes do not have to match, only the rank is considered in
    that function.

    For example, for a pair of tensors of shapes [3, 4] and [4, 3, 2], the
    first tensor will be expanded to a tensor of rank 3 and shape [1, 3, 4].

    Parameters:
        left : Union[Tensor, int, float]
            The first tensor to expand. When a scalar value is provided as a
            parameter, that function first creates a tensor before expanding it
            (if needed).

        right : Tensor
            The reference tensor to match.

    Returns:
        The tensor produced by the shuffle layer.
    '''
    if isinstance(left, int):
        left = constant(dims_array([left]))
    elif isinstance(left, float):
        if isinstance(right, Tensor) and right.dtype == trt.DataType.HALF:
            left = constant(fp16_array([left]))
        else:
            left = constant(fp32_array([left]))
    left_ndim = left.ndim()
    right_ndim = right.ndim()
    if right_ndim > left_ndim:
        new_ndim = list(range(right_ndim - left_ndim))
        return expand_dims(left, new_ndim)
    return left


# If dim is None, return a 1-D TensorRT-LLM tensor of the size
# If dim is not None, return a 0-D TensorRT-LLM tensor of the dimension size
def shape(input: Tensor, dim: Optional[int] = None) -> Tensor:
    '''
    Add an operation to create a shape tensor.

    The shape tensor can either be the shape of the input tensor when the
    parameter dim is None or a scalar (tensor of rank 0) that corresponds to
    the size of dim-th dimension.

    Parameters:
        input : Tensor
            The input tensor from which we want to extract the shape or the
            size in one dimension.

        dim : Optional[int]
            The dimension from which to extract the size. If it is None, the
            entire shape of the input tensor is returned.

    Returns:
        A tensor that contains the shape of the input tensor (if 'dim' is None)
        or the size in the dimension 'dim' of the input tensor. If 'dim' is
        'None', that tensor has the same rank as the input tensor, otherwise
        its rank is 0.
    '''
    layer = default_trtnet().add_shape(input.trt_tensor)
    res = _create_tensor(layer.get_output(0), layer)

    if dim is None:
        return res

    return gather(res, dim=0, indices=dim).view([])


def gather(input: Tensor, dim: int, indices: Union[Tensor, int]) -> Tensor:
    '''
    Add an operation to gather elements from a tensor.

    That function implements the GatherElements operator from the ONNX
    specification as described in

        https://github.com/onnx/onnx/blob/main/docs/Operators.md#GatherElements

    The input and indices arguments must have the same rank >= 1. The operation
    will produce a tensor with the same shape as the indices tensor. The axis
    is the dimension to gather on.

    As shown in the ONNX description, for a 3D tensor, the output is:

        out[i][j][k] = input[indices[i][j][k]][j][k] if axis = 0,
        out[i][j][k] = input[i][indices[i][j][k]][k] if axis = 1,
        out[i][j][k] = input[i][j][indices[i][j][k]] if axis = 2.

    For example,

        gather([[4, 2], [5, 3]], 0, [[1, 0], [0, 1]])

    will produce [[5, 2], [4, 3]].

        gather([[1, 2, 3], [4, 5, 6], 1, [[1], [0]])

    will produce [[2], [4]]. See the ONNX documentation for more examples.

    That operation maps to the TensorRT IGatherLayer.

    Parameters:
        input : Tensor
            The input tensor to gather elements from.

        dim : int
            The dimension to gather on.

        indices : Union[Tensor, int]
            The positions in the 'dim' dimension to gather from.

    Returns:
        The tensor containing the gathered elements. It has the same shape as
        the indices tensor.
    '''
    if isinstance(indices, int):
        indices = constant(int32_array([indices]))

    # The input and indices tensors must have the same rank.
    assert input.rank() == indices.rank()

    layer = default_trtnet().add_gather_v2(input.trt_tensor,
                                           indices.trt_tensor,
                                           mode=trt.GatherMode.ELEMENT)

    if dim < 0:
        dim = input.ndim() + dim
    layer.axis = dim
    return _create_tensor(layer.get_output(0), layer)


def select(input: Tensor, dim: int, index: Union[Tensor, int]) -> Tensor:
    '''
    Add an operation to select a slice of elements from a tensor.

    Given an input tensor, that function creates an operation that selects the
    index-th slice of elements in the dimension 'dim' to create a new tensor.
    The output tensor has a shape in which the input dimension 'dim' is
    removed.

    The 'index' can either be an integer or a 1D tensor containing a single
    element.

    For example, on input=[[4, 2, 5], [2, 1, 2], [4, 7, 1]], which has a shape
    [3, 3],

        select(input, 0, 1)

    will create a tensor of shape [3] that contains the [2, 1, 2].

    Regarding the shape of the output tensor, the dimension 'dim' is removed.
    It means that for a tensor of shape [4, 2, 6, 3],

        select(input, 2, 4)

    will select the 5th slice (index == 4) from the 3rd dimension (dim == 2)
    and return a tensor of shape [4, 2, 3] (i.e. the 3rd dimension is removed).

    That operation maps to the TensorRT IGatherLayer.

    Parameters:
        input : Tensor
            The input tensor to select from.

        dim : int
            The dimension to select from.

        index : Union[Tensor, int]
            The index of the slice in the 'dim' dimension to select.

    Returns:
        The tensor containing the selected slice.
    '''
    if isinstance(index, int):
        index = constant(int32_array([index]))
    assert index.rank() == 1 and index.size(
        0) == 1, f"index should have rank 1, got {index.rank()}"

    new_shape = []
    for i in range(input.rank()):
        if i != dim:
            new_shape.append(shape(input, i))

    layer = default_trtnet().add_gather(input.trt_tensor, index.trt_tensor, dim)
    return _create_tensor(layer.get_output(0), layer).view(concat(new_shape))


def index_select(input: Tensor, dim: int, index: Tensor) -> Tensor:
    '''
    Add an operation to select slices of elements from a tensor.

    Given an input tensor, that function creates an operation that selects the
    slices of elements in the dimension 'dim' at the indices listed in 'index'
    to create a new tensor.  The output tensor has the same rank as the input
    tensor.

    The 'index' is a tensor of rank 1.

    For example, on input=[[4, 2, 5], [2, 1, 2], [4, 7, 1]], which has a shape
    [3, 3],

        index_select(input, 0, [0, 1])

    will create a tensor of shape [2, 3] that contains the [[4, 2, 5], [2, 1, 2]].

    Regarding the shape of the output tensor, the dimension 'dim' has the same
    size as the 'index' tensor. It means that for a input tensor of shape [4, 2, 6, 3],

        index_select(input, 2, [1, 4])

    will select the 2nd and 5th slices (index == 1 or 4) from the 3rd dimension
    (dim == 2) and return a tensor of shape [4, 2, 2, 3] (i.e. the 3rd
    dimension is shrunk to 2).

    Note that this operation can also be used to expand a tensor in the 'dim'
    dimension, for example, on input [[0, 1], [2, 3]],

        index_select(input, 1, [0, 0, 0])

    will produce a tensor of shape [2, 3] containing [[0, 0, 0], [2, 2, 2]].

    That operation maps to the TensorRT IGatherLayer.

    Parameters:
        input : Tensor
            The input tensor to select from.

        dim : int
            The dimension to select from.

        index : Tensor
            The indices of the slices in the 'dim' dimension to select.

    Returns:
        The tensor containing the selected slices.
    '''
    assert index.rank() == 1, f"index should have rank 1, got {index.rank()}"

    new_shape = []
    for i in range(input.rank()):
        if i != dim:
            new_shape.append(shape(input, i))
        else:
            new_shape.append(shape(index, 0))

    layer = default_trtnet().add_gather(input.trt_tensor, index.trt_tensor, dim)
    return _create_tensor(layer.get_output(0), layer).view(concat(new_shape))


# NOTE: Jointly added with Apple
def scatter(input: Tensor, dim: int, indices: Tensor,
            updates: Tensor) -> Tensor:
    '''
    This operation adds a layer that creates an output tensor by element-wise
    copying values from the input tensor and then updating values by the given
     `indices` and `updates` tensors.
     For a 2D input tensor, it first copies the input to output,
     then updates the output tensor like the following for each entry in `updates`:
        output[indices[i][j]][j] = updates[i][j] if dim=0
        output[i][indices[i][j]] = updates[i][j] if dim=1
     If the `input` tensor is [[1, 2, 3], [4, 5, 6]],
     the indices tensor is [[1, 2], [0, 1]],
     the updates tensor is [[-1, -2], [-3, -4]], and dim=1
     the output tensor will be [[1, -1, -2], [-3, -4, 6]].
     Parameters:
        input: Tensor
            The input data that needs to be updated.
        dim: int
            The axis on which the scatter is to be performed.
        indices: Tensor
            An integer tensor of the same rank as input that indicates the positions to be updated.
        updates: Tensor
            A data tensor of same shape as the `indices` tensor that contains the update values.
     Returns:
        A tensor created by the element-wise scatter layer.
    '''
    layer = default_trtnet().add_scatter(input.trt_tensor,
                                         indices.trt_tensor,
                                         updates.trt_tensor,
                                         mode=trt.ScatterMode.ELEMENT)
    layer.axis = dim
    return _create_tensor(layer.get_output(0), layer)


def gather_nd(input: Tensor, indices: Tensor, batch_dims: int = 1) -> Tensor:
    '''
    Adds a layer that performs a gather with some element-wise dimensions.
    See: https://onnx.ai/onnx/operators/onnx__GatherND.html
    The gather is performed on dim=batch_dims.

    Parameters:
        input: Tensor
            The tensor on which the gather operation is performed.
        indices: Tensor
            The tensor that indicates which entries to be gathered.
        batch_dims: int
            The number of first dimensions that should be skipped before gather starts.
    Returns:
        A tensor created by the gather layer with GatherMode.ND.
    '''
    gather_layer = default_trtnet().add_gather_v2(input.trt_tensor,
                                                  indices.trt_tensor,
                                                  mode=trt.GatherMode.ND)
    gather_layer.num_elementwise_dims = batch_dims
    return _create_tensor(gather_layer.get_output(0), gather_layer)


def nonzero(input: Tensor) -> Tensor:
    '''
    Adds a layer that finds the indices of non-zero values of the input tensor.

    Parameters:
        input: Tensor
            The input tensor for which we need to find the indices of non-zero values.
    Returns:
        A tensor of shape [D, C] where D is the number of dimensions of `input` and
        C is the number of non-zero values in it.
        Each column of this 2D tensor represents the index tuple for each non-zero value.
    '''
    non_zero_layer = default_trtnet().add_non_zero(input.trt_tensor)
    return _create_tensor(non_zero_layer.get_output(0), non_zero_layer)


def masked_select(input: Tensor, mask: Tensor) -> Tensor:
    '''
    Add an operation to select elements from a tensor according to a boolean
    mask tensor.

    Given an input tensor, that function creates an operation that selects
    elements at the indices indicated by the boolean mask tensor to create
    a new tensor. The output tensor is a 1-D tensor.

    The input tensor must have rank >= 1. The shapes of the input tensor and
    the mask tensor don’t need to match, but they must be able to be broadcasted.

    For example, on input=[[4, 2, 5], [2, 1, 2], [4, 7, 1]], which has a shape
    [3, 3],

        masked_select(input, [[True, False, True], [False, True, False], [True, False, True]])

    will create a tensor of shape [5] that contains the [4, 5, 1, 4, 1].

        masked_select(input, [[True], [False], [True]])

    will create a tensor of shape [6] that contains the [4, 2, 5, 4, 7, 1].

        masked_select(input, [[False, False, True]])

    will create a tensor of shape [3] that contains the [5, 2, 1].

        masked_select(input, [False])

    will create a tensor of shape [0] which is empty.

    That operation is implemented by NonZero, Shuffle and GatherV2 layers
    in TensorRT.

    Parameters:
        input : Tensor
            The input tensor to select from.

        mask : Tensor
            The boolean mask tensor that indicates elements to select.

    Returns:
        The 1-D tensor containing the selected elements.
    '''
    assert input.rank() >= 1, "input should have rank >= 1"
    input, mask = broadcast_helper(input, mask)
    expanded_mask = expand(mask, shape(input))

    non_zero_layer = default_trtnet().add_non_zero(expanded_mask.trt_tensor)

    shuffle_layer = default_trtnet().add_shuffle(non_zero_layer.get_output(0))
    shuffle_layer.second_transpose = (1, 0)

    gather_layer = default_trtnet().add_gather_v2(input.trt_tensor,
                                                  shuffle_layer.get_output(0),
                                                  mode=trt.GatherMode.ND)
    return _create_tensor(gather_layer.get_output(0), gather_layer)


def cumsum(input: Tensor, dim: int, prefer_plugin: bool = True) -> Tensor:
    '''
    Add an operation to calculate inclusive cumulative sum of elements of
    a tensor in a given dimension.

    Given an input tensor, that function creates an operation that calculates
    inclusive cumulative sum of elements in the dimension 'dim' to create
    a new tensor. The output tensor has the same shape as the input tensor.

    The input tensor must have rank >= 1. The 'dim' must be valid, and negative
    value is supported.

    For example, on input=[[4, 2, 5], [2, 1, 2], [4, 7, 1]], which has a shape
    [3, 3],

        cumsum(input, 0)

    will produce [[4, 2, 5], [6, 3, 7], [10, 10, 8]].

        cumsum(input, 1)

    will produce [[4, 6, 11], [2, 3, 5], [4, 11, 12]].

    That operation is implemented by TensorRT ILoopLayer.

    Parameters:
        input : Tensor
            The input tensor to calculate the inclusive cumulative sum.

        dim : int
            The dimension to calculate the inclusive cumulative sum. Negative
            value is supported.

        prefer_plugin : bool
            Whether to use the cumsumLastDim plugin if dim is last dim.

    Returns:
        The tensor containing the inclusive cumulative sum of input.
    '''
    assert input.rank() >= 1, "input should have rank >= 1"
    assert dim < input.rank() and dim >= -input.rank(
    ), f"dim should be in [{-input.rank()}, {input.rank()}) when input have rank {input.rank()}"

    dim = dim_resolve_negative(dim, input.ndim())[0]

<<<<<<< HEAD
    if (dim == input.ndim() - 1) and input.size(-1) > 0:
        old_shape = shape(input)
        if input.ndim() != 2:
            input_2d = input.view([-1, input.size(-1)])
        else:
            input_2d = input
        cumsum_last_dim_plg_creator = trt.get_plugin_registry(
        ).get_plugin_creator('CumsumLastDim', '1', TRT_LLM_PLUGIN_NAMESPACE)
        assert cumsum_last_dim_plg_creator is not None
        input_length = trt.PluginField(
            "input_length", np.array(input_2d.size(-1), dtype=np.int32),
            trt.PluginFieldType.INT32)
        pf_type = trt.PluginField("type_id",
                                  np.array([int(input_2d.dtype)], np.int32),
                                  trt.PluginFieldType.INT32)
        pfc = trt.PluginFieldCollection([input_length, pf_type])
        cumsum_last_dim_plug = cumsum_last_dim_plg_creator.create_plugin(
            "cumsum_last_dim", pfc)
        plug_inputs = [input_2d]
        plug_inputs = [i.trt_tensor for i in plug_inputs]
        layer = default_trtnet().add_plugin_v2(plug_inputs,
                                               cumsum_last_dim_plug)
        _add_plugin_info(layer, cumsum_last_dim_plg_creator, "cumsum_last_dim",
                         pfc)
        output = _create_tensor(layer.get_output(0), layer)
        output = output.view(old_shape)
        return output
=======
    if (dim == input.ndim() - 1):
        if prefer_plugin:
            last_dim = input.size(-1)
            if last_dim == -1:  # dynamic?
                last_dim = shape(input, -1)
            old_shape = shape(input)
            if input.ndim() == 1:
                input_2d = unsqueeze(
                    input, 0)  # special handling of rank-1 dynamic tensor
            elif input.ndim() != 2:
                input_2d = input.view(concat([-1, last_dim]),
                                      zero_is_placeholder=False)
            else:
                input_2d = input
            cumsum_last_dim_plg_creator = trt.get_plugin_registry(
            ).get_plugin_creator('CumsumLastDim', '1', TRT_LLM_PLUGIN_NAMESPACE)
            assert cumsum_last_dim_plg_creator is not None
            input_length = trt.PluginField(
                "input_length", np.array(input_2d.size(-1), dtype=np.int32),
                trt.PluginFieldType.INT32)
            pf_type = trt.PluginField("type_id",
                                      np.array([int(input_2d.dtype)], np.int32),
                                      trt.PluginFieldType.INT32)
            pfc = trt.PluginFieldCollection([input_length, pf_type])
            cumsum_last_dim_plug = cumsum_last_dim_plg_creator.create_plugin(
                "cumsum_last_dim", pfc)
            plug_inputs = [input_2d]
            plug_inputs = [i.trt_tensor for i in plug_inputs]
            layer = default_trtnet().add_plugin_v2(plug_inputs,
                                                   cumsum_last_dim_plug)
            _add_plugin_info(layer, cumsum_last_dim_plg_creator,
                             "cumsum_last_dim", pfc)
            output = _create_tensor(layer.get_output(0), layer)
            output = output.view(old_shape, zero_is_placeholder=False)
            return output
        else:
            # credit to Apple
            reduction_length = shape(input, -1)
            reduction_range = arange(constant_to_tensor_(0,
                                                         dtype='int64',
                                                         to_array=False),
                                     reduction_length,
                                     dtype='int64')
            lower_triangle = cast(
                unsqueeze(reduction_range, 0) <= unsqueeze(reduction_range, 1),
                dtype=input.dtype)
            output = sum(unsqueeze(input, -2) * lower_triangle, dim=-1)
            return output
>>>>>>> 05316d33
    else:
        slice_shape = []
        for i in range(input.ndim()):
            if i != dim:
                slice_shape.append(shape(input, i))

        zero_tensor = constant_to_tensor_(0, input.dtype, False)
        if len(slice_shape) > 0:
            zero_tensor = expand_dims(zero_tensor,
                                      [i for i in range(len(slice_shape))])
            slice_shape = concat(slice_shape)
            zero_tensor = expand(zero_tensor, slice_shape)

        loop_layer = default_trtnet().add_loop()
        trip_limit = shape(input, dim).trt_tensor
        loop_layer.add_trip_limit(trip_limit, trt.TripLimit.COUNT)

        iterator_layer = loop_layer.add_iterator(input.trt_tensor, dim)
        cur_slice = iterator_layer.get_output(0)

        running_sum_layer = loop_layer.add_recurrence(zero_tensor.trt_tensor)
        running_sum = running_sum_layer.get_output(0)

        cur_sum_layer = default_trtnet().add_elementwise(
            cur_slice, running_sum, trt.ElementWiseOperation.SUM)
        cur_sum = cur_sum_layer.get_output(0)
        running_sum_layer.set_input(1, cur_sum)

        loop_output_layer = loop_layer.add_loop_output(
            cur_sum, trt.LoopOutput.CONCATENATE, dim)
        loop_output_layer.set_input(1, trip_limit)
        return _create_tensor(loop_output_layer.get_output(0),
                              loop_output_layer)


def masked_scatter(input: Tensor, mask: Tensor, source: Tensor) -> Tensor:
    '''
    Add the masked_scatter base on PyTorch definition.

    See https://pytorch.org/docs/stable/generated/torch.Tensor.masked_scatter_.html#torch.Tensor.masked_scatter_ for a
    description of that function.

    Parameters:
        input : Tensor
            The input tensor.

        mask : Tensor
            The boolean mask tensor that indicates elements to select.

        source: Tensor
            The tensor to copy from
    Returns:
        The tensor containing the source tensor selected by mask.

    '''
    assert input.rank() >= 1, "input should have rank >= 1"
    input, mask = broadcast_helper(input, mask)
    expanded_mask = expand(mask, shape(input))

    non_zero_layer = default_trtnet().add_non_zero(expanded_mask.trt_tensor)

    shuffle_layer = default_trtnet().add_shuffle(non_zero_layer.get_output(0))
    shuffle_layer.second_transpose = (1, 0)
    source = source.view([-1])

    scatter_layer = default_trtnet().add_scatter(input.trt_tensor,
                                                 shuffle_layer.get_output(0),
                                                 source.trt_tensor,
                                                 mode=trt.ScatterMode.ND)

    return _create_tensor(scatter_layer.get_output(0), scatter_layer)


def concat(inputs: Sequence[Union[Tensor, int]], dim: int = 0) -> Tensor:
    '''
    Add an operation to concatenate tensors.

    The function creates an operation that concatenates the tensors from the
    sequence 'inputs'. The concatenation is done along the dimension 'dim'.

    All the tensors in 'inputs' must have the same shape expect for the
    dimension 'dim'.

        for ii in range(inputs[0].rank()):
            assert (ii == dim) or all(inp.shape[ii] == inputs[0].shape[ii] for inp in inputs)

    The shape of the output tensor is defined as:

        for ii in range(inputs[0].rank()):
            # Same size as all the inputs in dimension ii != dim.
            output.shape[ii] = inputs[0].shape[ii]

            # Sum of the sizes in the different inputs in dimension 'dim'.
            if ii == dim:
                for jj in range(1, len(inputs)):
                    output.shape[ii] += inputs[jj].shape[ii]

    For example, given a sequence of two 2D tensors [[0, 1], [2, 3]] and
    [[4, 5], [6, 7]] both of shape [2, 2],

        concat(inputs, 0)

    will produce [[0, 1], [2, 3], [4, 5], [6, 7]] of shape [4, 2] and

        concat(inputs, 1)

    will produce [[0, 1, 4, 5], [2, 3, 6, 7]] of shape [2, 4].

    Parameters:
        inputs : Sequence[Union[Tensor, int]]
            The sequence of tensors to concatenate. For integers, that function
            creates constant tensors.

        dim : int
            The dimension in which the concatenation is performed.

    Returns:
        A tensor that contains the concatenation of the tensors.
    '''
    tmp = []
    inputs = constants_to_tensors_(*inputs)
    for i in inputs:
        if i.rank() == 0:
            tmp.append(i.view([1]))
        else:
            tmp.append(i)

    layer = default_trtnet().add_concatenation([i.trt_tensor for i in tmp])
    layer.axis = dim_resolve_negative(dim, tmp[0].ndim())[0]
    return _create_tensor(layer.get_output(0), layer)


def softmax(input: Tensor, dim: Optional[int] = None) -> Tensor:
    '''
    Add an operation to compute softmax on a tensor.

    That operation computes the softmax on the input tensor in the dimension
    'dim' if specified. Otherwise, it is applied on the last dimension.

    It inserts a ISoftmaxLayer to the TensorRT graph.

    Parameters:
        input : Tensor
            The input tensor on which to apply softmax.

        dim : Optional[int]
            The dimension used to apply softmax.

    Returns:
        The output tensor of the softmax layer.
    '''
    if dim is None:
        dim = input.ndim() - 1
    if dim < 0:
        dim = input.ndim() + dim
    axes = dim_to_trt_axes(dim)

    layer = default_trtnet().add_softmax(input.trt_tensor)
    layer.axes = axes

    return _create_tensor(layer.get_output(0), layer)


def _lookup_plugin(input: Tensor, weight: Tensor, rank: int,
                   per_token_scale: Tensor) -> Tensor:
    '''
    Add an operation to perform lookup in a tensor.

    That operation performs the lookup needed by embedding layers. Given a
    'weight' tensor of shape [rows, cols], it produces a tensor of shape
    [inputs.size(0), cols] where the ith row corresponds to the input[i] row in
    the weight tensor.

    It inserts a IPluginV2Layer.

    Parameters:
        input : Tensor
            The input tensor contains the indices to perform the lookup.

        weight : Tensor
            The table to gather from.

        rank :  int
            The mpi rank.

    Returns:
        The output tensor of the lookup layer.
    '''
    plg_creator = trt.get_plugin_registry().get_plugin_creator(
        'Lookup', '1', TRT_LLM_PLUGIN_NAMESPACE)
    assert plg_creator is not None

    p_dtype = default_net().plugin_config.lookup_plugin
    pf_type = trt.PluginField(
        "type_id", np.array([int(str_dtype_to_trt(p_dtype))], np.int32),
        trt.PluginFieldType.INT32)

    rank = trt.PluginField("rank", np.array([int(rank)], np.int32),
                           trt.PluginFieldType.INT32)

    pfc = trt.PluginFieldCollection([pf_type, rank])
    lookup_plug = plg_creator.create_plugin("lookup", pfc)
    plug_inputs = [input.trt_tensor, weight.trt_tensor]
    if per_token_scale is not None:
        plug_inputs.append(per_token_scale.trt_tensor)
        weight.trt_tensor.set_dynamic_range(-127, 127)
    layer = default_trtnet().add_plugin_v2(plug_inputs, lookup_plug)
    _add_plugin_info(layer, plg_creator, "lookup", pfc)
    return _create_tensor(layer.get_output(0), layer)


def embedding(input: Tensor,
              weight: Tensor,
              tp_size=1,
              tp_group=None,
              sharding_dim=0,
              tp_rank=None,
              per_token_scale=None) -> Tensor:
    '''
    Add an operation to perform embedding lookup.

    That operation performs the embedding lookup. The 'input' tensor contains
    the identifiers of the rows of 'weight' to gather.

    1. Distribute the embedding lookup table over multiple GPU
    When 'tp_size' is greater than 1 and the 'tp_group' is defined, this
    embedding lookup is distributed among multiple GPUs.

    When 'sharding_dim==0', each GPU stores a subset of the rows of the embedding
    table rows(that number of rows per GPU is given by weights.shape[0] and the offset to
    the 1st row stored on the GPU is given by rank * weights.shape[0]). Each
    parallel rank will query all the indices and set 0s for the weights that
    are not stored on the associated GPU. To compute the final result, a
    parallel all-reduce operation is added to the TensorRT graph. That lookup
    can be performed using either the plugin or the operators TensorRT support.

    When'sharding_dim==1', each GPU stores a subset of the embedding table's columns.
    Each rank can obtain a portion of the embedding results.
    Then the embedding is collected using the  all-gather operation.
    Related transposition operations are also used to obtain the final results.

    2. Store embedding lookup table as a whole
    When 'tp_size' is not greater than 1, the embedding lookup table will not
    be divided. In this case, when the default_net().plugin_config.lookup_plugin is set,
    the operation is implemented using a plugin (without the all-reduce operation).
    Otherwise, this operation is implemented using the standard IGatherLayer in TensorRT.

    Parameters:
        input : Tensor
            The input tensor the contains the indices to perform the lookup.

        weight : Tensor
            The table to gather from.

        tp_size : int
            The number of GPUs collaborating to perform that embedding.

        tg_group : Optional[List[int]]
            The group of world ranks participating in the all-reduce when
            tp_size > 1.

        sharding_dim : int
            sharding_dim = 0 means that we shard the embedding table in vocab dim;
            sharding_dim = 1 means that we shard the embedding table in embedding dim.

        tp_rank : int
            The tensor parallelism rank. Used to calculate offset in TP on vocab dim.

    Returns:
        The tensor produced by the embedding lookup layer.
    '''

    # Distribute embedding lookup table across multiple GPU
    if tp_size > 1 and tp_group is not None:
        if sharding_dim == 0:  # TP on vocab_size dimension
            if tp_rank == None:
                raise ValueError(
                    "Rank cannot be none for tensor parallelism on vocab dim")

            if default_net().plugin_config.lookup_plugin:
                x = _lookup_plugin(input, weight, tp_rank, per_token_scale)
                x = allreduce(x, tp_group)
            else:
                shape_weight = shape(weight)
                vocab_size = slice(shape_weight, starts=[0], sizes=[1])
                tmp_input = input - vocab_size * tp_rank

                # Identify the valid indices
                is_qualified = op_and(tmp_input >= 0, tmp_input < vocab_size)
                is_qualified_expand = expand_dims(is_qualified,
                                                  [is_qualified.ndim()])

                # Replace the invalid ones to zero
                placeholder_input = where(is_qualified, tmp_input, 0)

                # Get the temporal results
                layer = default_trtnet().add_gather(
                    weight.trt_tensor, placeholder_input.trt_tensor, 0)
                tmp_output = _create_tensor(layer.get_output(0), layer)

                # Set zero for invalid results
                placeholder_tmp = cast(is_qualified_expand, tmp_output.dtype)
                placeholder = placeholder_tmp - placeholder_tmp
                x = where(is_qualified_expand, tmp_output, placeholder)

                # Use all reduce to collect the results
                x = allreduce(x, tp_group)

        elif sharding_dim == 1:  # TP on hidden dimension
            layer = default_trtnet().add_gather(weight.trt_tensor,
                                                input.trt_tensor, 0)
            x = _create_tensor(layer.get_output(0), layer)

            # [dim0, local_dim] -> [dim0 * tp_size, local_dim] --> [dim0, local_dim * tp_size]
            x = allgather(x, tp_group, gather_dim=-1)

        else:
            raise ValueError(
                'Tensor Parallelism only support splitting Embedding lookup along hidden (sharding_dim==1) and vocab (sharding_dim==0) dimensionis'
            )

    # Store embedding lookup table as a whole
    else:
        if default_net().plugin_config.lookup_plugin:
            x = _lookup_plugin(input,
                               weight,
                               rank=0,
                               per_token_scale=per_token_scale)
        else:
            layer = default_trtnet().add_gather(weight.trt_tensor,
                                                input.trt_tensor, 0)
            x = _create_tensor(layer.get_output(0), layer)
    return x


def constant_to_tensor_(input: Union[Tensor, int, float, bool],
                        dtype: Union[trt.DataType, str] = None,
                        to_array=True) -> Tensor:
    if dtype is None:
        # deduce the type from the given value
        # NOTE: bool is a subtype of int, so bool needs to be checked first
        if isinstance(input, bool):
            dtype = trt.bool
        elif isinstance(input, int):
            dtype = trt.int32
        else:
            dtype = trt.float32

    if not isinstance(input, Tensor):
        if isinstance(dtype, str):
            dtype = str_dtype_to_trt(dtype)
        array_fn_dict = {
            trt.int64: int64_array,
            trt.int32: int32_array,
            trt.float32: fp32_array,
            trt.float16: fp16_array,
            trt.bfloat16: bf16_array,
            trt.bool: bool_array,
        }
        assert dtype in array_fn_dict
        return constant(array_fn_dict[dtype]([input] if to_array else input))

    return input


def constants_to_tensors_(
        *inputs: Union[Tensor, int, float]) -> Tuple[Tensor, ...]:
    '''
    Helper function to create tensors from multiple inputs.

    For each inputs, that function first creates a constant tensor if the input
    is an integer or a float. Then, if any input is int64, it upcasts other
    integer inputs to int64.

    Parameters:
        inputs : Tuple[Union[Tensor, int, float], ...]
            The inputs to create tensors from.

    Returns:
        A tuple of tensors.
    '''
    has_int64: bool = False
    for i in inputs:
        if isinstance(i, int) and (i >= 2**31 or i < -2**31)\
                or isinstance(i, Tensor) and i.dtype == trt.int64:
            has_int64 = True
            break

    if not has_int64:
        return tuple(constant_to_tensor_(i) for i in inputs)

    result = []
    for i in inputs:
        if isinstance(i, int) or isinstance(i, Tensor) and i.dtype == trt.int32:
            result.append(
                constant_to_tensor_(i, trt.int64 if has_int64 else trt.int32))
        else:
            result.append(constant_to_tensor_(i))
    return tuple(result)


def broadcast_helper(left: Union[Tensor, int, float],
                     right: Union[Tensor, int, float]) -> Tuple[Tensor, Tensor]:
    '''
    Helper function to perform a broadcast.

    For each input, that function first creates a constant tensor if the input
    is an integer or a float. Then, if needed, it expands the smaller tensor to
    make sure its rank is the same as the larger one.

    Parameters:
        left : Union[Tensor, int, float]
            The first input. If that input is an integer or a float, the
            function creates a constant tensor.

        right : Union[Tensor, int, float]
            The second input. If that input is an integer or a float, the
            function creates a constant tensor.

    Returns:
        A pair of tensors of same rank.
    '''
    if not default_net().strongly_typed:
        left = constant_to_tensor_(left)
        right = constant_to_tensor_(right)
    else:
        left = constant_to_tensor_(
            left, right.dtype if isinstance(right, Tensor) else None)
        right = constant_to_tensor_(right, left.dtype)

    if left.rank() == right.rank():
        return (left, right)

    if left.rank() < right.rank():
        left = expand_dims_like(left, right)
        return (left, right)

    if left.rank() > right.rank():
        right = expand_dims_like(right, left)
        return (left, right)


def elementwise_binary(left: Union[Tensor, int,
                                   float], right: Union[Tensor, int, float],
                       op: trt.ElementWiseOperation) -> Tensor:
    '''
    Add an elementwise operation with two inputs.

    For each input, that function first creates a constant tensor if the input
    is an integer or a float. Then, if needed, it expands the smaller tensor to
    make sure its rank is the same as the larger one. Then, it performs the
    elementwise operation 'op'.

    The following closures are defined in functional.*:

        add      for op=trt.ElementWiseOperation.SUM
        sub      for op=trt.ElementWiseOperation.SUB
        mul      for op=trt.ElementWiseOperation.PROD
        div      for op=trt.ElementWiseOperation.DIV
        floordiv for op=trt.ElementWiseOperation.FLOOR_DIV
        gt       for op=trt.ElementWiseOperation.GREATER
        lt       for op=trt.ElementWiseOperation.LESS
        op_and   for op=trt.ElementWiseOperation.AND
        op_or    for op=trt.ElementWiseOperation.OR
        eq       for op=trt.ElementWiseOperation.EQUAL
        minimum  for op=trt.ElementWiseOperation.MIN
        maximum  for op=trt.ElementWiseOperation.MAX
        pow      for op=trt.ElementWiseOperation.POW

    It is implemented using the IElementWiseLayer from TensorRT.

    Parameters:
        left : Union[Tensor, int, float]
            The first input. If that input is an integer or a float, the
            function creates a constant tensor.

        right : Union[Tensor, int, float]
            The second input. If that input is an integer or a float, the
            function creates a constant tensor.

        op : trt.ElementWiseOperation
            The binary operation to perform.

    Returns:
        The tensor produced by this elementwise operation.
    '''
    left, right = broadcast_helper(left, right)
    if left.dtype == trt.int32 and right.dtype == trt.int64:
        left = cast(left, trt.int64)
    if left.dtype == trt.int64 and right.dtype == trt.int32:
        right = cast(right, trt.int64)
    layer = default_trtnet().add_elementwise(left.trt_tensor, right.trt_tensor,
                                             op)
    return _create_tensor(layer.get_output(0), layer)


add = partial(elementwise_binary, op=trt.ElementWiseOperation.SUM)
sub = partial(elementwise_binary, op=trt.ElementWiseOperation.SUB)
mul = partial(elementwise_binary, op=trt.ElementWiseOperation.PROD)
div = partial(elementwise_binary, op=trt.ElementWiseOperation.DIV)
floordiv = partial(elementwise_binary, op=trt.ElementWiseOperation.FLOOR_DIV)
gt = partial(elementwise_binary, op=trt.ElementWiseOperation.GREATER)
lt = partial(elementwise_binary, op=trt.ElementWiseOperation.LESS)
op_and = partial(elementwise_binary, op=trt.ElementWiseOperation.AND)
op_or = partial(elementwise_binary, op=trt.ElementWiseOperation.OR)
eq = partial(elementwise_binary, op=trt.ElementWiseOperation.EQUAL)
minimum = partial(elementwise_binary, op=trt.ElementWiseOperation.MIN)
maximum = partial(elementwise_binary, op=trt.ElementWiseOperation.MAX)
pow = partial(elementwise_binary, op=trt.ElementWiseOperation.POW)


def modulo(x: Tensor, y: Union[Tensor, int]) -> Tensor:
    '''
    This function adds an element-wise modulo (x % y) operation for a given tensor.
    Since there is no TensorRT layer that can directly perform this,
    this function implements it using some of the basic operations.

    Returns:
        A tensor that represents (x % y) modulo operation.
    '''
    return x - (x // y) * y


def where(condition: Union[Tensor, bool], left: Union[Tensor, int, float],
          right: Union[Tensor, int, float]) -> Tensor:
    '''
    Add a where (aka select or if-then-else) operation.

    Assuming the three input parameters have the same shape, that function creates
    the operation to compute a tensor of the same shape such that:

        for ii in range(mul(condition.shape)):
            output[ii] = left[ii] if condition[ii] else right[ii]

    For each input, that function first creates a constant tensor if the
    condition is boolean or the left/right input is an integer or a float.
    Then, if needed, it expands the smaller tensor to make sure its
    rank is the same as the larger one. Then, it performs the selection.

    It is implemented using the ISelectLayer from TensorRT.

    Parameters:
        condition : Union[Tensor, bool]
            The condition. If that input is a boolean, the function
            creates a constant tensor.

        left : Union[Tensor, int, float]
            The first input. If that input is an integer or a float, the
            function creates a constant tensor.

        right : Union[Tensor, int, float]
            The second input. If that input is an integer or a float, the
            function creates a constant tensor.

    Returns:
        The tensor produced by this where operation.
    '''
    # Convert to tensors.
    condition = constant_to_tensor_(condition)
    left, right = constants_to_tensors_(left, right)

    # Find the tensor with the largest rank of the three.
    largest = condition
    if largest.rank() < left.rank():
        largest = left
    if largest.rank() < right.rank():
        largest = right

    # Expand the tensors to match the largest one.
    if condition is not largest:
        condition = expand_dims_like(condition, largest)
    if left is not largest:
        left = expand_dims_like(left, largest)
    if right is not largest:
        right = expand_dims_like(right, largest)

    # Insert the operation.
    layer = default_trtnet().add_select(condition.trt_tensor, left.trt_tensor,
                                        right.trt_tensor)
    return _create_tensor(layer.get_output(0), layer)


def unary(input: Tensor, op: trt.UnaryOperation) -> Tensor:
    '''
    Add an elementwise operation on a single input.

    The following closures are defined in functional.*:

        round   for op=trt.UnaryOperation.ROUND
        sqrt    for op=trt.UnaryOperation.SQRT
        exp     for op=trt.UnaryOperation.EXP
        sin     for op=trt.UnaryOperation.SIN
        cos     for op=trt.UnaryOperation.COS
        abs     for op=trt.UnaryOperation.ABS
        log     for op=trt.UnaryOperation.LOG

    It is implemented using the IUnaryLayer from TensorRT.

    Parameters:
        input : Tensor
            The input tensor.

        op : trt.UnaryOperation
            The unary operation to perform.

    Returns:
        The tensor produced by this elementwise operation.
    '''
    layer = default_trtnet().add_unary(input.trt_tensor, op)
    return _create_tensor(layer.get_output(0), layer)


round = partial(unary, op=trt.UnaryOperation.ROUND)
sqrt = partial(unary, op=trt.UnaryOperation.SQRT)
exp = partial(unary, op=trt.UnaryOperation.EXP)
sin = partial(unary, op=trt.UnaryOperation.SIN)
cos = partial(unary, op=trt.UnaryOperation.COS)
abs = partial(unary, op=trt.UnaryOperation.ABS)
log = partial(unary, op=trt.UnaryOperation.LOG)
not_op = partial(unary, op=trt.UnaryOperation.NOT)


def log_softmax(input: Tensor, dim: int) -> Tensor:
    '''
    This function is equivalent of torch.nn.functional.log_softmax() i.e.
    it performs log(softmax(input)) in a safer and faster way.

    Parameters:
        input: Tensor
            The data tensor on which log_softmax to be computed.
        dim: int
            The dimension of the input tensor along which log_softmax will be computed.
    Returns:
        A tensor of same shape as input with log_softmax computed on the specified dim.
    '''
    x_max = max(input, dim=dim, keepdim=True)
    x = input - x_max
    return x - log(sum(exp(x), dim=dim, keepdim=True))


def reduce(input: Tensor,
           op: trt.ReduceOperation,
           dim: int,
           keepdim: bool = False) -> Tensor:
    '''
    Add an reduction operation to do along a dimension.

    It is implemented using the IReduceLayer from TensorRT.

    Parameters:
        input : Tensor
            The input tensor.

        op : trt.ReduceOperation
            The reduction operation to perform.
            Options: SUM, PROD, MAX, MIN, AVG

        dim : int
            The dimension along which the reduction is performed.

        keepdim : bool
            Is the dimension kept in the reduced tensor? When True the
            dimension is kept, it is removed from the shape otherwise.

    Returns:
        The tensor produced by this reduction operation.
    '''
    dim = dim_resolve_negative(dim, input.ndim())
    axes = dim_to_trt_axes(dim)

    layer = default_trtnet().add_reduce(input.trt_tensor,
                                        op,
                                        axes,
                                        keep_dims=keepdim)
    return _create_tensor(layer.get_output(0), layer)


prod = partial(reduce, op=trt.ReduceOperation.PROD)
min = partial(reduce, op=trt.ReduceOperation.MIN)


def mean(input: Tensor, dim: int, keepdim: bool = False) -> Tensor:
    '''
    Add an operation to compute the mean along a dimension.

    Computes the mean along the dimension 'dim' of the input tensor.

    It is implemented using the IReduceLayer from TensorRT.

    Parameters:
        input : Tensor
            The input tensor.

        dim : int
            The dimension along which the mean is computed.

        keepdim : bool
            Is the dimension kept in the reduced tensor? When True the
            dimension is kept, it is removed from the shape otherwise.

    Returns:
        The tensor produced by this reduction operation.
    '''
    return reduce(input, op=trt.ReduceOperation.AVG, dim=dim, keepdim=keepdim)


def max(input: Tensor, dim: int, keepdim: bool = False) -> Tensor:
    '''
    Add an operation to compute the max along a dimension.

    Computes the max along the dimension 'dim' of the input tensor.

    It is implemented using the IReduceLayer from TensorRT.

    Parameters:
        input : Tensor
            The input tensor.

        dim : int
            The dimension along which the mean is computed.

        keepdim : bool
            Is the dimension kept in the reduced tensor? When True the
            dimension is kept, it is removed from the shape otherwise.

    Returns:
        The tensor produced by this reduction operation.
    '''
    return reduce(input, op=trt.ReduceOperation.MAX, dim=dim, keepdim=keepdim)


def sum(input: Tensor, dim: int, keepdim: bool = False) -> Tensor:
    '''
    Add an operation to compute the sum along a dimension.

    Computes the sum along the dimension 'dim' of the input tensor.

    It is implemented using the IReduceLayer from TensorRT.

    Parameters:
        input : Tensor
            The input tensor.

        dim : int
            The dimension along which the mean is computed.

        keepdim : bool
            Is the dimension kept in the reduced tensor? When True the
            dimension is kept, it is removed from the shape otherwise.

    Returns:
        The tensor produced by this reduction operation.
    '''
    return reduce(input, op=trt.ReduceOperation.SUM, dim=dim, keepdim=keepdim)


def identity(input: Tensor) -> Tensor:
    '''
    Add an identity operation.

    TODO: Document why it can be done using a plugin!!!

    Parameters:
        input : Tensor
            The input tensor.

    Returns:
        The tensor produced by this identity operation.
    '''
    if not default_net().plugin_config.identity_plugin:
        layer = default_trtnet().add_identity(input.trt_tensor)
    else:
        plg_creator = trt.get_plugin_registry().get_plugin_creator(
            'Identity', '1', TRT_LLM_PLUGIN_NAMESPACE)
        assert plg_creator is not None
        pfc = trt.PluginFieldCollection()
        id_plug = plg_creator.create_plugin("identity", pfc)
        plug_inputs = [input.trt_tensor]
        layer = default_trtnet().add_plugin_v2(plug_inputs, id_plug)
        _add_plugin_info(layer, plg_creator, "identity", pfc)
    return _create_tensor(layer.get_output(0), layer)


def argmax(input: Tensor, dim: int, keepdim: bool = False) -> Tensor:
    '''
    Add an argmax operation.

    As explained in the ONNX documentation,

        https://github.com/onnx/onnx/blob/main/docs/Operators.md#argmax

    that function creates a layer computing the indices of the max elements of
    the input tensor's element along the provided dim. The resulting tensor
    has the same rank as the input if keepdims is True. If keepdims is False,
    then the resulting tensor has the reduced dimension pruned.

    Parameters:
        input : Tensor
            The input tensor.

        dim : int
            The dimension in which to compute the argmax indices.

        keepdim : bool
            Do we keep the dimension along which the reduction is performed?
            Yes, if set to True, no otherwise.

    Returns:
        The tensor produced by this argmax operation.
    '''
    dim = dim_resolve_negative(dim, input.ndim())
    axes = dim_to_trt_axes(dim)

    layer = default_trtnet().add_topk(input.trt_tensor, trt.TopKOperation.MAX,
                                      1, axes)
    output = layer.get_output(1)

    if keepdim:
        return _create_tensor(output, layer)

    output = _create_tensor(output, layer)
    a = list(range(input.ndim()))
    for d in dim:
        a.pop(d)
    indices = constant(int32_array(a))
    output_shape = shape(output)
    new_shape = gather(output_shape, 0, indices)
    return view(output, new_shape)


def gelu(x: Tensor) -> Tensor:
    '''
    Add a GELU operation.

    Parameters:
        input : Tensor
            The input tensor on which the activation function is applied.

    Returns:
        The tensor produced by the activation layer.
    '''
    return 0.5 * x * (
        tanh(math.sqrt(2.0 / math.pi) * (x + 0.044715 * pow(x, 3.0))) + 1.0)


def geglu(x: Tensor) -> Tensor:
    '''
    Add a Gated-GELU operation.

    That function takes a tensor, splits it into two halves along the last
    dimension, applies GELU to the second half and multiply the results. The
    behavior is undefined if the last dimension is not even.

    Parameters:
        input : Tensor
            The input tensor on which the activation function is applied.

    Returns:
        The tensor produced by the activation layer.
    '''
    a, b = chunk(x, 2, dim=-1)
    return a * gelu(b)


def quick_gelu(x: Tensor) -> Tensor:
    return x * sigmoid(1.702 * x)


def gegelu(x: Tensor, limit: Optional[float] = None) -> Tensor:
    # a, b = x[..., ::2], x[..., 1::2]
    ndim = x.ndim()
    a_starts = [0 for i in range(ndim)]
    b_starts = [1 if i == (ndim - 1) else 0 for i in range(ndim)]
    shapes = concat([
        shape(x, i) / 2 if i == (ndim - 1) else shape(x, i) for i in range(ndim)
    ])
    strides = [2 if i == (ndim - 1) else 1 for i in range(ndim)]

    a = slice(x, a_starts, shapes, strides)
    b = slice(x, b_starts, shapes, strides)

    if limit is not None:
        a = clip(a, alpha=float(-1e20), beta=limit)
        b = clip(b, alpha=-limit, beta=limit)

    # C = B + 1
    const1 = arange(constant(int32_array(1)), constant(int32_array(2)),
                    trt_dtype_to_str(b.dtype))
    for _ in range(ndim - 1):
        const1 = expand_dims(const1, 0)

    b_shape = concat([shape(b, i) for i in range(ndim)])
    const1_arr = expand(const1, b_shape)

    return quick_gelu(a) * (b + const1_arr)


def group_norm(input: Tensor,
               num_groups: int,
               weight: Optional[Tensor] = None,
               bias: Optional[Tensor] = None,
               eps: float = 1e-05):

    ##
    ## TODO: Document that function!
    ##

    assert not input.is_dynamic(1)
    num_channels = input.size()[1]

    ndim = input.ndim()
    old_shape = shape(input)
    new_shape = concat([
        input.size(0),
        num_groups,
        num_channels // num_groups,
    ] + [input.size(i) for i in range(2, ndim)])
    x = input.view(new_shape)

    reduce_dim = tuple(range(2, ndim + 1))
    ux = x.mean(dim=reduce_dim, keepdim=True)
    numerator = x - ux
    varx = numerator * numerator
    varx = varx.mean(dim=reduce_dim, keepdim=True)

    denom = varx + eps
    denom = denom.sqrt()
    y = numerator / denom
    y = y.view(old_shape)

    new_shape = concat([num_channels] + [1 for _ in range(2, ndim)])
    if weight is not None:
        y = y * weight.view(new_shape)
    if bias is not None:
        y = y + bias.view(new_shape)

    return y


def softplus(input: Tensor, beta: float, threshold: float) -> Tensor:
    '''
    Add the softplus activation base on PyTorch definition.

    See https://pytorch.org/docs/stable/generated/torch.nn.functional.softplus.html for a
    description of that function.

    Parameters:
        input : Tensor
            Input TensorRT-LLM Tensor.
        beta : float
            The parameter for softplus computation.
        threshold : float
            The threshold for reverting to the linear function when input * beta > threshold

    Returns:
        The output tensor created by that layer.
    '''
    sf_layer = default_trtnet().add_activation(input.trt_tensor,
                                               trt.ActivationType.SOFTPLUS)
    sf_layer.alpha = 1 / beta
    sf_layer.beta = beta

    prod_tensor = input * beta
    result = prod_tensor > threshold

    return where(result, input, _create_tensor(sf_layer.get_output(0),
                                               sf_layer))


def outer(input: Tensor, vec2: Tensor) -> Tensor:
    '''
    Add an operation to compute the outer product between two tensors.

    That operation creates an Einsum node.

    Parameters:
        input : Tensor
            The first input tensor.

        vec2 : Tensor
            The second input tensor.

    Returns:
        The output tensor produced by this layer.
    '''
    return einsum('i,j->ij', [input, vec2])


def avg_pool2d(input: Tensor,
               kernel_size: Tuple[int],
               stride: Optional[Tuple[int]] = None,
               padding: Optional[Tuple[int]] = (0, 0),
               ceil_mode: bool = False,
               count_include_pad: bool = True) -> Tensor:

    ##
    ## TODO: Document that function!
    ##

    assert not input.is_dynamic()
    ndim = input.ndim()
    if ndim == 3:
        input = expand_dims(input, 0)

    layer = default_trtnet().add_pooling_nd(input.trt_tensor,
                                            trt.PoolingType.AVERAGE,
                                            kernel_size)
    if stride is None:
        stride = kernel_size
    layer.stride_nd = stride

    output = _create_tensor(layer.get_output(0), layer)

    if ndim == 3:
        return output.view(
            concat([output.size(1),
                    output.size(2),
                    output.size(3)]))

    return output


def conv1d(input: Tensor,
           weight: Tensor,
           bias: Optional[Tensor] = None,
           stride: int = 1,
           padding: int = 0,
           dilation: int = 1,
           groups: int = 1) -> Tensor:

    noutput = weight.size()[0]
    kernel_size = weight.size()[-2]
    is_weight_constant = (weight.producer is not None
                          and weight.producer.type == trt.LayerType.CONSTANT)
    weight = weight.producer.weights if is_weight_constant else trt.Weights()

    if bias is not None:
        is_bias_constant = (bias.producer is not None
                            and bias.producer.type == trt.LayerType.CONSTANT)
        bias = bias.producer.weights if is_bias_constant else trt.Weights()

    input_shuffle_layer = default_trtnet().add_shuffle(input.trt_tensor)
    input_shuffle_layer.reshape_dims = trt.Dims([*(input.size()), 1])
    input_shuffled = _create_tensor(input_shuffle_layer.get_output(0),
                                    input_shuffle_layer)

    kernel_size = trt.Dims([kernel_size, 1])

    layer = default_trtnet().add_convolution_nd(input_shuffled.trt_tensor,
                                                noutput, kernel_size, weight,
                                                bias)
    layer.stride_nd = (stride, 2)
    layer.padding_nd = (padding, 0)
    layer.dilation_nd = (dilation, 2)
    layer.num_groups = groups

    if not is_weight_constant:
        layer.set_input(1, weight.trt_tensor)
    if bias is not None and not is_bias_constant:
        layer.set_input(2, bias.trt_tensor)

    output_2d = _create_tensor(layer.get_output(0), layer)
    output_2d_shuffle_layer = default_trtnet().add_shuffle(output_2d.trt_tensor)
    output_2d_shuffle_layer.reshape_dims = trt.Dims(
        [output_2d.size()[0],
         output_2d.size()[1],
         output_2d.size()[2]])
    output_1d = _create_tensor(output_2d_shuffle_layer.get_output(0),
                               output_2d_shuffle_layer)

    return output_1d


def conv2d(input: Tensor,
           weight: Tensor,
           bias: Optional[Tensor] = None,
           stride: Tuple[int, int] = (1, 1),
           padding: Tuple[int, int] = (0, 0),
           dilation: Tuple[int, int] = (1, 1),
           groups: int = 1) -> Tensor:
    ##
    ## TODO: Document that function!
    ##

    ndim = input.ndim()
    if ndim == 3:
        input = expand_dims(input, 0)

    noutput = weight.size()[0]
    kernel_size = (weight.size()[-2], weight.size()[-1])

    is_weight_constant = (weight.producer is not None
                          and weight.producer.type == trt.LayerType.CONSTANT)
    weight = weight.producer.weights if is_weight_constant else trt.Weights()

    if bias is not None:
        is_bias_constant = (bias.producer is not None
                            and bias.producer.type == trt.LayerType.CONSTANT)
        bias = bias.producer.weights if is_bias_constant else trt.Weights()

    layer = default_trtnet().add_convolution_nd(input.trt_tensor, noutput,
                                                kernel_size, weight, bias)
    layer.stride_nd = stride
    layer.padding_nd = padding
    layer.dilation_nd = dilation
    layer.num_groups = groups
    layer.dilation_nd = dilation

    if not is_weight_constant:
        layer.set_input(1, weight.trt_tensor)
    if bias is not None and not is_bias_constant:
        layer.set_input(2, bias.trt_tensor)

    output = _create_tensor(layer.get_output(0), layer)

    if ndim == 3:
        return output.view(
            concat([output.size(1),
                    output.size(2),
                    output.size(3)]))

    return output


def conv_transpose2d(input: Tensor,
                     weight: Tensor,
                     bias: Optional[Tensor] = None,
                     stride: Tuple[int, int] = (1, 1),
                     padding: Tuple[int, int] = (0, 0),
                     output_padding: Tuple[int, int] = (0, 0),
                     dilation: Tuple[int, int] = (1, 1),
                     groups: int = 1) -> Tensor:
    ##
    ## TODO: Document that function!
    ##

    assert not input.is_dynamic()

    ndim = input.ndim()
    if ndim == 3:
        input = expand_dims(input, 0)

    noutput = weight.size()[1]
    kernel_size = (weight.size()[-2], weight.size()[-1])

    is_weight_constant = (weight.producer is not None
                          and weight.producer.type == trt.LayerType.CONSTANT)
    weight = weight.producer.weights if is_weight_constant else trt.Weights()

    if bias is not None:
        is_bias_constant = (bias.producer is not None
                            and bias.producer.type == trt.LayerType.CONSTANT)
        bias = bias.producer.weights if is_bias_constant else trt.Weights()

    layer = default_trtnet().add_deconvolution_nd(input.trt_tensor, noutput,
                                                  kernel_size, weight, bias)
    layer.stride_nd = stride
    layer.padding_nd = padding
    layer.num_groups = groups

    if not is_weight_constant:
        layer.set_input(1, weight.trt_tensor)
    if bias is not None and not is_bias_constant:
        layer.set_input(2, bias.trt_tensor)

    output = _create_tensor(layer.get_output(0), layer)

    if ndim == 3:
        return output.view(
            concat([output.size(1),
                    output.size(2),
                    output.size(3)]))

    return output


def split(tensor: Tensor,
          split_size_or_sections: Union[int, Sequence[int]],
          dim: int = 0) -> Sequence[Tensor]:
    '''
    Add an operation that splits a tensor into sub-tensors.

    This operation creates a list of tensors that are obtained from the input
    tensor by slicing it along the dimension 'dim'. If 'split_size_or_sections'
    is an integer, the tensor is split into 'input.shape[dim] /
    split_size_or_sections' slices. If 'split_size_or_sections' is a list of
    sizes, the tensor is split into 'len(split_size_or_sections)' slices and
    the size of the ith slice is given by 'split_size_or_sections[i]'.

    There are several constraints with the current implementation:

        - The input tensor must be static (no dynamic dimension),
        - If 'split_size_or_sections' is an integer, the number of elements in
          the 'dim' dimension of the input must be a multiple of
          'split_size_or_sections': 'input.shape[dim] % split_size_or_sections == 0'.
        - If 'split_size_or_sections' is a sequence, the sum of the elements in
          'split_size_or_sections' must be equal to the size in the dimension
          'dim': 'input.shape[dim] == sum(ii for ii in split_size_or_sections)'.

    That operation is implemented using a 'slice' operation for each output
    slice.

    Parameters:
        tensor : Tensor
            The input tensor to slice.

        split_size_or_sections : Union[int, Sequence[int]]
            If it is an integer, it encodes the size of each slice. Otherwise,
            if it is a sequence, it is the size of each slice.

        dim : int
            The dimension of the tensor to slice.

    Returns:
        The list of tensors produced by the different operations.
    '''
    assert not tensor.is_dynamic(dim)

    ndim = tensor.ndim()
    if dim < 0:
        dim += ndim
    dim_value = tensor.size()[dim]
    starts = [constant(dims_array([0])) for _ in range(ndim)]
    sizes = [shape(tensor, i) for i in range(ndim)]

    if isinstance(split_size_or_sections, int):
        # TODO: support non-divisible cases
        assert dim_value % split_size_or_sections == 0
        num_sections = dim_value // split_size_or_sections
        sizes[dim] = constant(dims_array([split_size_or_sections]))

        outputs = []
        for i in range(num_sections):
            starts[dim] = constant(dims_array([split_size_or_sections * i]))
            outputs.append(slice(tensor, concat(starts), concat(sizes)))
        return outputs
    else:
        total_size = 0
        for i in split_size_or_sections:
            total_size += i
        assert dim_value == total_size
        num_sections = len(split_size_or_sections)

        outputs = []
        for i in range(num_sections):
            if i > 0:
                starts[dim] = starts[dim] + sizes[dim]
            sizes[dim] = constant(dims_array([split_size_or_sections[i]]))
            outputs.append(slice(tensor, concat(starts), concat(sizes)))
        return outputs


def chunk(tensor: Tensor, chunks: int, dim: int = 0) -> Tensor:
    '''
    Add an operation that splits a tensor into sub-tensors.

    This operation creates a list of tensors that are obtained from the input
    tensor by chunking it along the dimension 'dim'. It produces 'chunks'
    sub-tensors.

    That operation is only defined for static tensors (no dynamic dimension)
    and the size of the tensor in the dimension 'dim' must be a multiple of
    'chunks': 'input.shape[dim] % chunks == 0'.

    It maps to 'split' with 'split_size = input.shape[dim] / chunks'.

    Parameters:
        tensor : Tensor
            The input tensor to slice.

        chunks : int
            The number of slices to split the input tensor into.

        dim : int
            The dimension of the tensor to slice.

    Returns:
        The list of tensors produced by the different operations.
    '''
    assert not tensor.is_dynamic(dim)

    ndim = tensor.ndim()
    if dim < 0:
        dim += ndim
    dim_value = tensor.size()[dim]
    assert dim_value % chunks == 0

    return split(tensor, dim_value // chunks, dim)


def unbind(input: Tensor, dim: int = 0):
    '''
    Removes a tensor dimension.

    Returns a tuple of all slices along a given dimension, already without it.
    '''
    ndim = input.ndim()
    outputs = split(input, 1, dim)
    output_shape = [input.shape[i] for i in range(ndim) if i != dim]
    return [output.view(output_shape) for output in outputs]


class AllReduceStrategy(IntEnum):
    """
    Warning: actual definition is in cpp/tensorrt_llm/kernels/customAllReduceKernels.h
             they must be kept in sync
    """
    NCCL = 0
    ONESHOT = 1
    TWOSHOT = 2
    AUTO = 3


class AllReduceConfig(IntFlag):
    """
    Warning: actual definition is in cpp/tensorrt_llm/kernels/customAllReduceKernels.h
             they must be kept in sync
    """
    USE_MEMCPY = auto()
    PUSH_MODE = auto()


class AllReduceFusionOp(IntFlag):
    """
    Warning: actual definition is in cpp/tensorrt_llm/kernels/customAllReduceKernels.h
             they must be kept in sync
    """
    NONE = 0
    RESIDUAL_RMS_NORM = 1


class AllReduceFusionParams():

    def __init__(self,
                 fusion_op: AllReduceFusionOp = AllReduceFusionOp.NONE,
                 bias: Optional[Tensor] = None,
                 residual: Optional[Tensor] = None,
                 norm_weight: Optional[Tensor] = None,
                 eps: float = 1e-06):
        self.fusion_op = fusion_op
        self.bias = bias
        self.residual = residual
        self.norm_weight = norm_weight
        self.eps = eps
        assert fusion_op == AllReduceFusionOp.NONE or (residual is not None)

    def has_affine(self):
        return 1 if self.norm_weight is not None else 0

    def has_bias(self):
        return 1 if self.bias is not None else 0


def create_allreduce_plugin(
    network: trt.INetworkDefinition,
    tensor: trt.ITensor,
    workspace: Optional[trt.ITensor],
    group: np.array,
    strategy: AllReduceStrategy,
    dtype: trt.DataType,
    config: AllReduceConfig,
    counter: int,
    reduce_fusion_params: AllReduceFusionParams,
):
    allreduce_plg_creator = trt.get_plugin_registry().get_plugin_creator(
        'AllReduce', '1', TRT_LLM_PLUGIN_NAMESPACE)
    assert allreduce_plg_creator is not None

    pf_group = trt.PluginField("group", group, trt.PluginFieldType.INT32)
    pf_dtype = trt.PluginField("type_id", np.array([int(dtype)], np.int32),
                               trt.PluginFieldType.INT32)
    pfc = [pf_group, pf_dtype]
    p_strategy = trt.PluginField("strategy", np.array([int(strategy)], np.int8),
                                 trt.PluginFieldType.INT8)
    pfc.append(p_strategy)
    p_config = trt.PluginField("config", np.array([int(config)], np.int8),
                               trt.PluginFieldType.INT8)
    pfc.append(p_config)
    p_fusion_op = trt.PluginField(
        "fusion_op", np.array([int(reduce_fusion_params.fusion_op)], np.int8),
        trt.PluginFieldType.INT8)
    pfc.append(p_fusion_op)
    p_counter = trt.PluginField("counter", np.array([counter], np.int32),
                                trt.PluginFieldType.INT32)
    pfc.append(p_counter)
    p_eps = trt.PluginField(
        "eps", np.array([float(reduce_fusion_params.eps)], np.float32),
        trt.PluginFieldType.FLOAT32)
    pfc.append(p_eps)
    p_affine = trt.PluginField(
        "affine", np.array([int(reduce_fusion_params.has_affine())], np.int8),
        trt.PluginFieldType.INT8)
    pfc.append(p_affine)
    p_bias = trt.PluginField(
        "bias", np.array([int(reduce_fusion_params.has_bias())], np.int8),
        trt.PluginFieldType.INT8)
    pfc.append(p_bias)

    pfc = trt.PluginFieldCollection(pfc)
    ar_plug = allreduce_plg_creator.create_plugin("allreduce", pfc)
    plug_inputs = [tensor]
    if strategy != AllReduceStrategy.NCCL:
        plug_inputs.append(workspace)
    if reduce_fusion_params.fusion_op == AllReduceFusionOp.RESIDUAL_RMS_NORM:
        if reduce_fusion_params.has_bias() == 1:
            plug_inputs.append(reduce_fusion_params.bias.trt_tensor)
        plug_inputs.append(reduce_fusion_params.residual.trt_tensor)
        if reduce_fusion_params.has_affine() == 1:
            plug_inputs.append(reduce_fusion_params.norm_weight.trt_tensor)

    layer = network.add_plugin_v2(plug_inputs, ar_plug)
    return layer, allreduce_plg_creator, pfc


def allreduce(
        tensor: Tensor,
        group: List[int],
        strategy: Optional[AllReduceStrategy] = None,
        config: AllReduceConfig = AllReduceConfig(0),
        reduce_fusion_params: Optional[AllReduceFusionParams] = None) -> Tensor:
    '''
    Add an operation that performs a collective all-reduce.

    Let's define 'world_size' as the length of the 'group' list. That functions
    creates a layer to compute the sum of 'world_size' tensors distributed
    amongst the 'world_size' participating ranks (one GPU per rank).

    The list 'group' contains the identifiers of the ranks participating into
    the collective operation.

    The tensors in the different ranks must be 1D tensors (or views) and the output
    tensor will have that same shape. The output tensor will be replicated on
    the 'world_size' ranks.

    That operation is implemented using a plugin that wraps the NCCL all-reduce
    collective operation. See
    https://docs.nvidia.com/deeplearning/nccl/user-guide/docs/usage/collectives.html#allreduce
    for details.

    Parameters:
        tensor : Tensor
            The input tensor.

        group : List[int]
            The ranks participating into the all-reduce operation.

        strategy: AllReduceStrategy
            NCCL delegates all-reduce to NCCL while ONESHOT and TWOSHOT are custom latency-optimal algorithms.
            AUTO chooses amongst the three based on a message-size heuristic.

    Returns:
        The tensor produced by that layer.
    '''

    if strategy is None:
        if default_net().plugin_config.use_custom_all_reduce:
            strategy = AllReduceStrategy.AUTO
        else:
            strategy = AllReduceStrategy.NCCL

    workspace = None
    counter = 0
    if strategy != AllReduceStrategy.NCCL:
        workspace = current_all_reduce_helper().workspace.trt_tensor
        counter = current_all_reduce_helper().gen_id()

    if reduce_fusion_params is None:
        reduce_fusion_params = AllReduceFusionParams()

    dtype = default_net().plugin_config.nccl_plugin
    layer, allreduce_plg_creator, pfc = create_allreduce_plugin(
        network=default_trtnet(),
        tensor=tensor.cast(dtype).trt_tensor,
        workspace=workspace,
        group=np.array(group, dtype=np.int32),
        strategy=strategy,
        dtype=str_dtype_to_trt(dtype),
        config=config,
        counter=counter,
        reduce_fusion_params=reduce_fusion_params,
    )
    _add_plugin_info(layer, allreduce_plg_creator, "allreduce", pfc)
    if reduce_fusion_params.fusion_op == AllReduceFusionOp.RESIDUAL_RMS_NORM:
        final_output = _create_tensor(layer.get_output(0),
                                      layer).cast(tensor.dtype)
        inter_output = _create_tensor(layer.get_output(1),
                                      layer).cast(tensor.dtype)
        return final_output, inter_output
    else:
        return _create_tensor(layer.get_output(0), layer).cast(tensor.dtype)


def allgather(tensor: Tensor, group: List[int], gather_dim: int = 0) -> Tensor:
    '''
    Add an operation that performs a collective all-gather.

    Let's define 'group_size' as the length of the 'group' list. That functions
    creates a layer to gather 'group_size' tensors distributed
    amongst the 'group_size' participating ranks (one GPU per rank).

    The list 'group' contains the identifiers of the ranks participating into
    the collective operation.

    Note that 'group' here can be either TP group or PP group, because allgather communication is not limited to a specific split pattern. Therefore 'group_size' does not need to equal MPI 'world_size'.

    The tensors in the different ranks must be 1D tensors (or views) and the
    output tensor will have that same shape.

    Given the 'section_size = input.shape[0] / group_size', each rank
    contributes a section of its input tensor that correspond to
    'rank*section_size:(rank+1)*section_size'.

    That operation is implemented using a plugin that wraps the NCCL all-gather
    collective operation. See
    https://docs.nvidia.com/deeplearning/nccl/user-guide/docs/usage/collectives.html#allgather
    for details.

    Parameters:
        tensor : Tensor
            The input tensor.

        group : List[int]
            The ranks participating into the all-gather operation.

        gather_dim: int = 0
            Gather along given dimension. By default 0, i.e. treated as 1D tensor.

    Returns:
        The tensor produced by that layer.
    '''
    allgather_plg_creator = trt.get_plugin_registry().get_plugin_creator(
        'AllGather', '1', TRT_LLM_PLUGIN_NAMESPACE)
    assert allgather_plg_creator is not None

    group_size = len(group)
    group = trt.PluginField("group", np.array(group, dtype=np.int32),
                            trt.PluginFieldType.INT32)

    p_dtype = default_net().plugin_config.nccl_plugin
    pf_type = trt.PluginField(
        "type_id", np.array([int(str_dtype_to_trt(p_dtype))], np.int32),
        trt.PluginFieldType.INT32)

    pfc = trt.PluginFieldCollection([group, pf_type])
    allgather = allgather_plg_creator.create_plugin("allgather", pfc)
    plug_inputs = [tensor.cast(p_dtype).trt_tensor]

    layer = default_trtnet().add_plugin_v2(plug_inputs, allgather)
    _add_plugin_info(layer, allgather_plg_creator, "allgather", pfc)

    x = _create_tensor(layer.get_output(0), layer).cast(tensor.dtype)

    # gather along a given dimension other than dim0
    if gather_dim != 0:
        # also support -1 type of dim representation
        if gather_dim < 0:
            gather_dim = x.ndim() + gather_dim

        # plugin above gathers as 1D flattened tensor
        # 1. [dim0, ...dimi, ...dimN] -> [group_size * dim0, ...dimi, ...dimN]

        # now we need to gather-by-dim via split-concat
        # 2. [group_size * dim0, ...dimi, ...dimN] -> [dim0, ...group_size * dimi, ...dimN]
        # 2.1 split
        split_size = shape(x, dim=0) / group_size
        ndim = x.ndim()
        starts = [constant(dims_array([0])) for _ in range(ndim)]
        sizes = [shape(x, dim=d) for d in range(ndim)]
        sizes[0] = split_size
        sections = []
        for i in range(group_size):
            starts[0] = split_size * i
            sections.append(slice(x, concat(starts), concat(sizes)))
        # 2.2 concat
        x = concat(sections, dim=gather_dim)

    return x


def send(tensor: Tensor, tgt: int) -> Tensor:
    '''
    Add an operation that performs a send from a rank to another.

    The send operation sends a tensor from one rank to another. If a rank 'i'
    sends a tensor to a rank 'j', the rank 'j' must have a corresponding 'recv'
    operation from rank 'i'. See 'recv'.

    That operation is implemented using a plugin that wraps the NCCL send
    point-to-point operation. See
    https://docs.nvidia.com/deeplearning/nccl/user-guide/docs/api/p2p.html#ncclsend
    for details.

    Parameters:
        tensor : Tensor
            The input tensor.

        tgt : int
            The rank that receives the tensor.

    Returns:
        The tensor produced by that layer.
    '''
    send_plg_creator = trt.get_plugin_registry().get_plugin_creator(
        'Send', '1', TRT_LLM_PLUGIN_NAMESPACE)
    assert send_plg_creator is not None

    tgt = trt.PluginField("tgt_rank", np.array(tgt, dtype=np.int32),
                          trt.PluginFieldType.INT32)

    p_dtype = default_net().plugin_config.nccl_plugin
    pf_type = trt.PluginField(
        "type_id", np.array([int(str_dtype_to_trt(p_dtype))], np.int32),
        trt.PluginFieldType.INT32)

    pfc = trt.PluginFieldCollection([tgt, pf_type])
    send_plug = send_plg_creator.create_plugin("send", pfc)
    plug_inputs = [tensor.cast(p_dtype).trt_tensor]

    layer = default_trtnet().add_plugin_v2(plug_inputs, send_plug)
    _add_plugin_info(layer, send_plg_creator, "send", pfc)
    return _create_tensor(layer.get_output(0), layer).cast(tensor.dtype)


def recv(tensor: Tensor, src: int) -> Tensor:
    '''
    Add an operation that performs a recv to a rank from another.

    The recv operation receives a tensor from on a rank from another. If a rank 'i'
    receives a tensor from a rank 'j', the rank 'j' must have a corresponding 'send'
    operation to rank 'j'. See 'send'.

    That operation is implemented using a plugin that wraps the NCCL recv
    point-to-point operation. See
    https://docs.nvidia.com/deeplearning/nccl/user-guide/docs/api/p2p.html#ncclrecv
    for details.

    Parameters:
        tensor : Tensor
            The input tensor.

        src : int
            The rank that sends the tensor to.

    Returns:
        The tensor produced by that layer.
    '''
    recv_plg_creator = trt.get_plugin_registry().get_plugin_creator(
        'Recv', '1', TRT_LLM_PLUGIN_NAMESPACE)
    assert recv_plg_creator is not None

    src = trt.PluginField("src_rank", np.array(src, dtype=np.int32),
                          trt.PluginFieldType.INT32)
    p_dtype = default_net().plugin_config.nccl_plugin
    pf_type = trt.PluginField(
        "type_id", np.array([int(str_dtype_to_trt(p_dtype))], np.int32),
        trt.PluginFieldType.INT32)

    pfc = trt.PluginFieldCollection([src, pf_type])
    recv_plug = recv_plg_creator.create_plugin("recv", pfc)
    plug_inputs = [tensor.cast(p_dtype).trt_tensor]

    layer = default_trtnet().add_plugin_v2(plug_inputs, recv_plug)
    _add_plugin_info(layer, recv_plg_creator, "recv", pfc)
    return _create_tensor(layer.get_output(0), layer).cast(tensor.dtype)


def bert_attention(tensor: Tensor,
                   input_lengths: Tensor,
                   num_heads: int,
                   head_size: int,
                   q_scaling: float,
                   relative_attention: bool = False,
                   relative_attention_bias: Tensor = None,
                   max_distance: int = 0,
                   max_input_length: Tensor = None) -> Tuple[Tensor]:
    '''
    Add an operation that performs the multi-head attention in BERT.

    The multi-head attention (MHA) is the sequence of a batched matmul, a
    softmax and a batched matmul as described in
    https://arxiv.org/abs/1706.03762. That function adds an operation that
    performs those computations using a single GPU kernel.

    The input tensor contains the Q, K and V elements. It is a 2D tensor and
    its shape is '[sum_of_tokens, 3*hidden_dim]' where the 'sum_of_tokens' is
    the sum of the sequence lengths in the batch.

    In MHA, the output of the Q*K^T product is scaled by a constant value that
    is computed as:

        1.f / (q_scaling * sqrt(head_size)).

    That 'q_scaling' constant is the last argument of that function.

    That layer is implemented using a plugin (see bertAttentionPlugin).

    Parameters:
        tensor : Tensor
            The QKV input tensor.

        input_lengths : Tensor
            The length of each sequence. It is a 1D tensor of size 'batch_size'.

        num_heads : int
            The number of heads.

        head_size : int
            The size of each head.

        q_scaling : float
            The factor to compute the scaling factor to scale the output of the
            'Q*K^T' product.

        relative_attention: bool = False
            If enable relative attention.

        relative_attention_bias: Tensor = None
            The relative attention bias [num_heads, max_seq_len, max_seq_len], or The relative attention embedding table for implicit mode, [num_heads, num_buckets].

        max_distance: int = 0
            The maximum distance of relative position in attention, for implicit mode.
            Default value is 0, meaning to use the regular mode of relative attention bias.
            Implicit mode is only enabled when passing in non-zero positive max_distance value.
            See relative attention bias in docs/gpt_attention.md

        max_input_length: Tensor = None
            The maximum input sequence length represented by Tensor shape. Requires for remove_input_padding to pre-define plugin workspace size.

    Returns:
        The tensor produced by that layer.
    '''
    attn_plg_creator = trt.get_plugin_registry().get_plugin_creator(
        'BertAttention', '1', TRT_LLM_PLUGIN_NAMESPACE)
    assert attn_plg_creator is not None

    nheads = trt.PluginField("num_heads", np.array(num_heads, dtype=np.int32),
                             trt.PluginFieldType.INT32)
    head_size = trt.PluginField("head_size", np.array(head_size,
                                                      dtype=np.int32),
                                trt.PluginFieldType.INT32)
    q_scaling = trt.PluginField("q_scaling",
                                np.array(q_scaling, dtype=np.float32),
                                trt.PluginFieldType.FLOAT32)
    context_fmha_type = trt.PluginField(
        "context_fmha_type",
        np.array(np.int8(default_net().plugin_config.context_fmha_type),
                 dtype=np.int8), trt.PluginFieldType.INT8)
    p_dtype = default_net().plugin_config.bert_attention_plugin
    pf_type = trt.PluginField(
        "type_id", np.array([int(str_dtype_to_trt(p_dtype))], np.int32),
        trt.PluginFieldType.INT32)
    do_relative_attention = trt.PluginField(
        "do_relative_attention",
        np.array(np.int8(relative_attention), dtype=np.int8),
        trt.PluginFieldType.INT8)
    max_distance = trt.PluginField("max_distance",
                                   np.array(max_distance, dtype=np.int32),
                                   trt.PluginFieldType.INT32)
    remove_padding = trt.PluginField(
        "remove_padding",
        np.array(np.int8(default_net().plugin_config.remove_input_padding),
                 dtype=np.int8), trt.PluginFieldType.INT8)
    pfc = trt.PluginFieldCollection([
        nheads, head_size, q_scaling, context_fmha_type, pf_type,
        do_relative_attention, max_distance, remove_padding
    ])

    attn_plug = attn_plg_creator.create_plugin("padding_attn", pfc)
    plug_inputs = [tensor, input_lengths]
    if max_input_length is not None:
        # for remove padding mode
        plug_inputs += [max_input_length]
    if relative_attention_bias is not None:
        # for relative attention mode
        plug_inputs += [relative_attention_bias]

    plug_inputs = [i.trt_tensor for i in plug_inputs]

    layer = default_trtnet().add_plugin_v2(plug_inputs, attn_plug)
    _add_plugin_info(layer, attn_plg_creator, "padding_attn", pfc)
    assert layer.num_outputs == 1, \
        f"Plugin outputs number mismatch with expected, got {layer.num_outputs}, expected 1"
    output = _create_tensor(layer.get_output(0), layer)
    assert output is not None
    return output


class RopeEmbeddingUtils:

    @staticmethod
    def create_sinusoidal_positions(num_pos: int,
                                    dim: int,
                                    theta: float = 10000.0,
                                    dtype=np.float32):
        inv_freq = 1.0 / (theta**(np.arange(0, dim, 2) / dim)).astype(dtype)
        sinusoid_inp = np.einsum("i , j -> i j",
                                 np.arange(num_pos, dtype=dtype),
                                 inv_freq,
                                 dtype=dtype)
        concat = np.concatenate((np.sin(sinusoid_inp), np.cos(sinusoid_inp)),
                                axis=1)
        return np.expand_dims(concat, axis=0).astype(dtype)

    @staticmethod
    def create_sinusoidal_positions_for_attention_plugin(
            num_pos: int,
            dim: int,
            theta: float = 10000.0,
            scale: float = 1.0,
            scale_type: RotaryScalingType = RotaryScalingType.none,
            dtype=np.float32):
        if scale_type == RotaryScalingType.linear:
            scale = 1.0 / scale
        inv_freq = scale / (theta**(np.arange(0, dim, 2) / dim)).astype(dtype)
        sinusoid_inp = np.expand_dims(np.einsum("i , j -> i j",
                                                np.arange(num_pos, dtype=dtype),
                                                inv_freq,
                                                dtype=dtype),
                                      axis=-1)
        # fuse cos/sin into float2 (cos, sin).
        concat = np.concatenate((np.cos(sinusoid_inp), np.sin(sinusoid_inp)),
                                axis=-1)

        return concat.reshape(1, -1).astype(dtype)

    @staticmethod
    def create_sinusoidal_positions_for_cogvlm_attention_plugin(
            num_pos: int,
            dim: int,
            theta: float = 10000.0,
            scale: float = 1.0,
            scale_type: RotaryScalingType = RotaryScalingType.none,
            vision_start: int = 1,
            vision_length: int = 1225,
            dtype=np.float32):
        if scale_type == RotaryScalingType.linear:
            scale = 1.0 / scale
        inv_freq = scale / (theta**(np.arange(0, dim, 2) / dim)).astype(dtype)
        position_id = np.hstack([
            np.arange(0, vision_start + 1, dtype=dtype),
            np.full(vision_length, vision_start + 1, dtype=dtype),
            np.arange(vision_start + 2,
                      num_pos - (vision_length - 1),
                      dtype=dtype)
        ])
        sinusoid_inp = np.expand_dims(np.einsum("i , j -> i j",
                                                position_id,
                                                inv_freq,
                                                dtype=dtype),
                                      axis=-1)
        # fuse cos/sin into float2 (cos, sin).
        concat = np.concatenate((np.cos(sinusoid_inp), np.sin(sinusoid_inp)),
                                axis=-1)

        return concat.reshape(1, -1).astype(dtype)

    def create_sinusoidal_positions_long_rope(
            num_pos: int,
            num_orig_pos: int,
            dim: int,
            theta: float = 10000.0,
            scaling_short_factors: Tensor = 1.0,
            scaling_long_factors: Tensor = 1.0,
<<<<<<< HEAD
=======
            short_mscale=None,
            long_mscale=None,
>>>>>>> 05316d33
            dtype=np.float32):

        def _calc_mscale(scale):
            if scale <= 1.0:
                return 1.0
            return math.sqrt(1 + math.log(scale) / math.log(num_orig_pos))

<<<<<<< HEAD
        mscale = _calc_mscale(num_pos / num_orig_pos)

        def _compute_sinusoidal_positions(scale_factors,
                                          for_attention_plugin=True):
=======
        if short_mscale is None:
            short_mscale = _calc_mscale(num_pos / num_orig_pos)
            long_mscale = short_mscale

        def _compute_sinusoidal_positions(scale_factors, is_short,
                                          for_attention_plugin):
>>>>>>> 05316d33
            inv_freq = 1 / (scale_factors *
                            (theta**(np.arange(0, dim, 2) / dim)).astype(dtype))
            sinusoid_inp = np.einsum("i , j -> i j",
                                     np.arange(num_pos, dtype=dtype),
                                     inv_freq,
                                     dtype=dtype)
<<<<<<< HEAD
=======

>>>>>>> 05316d33
            if for_attention_plugin:
                sinusoid_inp = np.expand_dims(sinusoid_inp, axis=-1)
                concat = np.concatenate(
                    (np.cos(sinusoid_inp), np.sin(sinusoid_inp)), axis=-1)
            else:
                concat = np.concatenate(
                    (np.sin(sinusoid_inp), np.cos(sinusoid_inp)), axis=1)
                concat = np.expand_dims(concat, axis=0)
<<<<<<< HEAD
            return concat.astype(dtype) * mscale

        return _compute_sinusoidal_positions(
            scaling_short_factors, False), _compute_sinusoidal_positions(
                scaling_long_factors, False), _compute_sinusoidal_positions(
                    scaling_short_factors, True), _compute_sinusoidal_positions(
                        scaling_long_factors, True), mscale
=======

            mscale = short_mscale if is_short else long_mscale
            return concat.astype(dtype) * mscale

        return _compute_sinusoidal_positions(
            scaling_short_factors, True, False), _compute_sinusoidal_positions(
                scaling_long_factors,
                False, False), _compute_sinusoidal_positions(
                    scaling_short_factors, True,
                    True), _compute_sinusoidal_positions(
                        scaling_long_factors, False, True), short_mscale
>>>>>>> 05316d33

    @staticmethod
    def rotate_every_two(tensor: Tensor) -> Tensor:
        assert tensor.ndim() == 4

        shape_tensor = concat([
            shape(tensor, i) / 2 if i == (tensor.ndim() -
                                          1) else shape(tensor, i)
            for i in range(tensor.ndim())
        ])
        x1 = slice(tensor, [0, 0, 0, 0], shape_tensor, [1, 1, 1, 2])
        x2 = slice(tensor, [0, 0, 0, 1], shape_tensor, [1, 1, 1, 2])
        x1 = expand_dims(x1, 4)
        x2 = expand_dims(x2, 4)
        zero = constant(
            np.ascontiguousarray(
                np.zeros([1], dtype=trt_dtype_to_np(tensor.dtype))))
        x2 = zero - x2
        x = concat([x2, x1], 4)
        return view(
            x, concat([shape(x, 0),
                       shape(x, 1),
                       shape(x, 2),
                       shape(x, 3) * 2]))

    @staticmethod
    def rotate_half(tensor: Tensor) -> Tensor:
        # [bs, num_attention_kv_heads, seqlen, attention_head_size]
        assert tensor.ndim() == 4
        shape_tensor = concat([
            shape(tensor, i) / 2 if i == (tensor.ndim() -
                                          1) else shape(tensor, i)
            for i in range(tensor.ndim())
        ])
        last_dim = shape(tensor, tensor.ndim() - 1) / 2
        x1 = slice(tensor, [0, 0, 0, 0], shape_tensor, [1, 1, 1, 1])
        x2 = slice(tensor, concat([0, 0, 0, last_dim]), shape_tensor,
                   [1, 1, 1, 1])
        zero = constant(
            np.ascontiguousarray(
                np.zeros([1], dtype=trt_dtype_to_np(tensor.dtype))))
        x2 = zero - x2
        x = concat([x2, x1], 3)
        return x

    @staticmethod
    def apply_rotary_pos_emb(
        tensor: Tensor,
        position_embedding: List[Tensor] = None,
        pos_emb_type: PositionEmbeddingType = PositionEmbeddingType.rope_gptj
    ) -> Tensor:

        rotate_func = None
        if pos_emb_type == PositionEmbeddingType.rope_gpt_neox or pos_emb_type == PositionEmbeddingType.long_rope:
            assert len(position_embedding) == 2
            cos, sin = position_embedding
            sin = expand_dims(sin, 2)
            cos = expand_dims(cos, 2)
            sin = concat([sin, sin], 3)
            cos = concat([cos, cos], 3)
            rotate_func = RopeEmbeddingUtils.rotate_half
        elif pos_emb_type == PositionEmbeddingType.rope_gptj:
            assert len(position_embedding) == 2
            cos, sin = position_embedding
            sin = expand_dims(sin, 2)
            cos = expand_dims(cos, 2)
            sin = repeat_interleave(sin, 2, 3)
            cos = repeat_interleave(cos, 2, 3)
            rotate_func = RopeEmbeddingUtils.rotate_every_two
        elif pos_emb_type == PositionEmbeddingType.chatglm:
            assert len(position_embedding) == 4
            cos0, cos1, sin0, sin1 = position_embedding
            shape_tensor = concat([
                shape(tensor, i) / 2 if i == (tensor.ndim() -
                                              1) else shape(tensor, i)
                for i in range(tensor.ndim())
            ])
            last_dim = shape(tensor, tensor.ndim() - 1) / 2
            x_part0 = slice(tensor, [0, 0, 0, 0], shape_tensor, [1, 1, 1, 1])
            x_part1 = slice(tensor, concat([0, 0, 0, last_dim]), shape_tensor,
                            [1, 1, 1, 1])

            y_part0 = (x_part0 *
                       cos0) + (RopeEmbeddingUtils.rotate_half(x_part0) * sin0)
            y_part1 = (x_part1 *
                       cos1) + (RopeEmbeddingUtils.rotate_half(x_part1) * sin1)

            result = concat([y_part0, y_part1], dim=3)
            return result.view(shape(tensor))

        else:
            raise ValueError('The PositionEmbeddingType is not RoPE')
        return (tensor * cos) + (rotate_func(tensor) * sin)

    @staticmethod
    def apply_rotary_pos_emb_chatglm(qkv, position_embedding,
                                     num_attention_heads, attention_head_size,
                                     max_position_embeddings,
                                     rotary_embedding_scale,
                                     remove_input_padding) -> Tensor:

        half_head_size = attention_head_size // 2
        input = qkv[0] if isinstance(qkv, list) else qkv
        input_shape = shape(input)
        batch_size = 1 if remove_input_padding else shape(input, 0)
        seqlen = shape(input, 0 if remove_input_padding else 1)
        if isinstance(qkv, list):
            query, key, value = qkv
        else:
            qkv = qkv.view(
                concat([
                    batch_size,
                    seqlen,
                    num_attention_heads,
                    3,
                    attention_head_size,
                ]))
            query, key, value = split(qkv, 1, dim=3)
        q_shape = concat([
            batch_size,
            seqlen,
            num_attention_heads,
            attention_head_size,
        ])
        query = query.view(q_shape)
        key = key.view(q_shape)
        value = value.view(q_shape)

        embedding_weight = RopeEmbeddingUtils.create_sinusoidal_positions(
            max_position_embeddings, half_head_size)
        embedding_weight /= rotary_embedding_scale
        embedding_weight = np.split(embedding_weight.squeeze(0), 2, axis=1)
        embedding_weight = np.concatenate(
            [
                embedding_weight[0],
                embedding_weight[0],
                embedding_weight[1],
                embedding_weight[1],
            ],
            axis=1,
        )

        if remove_input_padding:
            position_embedding = unsqueeze(position_embedding, 0)

        embedding_weight = embedding_weight.astype(trt_dtype_to_np(query.dtype))
        embedding_weight = constant(embedding_weight)
        position_embedding = embedding(position_embedding, embedding_weight)
        position_embedding, block_embedding = split(
            position_embedding,
            1,
            dim=1,
        )
        sin0, cos0 = split(position_embedding, half_head_size, dim=3)
        sin1, cos1 = split(block_embedding, half_head_size, dim=3)

        new_shape = concat([
            batch_size,
            seqlen,
            1,
            half_head_size,
        ])
        position_embedding = [
            tensor.view(new_shape) for tensor in [cos0, cos1, sin0, sin1]
        ]

        query = RopeEmbeddingUtils.apply_rotary_pos_emb(
            tensor=query,
            position_embedding=position_embedding,
            pos_emb_type=PositionEmbeddingType.chatglm)
        key = RopeEmbeddingUtils.apply_rotary_pos_emb(
            tensor=key,
            position_embedding=position_embedding,
            pos_emb_type=PositionEmbeddingType.chatglm)

        if isinstance(qkv, list):
            qkv = [
                query.view(input_shape),
                key.view(input_shape),
                value.view(input_shape),
            ]
        else:
            qkv = concat([query, key, value], dim=2)
            qkv = qkv.view(input_shape)

        return qkv


@gw.record_signature
def gpt_attention(
    *,
    qkv: Tensor,
    past_key_value: Tensor,
    sequence_length: Tensor,
    host_past_key_value_lengths: Optional[Tensor],
    host_max_attention_window_sizes: Tensor,
    host_sink_token_length: Tensor,
    context_lengths: Optional[Tensor],
    cache_indirection: Optional[Tensor],
    host_request_types: Tensor,
    layer_idx: int,
    num_heads: int,
    num_kv_heads: int,
    hidden_size_per_head: int,
    q_scaling: float,
    qk_tanh_scale: float = 0.0,
    rotary_embedding_dim: int = 0,
    rotary_embedding_base: float = 10000.0,
    rotary_embedding_scale_type: RotaryScalingType = RotaryScalingType.none,
    rotary_embedding_scaling_factors: Optional[Tensor] = None,
<<<<<<< HEAD
    rotary_embedding_m_scale: Optional[float] = None,
=======
    rotary_embedding_short_m_scale: Optional[float] = None,
    rotary_embedding_long_m_scale: Optional[float] = None,
>>>>>>> 05316d33
    rotary_embedding_scale: float = 1.0,
    rotary_embedding_max_positions: int = 1024,
    rotary_embedding_original_max_positions: int = 1024,
    position_embedding_type: PositionEmbeddingType = PositionEmbeddingType.
    learned_absolute,
    rotary_cos_sin: Optional[Tensor] = None,
    kv_orig_quant_scale: Optional[Tensor] = None,
    kv_quant_orig_scale: Optional[Tensor] = None,
    attention_output_orig_quant_scale: Optional[Tensor] = None,
    kv_cache_quant_mode: QuantMode = QuantMode(0),
    max_context_length: Optional[int] = None,
    mask_type: AttentionMaskType = AttentionMaskType.causal,
    block_sparse_block_size: int = 64,
    block_sparse_homo_head_pattern: bool = False,
    block_sparse_num_local_blocks: int = 16,
    block_sparse_vertical_stride: int = 8,
    alibi_slopes: Optional[Tensor] = None,
    tp_size: int = 1,
    tp_rank: int = 0,
    vision_start: int = -1,
    vision_length: int = -1,
    kv_cache_block_offsets: Optional[Tensor] = None,
    host_kv_cache_block_offsets: Tensor = None,
    host_kv_cache_pool_pointers: Tensor = None,
    do_cross_attention: bool = False,
    cross_qkv: Optional[Tensor] = None,  # for cross attention
    cross_qkv_length: Optional[Tensor] = None,  # for cross attention
    encoder_input_lengths: Optional[Tensor] = None,  # for cross attention
    relative_attention_bias: Optional[Tensor] = None,  # for relative attention
    max_distance: int = 0,  # for relative attention
    host_context_lengths: Optional[Tensor] = None,  # for pad-free input mode
    qkv_bias: Optional[Tensor] = None,
    use_cache: bool = True,
<<<<<<< HEAD
=======
    spec_decoding_generation_lengths: Tensor = None,
>>>>>>> 05316d33
    spec_decoding_position_offsets: Tensor = None,
    spec_decoding_packed_mask: Tensor = None,
) -> Tuple[Tensor, Optional[Tensor]]:
    '''
    Add an operation that performs the multi-head attention in GPT-like models.

    The signature of the function will change in the future release - we are in
    the process of simplifying the API. The current version is still
    work-in-progress! The following API is provided with hints regarding the
    arguments that are likely to be removed or merged with others in the future
    release.

    See docs/gpt_attention.md for the documentation of that function.

    Parameters:
        qkv: Tensor (On GPU)
            The input QKV tensor. Its shape is [batch_beam_size, max_seqlen, qkv_dim] in padded mode and [1, num_tokens, qkv_dim] in
            packed mode. Where qkv_dim depends on using MQA, GQA, or MHA. See QKV Input in docs/gpt_attention.md,

        past_key_value: Tensor (On GPU)
            The tensor that stores KV cache data. Its shape is
            [max_batch_size * max_beam_width, 2, num_kv_heads, max_seqlen, hidden_dim_per_head]
            in contiguous mode and
            [max_blocks, 2, num_kv_heads, num_tokens_per_block, hidden_dim_per_head]
            in paged mode. See KV Cache in docs/gpt_attention.md,

        sequence_lengths: Tensor (On GPU)
            The tensor that stores the length of each sequence. Its shape is
            [batch_size]. See QKV Input in docs/gpt_attention.md,

        host_past_key_value_lengths: Tensor (On CPU)
            An INT32 tensor of shape [batch_size],

        host_max_attention_window_sizes: Tensor (On CPU)
            An INT32 tensor of shape [1].
            by default, the max_attention_window_size is determined by the shape of cache_indir_table.
            And we support independent max_attention_window_size for each layer.
            This controls the sliding-window-attention/cyclic-kv-cache features.

        context_lengths: Tensor (On GPU)
            The tensor that stores the context-phase sequence length of each request. Its shape
            is [batch_size]. See QKV Input in doc/functional.py,

        cache_indirection: Tensor (On GPU)
            The tensor to reconstruct the paths when using beam-search. Its
            shape is [batch_size, beam_width, max_seqlen]. See Beam-Search in
            docs/gpt_attention.md,

        host_request_types: Tensor = None (On CPU)
            The tensor on the host that indicates if a request is in context or
            generation phase. Its shape is [batch_size]. See Inflight Batching
            in docs/gpt_attention.md,

        layer_idx: int
            The index of this attention layer, used to access kv_cache_block_offsets,

        num_heads: int
            The number of heads,

        num_kv_heads: int
            The number of KV heads, generic to handle MHA/MQA/GQA,

        hidden_size_per_head: int
            The hidden size per head,

        q_scaling: float
            The value used to compute the scaling factor applied to the output
            of the Q*K^T product. See Scaling Factors in docs/gpt_attention.md,

        qk_tanh_scale: float
            The scale * tanh(value / scale) used to compute the scaling factor applied to the output
            of the Q*K^T product. Note this is only used by grok models.

        rotary_embedding_dim: int
            The dimension to compute RoPE. Use 0 when position_embedding_type is not RoPE.

        rotary_embedding_base: float
            The theta value to use for RoPE. Ignored when position_embedding_type is not RoPE.

        rotary_embedding_scale_type: RotaryScalingType
            The scaling type of RoPE. Ignored when position_embedding_type is not RoPE.
            Possible rotary scaling type:
                * RotaryScalingType.none
                * RotaryScalingType.linear
                * RotaryScalingType.dynamic

        rotary_embedding_scale: float
            The scale value to use for linear/dynamic scaling in RoPE.
            Ignored when position_embedding_type is not RoPE.
            Must be set to 1 (default) if rotary_embedding_scale_type is `none`.

        rotary_cos_sin: float2(cos/sin) Tensor
            The rotary cos/sin cache, which will be reused among different requests.
            It is taken as constant tensor.

        rotary_embedding_max_positions: int
            Needed only for `dynamic` RoPE scaling. Ignored otherwise.

        position_embedding_type: PositionEmbeddingType
            The position embedding type:
                * PositionEmbeddingType.learned_absolute
                * PositionEmbeddingType.relative
                * PositionEmbeddingType.rope_gptj
                * PositionEmbeddingType.rope_gpt_neox
                * PositionEmbeddingType.alibi
                * PositionEmbeddingType.alibi_with_scale

        kv_orig_quant_scale: Tensor
            The tensor to store the scaling factor for quantization to INT8/FP8
            in the KV cache. Its shape is [1]. See INT8/FP8 KV Cache in
            docs/gpt_attention.md,

        kv_quant_orig_scale: Tensor
            The tensor to store the scaling factor for dequantization from
            INT8/FP8 in the KV cache. Its shape is [1]. See INT8/FP8 KV Cache
            in docs/gpt_attention.md,

        attention_output_orig_quant_scale: Tensor
            The tensor to store the scaling factor for quantization to FP8
            in the KV cache. Its shape is [1].

        kv_cache_quant_mode: QuantMode (int flags)
            Do we enable the INT8 or FP8 KV cache?

        max_context_length: int32_t
            The length of the longest input sequence. See QKV Input in
            docs/gpt_attention.md,

        mask_type: int = 1
            The type of mask:
                * tensorrt_llm.layers.AttentionMaskType.padding for BERT,
                * tensorrt_llm.layers.AttentionMaskType.causal for GPT,
                * tensorrt_llm.layers.AttentionMaskType.bidirectional for ChatGLM-6B,
                * tensorrt_llm.layers.AttentionMaskType.bidirectionalglm for GLM-10B,
                * tensorrt_llm.layers.AttentionMaskType.blocksparse for Phi-3-small,

        block_sparse_block_size: int
            Block size in block sparse attention

        block_sparse_homo_head_pattern: bool
            Do all attention heads share same vertical stride pattern?

        block_sparse_num_local_blocks: int
            Number of active blocks near diagonal

        block_sparse_vertical_stride: int
            Stride of active blocks in vertical dimension

        alibi_slopes: Tensor
            The ALiBi slopes. The ALiBi bias is computed on-the-fly in the kernel
            when possible,

        tp_size: int
            The number of processes/GPUs when tensor parallelism is activated,

        tp_rank: int
            The rank of that process (when running tensor parallelism),

        kv_cache_block_offsets:
            The tensor of block offsets for the KV cache. Its shape is
            [num_layers, max_batch_size, max_beam_width, 2, max_blocks_per_sequence * 2],
            See KV cache section in docs/gpt_attention.md, on gpu,

        host_kv_cache_block_offsets:
            The same as kv_cache_block_offsets, but on cpu,

        host_kv_cache_pool_pointers:
            The tensor of pool pointers for the KV cache. Its shape is [2],
            See KV cache section in docs/gpt_attention.md, on gpu,

        do_cross_attention: bool = False
            Do we use this as cross attention instead of self attention,

        cross_qkv: Tensor = None
            The QKV tensor of encoder output hidden states. Its shape is [batch_size, max_seqlen, 3
            * hidden_dim] in padded mode and [1, num_tokens, 3 * hidden_dim] in
            packed mode,

        cross_qkv_length: Tensor = None
            The length of the longest encoder output sequence,

        encoder_input_lengths: Tensor
            The tensor that stores the length of each encoder input sequence. Its shape is [batch_size],

        relative_attention_bias: Tensor = None
            The relative attention bias [num_heads, max_seq_len, max_seq_len], or The relative attention embedding table for implicit mode, [num_heads, num_buckets].

        max_distance: int = 0
            The maximum distance of relative position in attention, for implicit mode.
            Default value is 0, meaning to use the regular mode of relative attention bias.
            Implicit mode is only enabled when passing in non-zero positive max_distance value.
            See relative attention bias in docs/gpt_attention.md

        host_context_lengths: Tensor = None (On CPU)
            A host tensor that contains the lengths of the different inputs,

        qkv_bias: Tensor = None,
            The qkv bias tensor.

        use_cache: bool = False
            Do we need to store kv cache ? not needed if there is no generation phase.

<<<<<<< HEAD
        medusa_generation_lengths: Tensor = None,
=======
        spec_decoding_generation_lengths: Tensor = None,
>>>>>>> 05316d33
            The generation phase tokens' lengths for each sequence.
            Shape: [batch_size]

        spec_decoding_position_offsets: Tensor = None,
            The speculative decoding tokens's position offsets (shared by all sequences).
            Shape: [batch_size, num_draft_tokens + 1].

        spec_decoding_packed_mask: Tensor = None,
            The speculative decoding tokens's attention mask (packed into uint32_t bits).
            Shape: [batch_size, num_draft_tokens + 1, divUp(num_draft_tokens + 1, 32)].

    Returns:
        The tensor produced by that layer.
    '''
    assert host_request_types is not None
    assert (alibi_slopes is not None) == (position_embedding_type.is_alibi())
    attn_plg_creator = trt.get_plugin_registry().get_plugin_creator(
        'GPTAttention', '1', TRT_LLM_PLUGIN_NAMESPACE)
    assert attn_plg_creator is not None
    assert host_context_lengths is not None or not default_net(
    ).plugin_config.remove_input_padding
    assert isinstance(max_context_length, int)
    assert host_max_attention_window_sizes is not None
    assert host_sink_token_length is not None

    paged_kv_cache_flag = default_net().plugin_config.paged_kv_cache
    if isinstance(qkv, list):
        is_unfuse_qkv_gemm = 1
    else:
        is_unfuse_qkv_gemm = 0
    unfuse_qkv_gemm = trt.PluginField(
        "unfuse_qkv_gemm", np.array(np.int8(is_unfuse_qkv_gemm), dtype=np.int8),
        trt.PluginFieldType.INT8)

    layer_idx = trt.PluginField("layer_idx", np.array(layer_idx,
                                                      dtype=np.int32),
                                trt.PluginFieldType.INT32)
    nheads = trt.PluginField("num_heads", np.array(num_heads, dtype=np.int32),
                             trt.PluginFieldType.INT32)
    vision_start = trt.PluginField("vision_start",
                                   np.array(vision_start, dtype=np.int32),
                                   trt.PluginFieldType.INT32)
    vision_length = trt.PluginField("vision_length",
                                    np.array(vision_length, dtype=np.int32),
                                    trt.PluginFieldType.INT32)
    num_kv_heads = trt.PluginField("num_kv_heads",
                                   np.array(num_kv_heads, dtype=np.int32),
                                   trt.PluginFieldType.INT32)
    head_size = trt.PluginField("head_size",
                                np.array(hidden_size_per_head, dtype=np.int32),
                                trt.PluginFieldType.INT32)
    unidirectional = trt.PluginField("unidirectional",
                                     np.array(1, dtype=np.int32),
                                     trt.PluginFieldType.INT32)
    q_scaling = trt.PluginField("q_scaling",
                                np.array(q_scaling, dtype=np.float32),
                                trt.PluginFieldType.FLOAT32)
    qk_tanh_scale = trt.PluginField("qk_tanh_scale",
                                    np.array(qk_tanh_scale, dtype=np.float32),
                                    trt.PluginFieldType.FLOAT32)
    rotary_embedding_dim = trt.PluginField(
        "rotary_embedding_dim", np.array(rotary_embedding_dim, dtype=np.int32),
        trt.PluginFieldType.INT32)
    rotary_embedding_base = trt.PluginField(
        "rotary_embedding_base",
        np.array(rotary_embedding_base, dtype=np.float32),
        trt.PluginFieldType.FLOAT32)
    rotary_embedding_scale_type = trt.PluginField(
        "rotary_embedding_scale_type",
        np.array(rotary_embedding_scale_type, dtype=np.int8),
        trt.PluginFieldType.INT8)
    rotary_embedding_scale = trt.PluginField(
        "rotary_embedding_scale",
        np.array(rotary_embedding_scale, dtype=np.float32),
        trt.PluginFieldType.FLOAT32)
<<<<<<< HEAD
    rotary_embedding_m_scale = trt.PluginField(
        "rotary_embedding_m_scale",
        np.array(rotary_embedding_m_scale, dtype=np.float32),
=======
    rotary_embedding_short_m_scale = trt.PluginField(
        "rotary_embedding_short_m_scale",
        np.array(rotary_embedding_short_m_scale, dtype=np.float32),
        trt.PluginFieldType.FLOAT32)
    rotary_embedding_long_m_scale = trt.PluginField(
        "rotary_embedding_long_m_scale",
        np.array(rotary_embedding_long_m_scale, dtype=np.float32),
>>>>>>> 05316d33
        trt.PluginFieldType.FLOAT32)
    rotary_embedding_max_positions = trt.PluginField(
        "rotary_embedding_max_positions",
        np.array(rotary_embedding_max_positions, dtype=np.int32),
        trt.PluginFieldType.INT32)
    rotary_embedding_original_max_positions = trt.PluginField(
        "rotary_embedding_original_max_positions",
        np.array(rotary_embedding_original_max_positions, dtype=np.int32),
        trt.PluginFieldType.INT32)
    position_embedding_type = trt.PluginField(
        "position_embedding_type",
        np.array(int(position_embedding_type), dtype=np.int8),
        trt.PluginFieldType.INT8)
    context_fmha_type = trt.PluginField(
        "context_fmha_type",
        np.array(np.int8(default_net().plugin_config.context_fmha_type),
                 dtype=np.int8), trt.PluginFieldType.INT8)
    remove_input_padding = trt.PluginField(
        "remove_input_padding",
        np.array(np.int8(default_net().plugin_config.remove_input_padding),
                 dtype=np.int8), trt.PluginFieldType.INT8)
    is_spec_decoding_enabled = trt.PluginField(
        "is_spec_decoding_enabled",
        np.array(np.int8(spec_decoding_packed_mask is not None), dtype=np.int8),
        trt.PluginFieldType.INT8)
    p_dtype = default_net().plugin_config.gpt_attention_plugin
    pf_type = trt.PluginField(
        "type_id", np.array([int(str_dtype_to_trt(p_dtype))], np.int32),
        trt.PluginFieldType.INT32)
    mask_type = trt.PluginField("mask_type", np.array([int(mask_type)],
                                                      np.int32),
                                trt.PluginFieldType.INT32)
    block_sparse_block_size = trt.PluginField(
        "block_sparse_block_size", np.array([block_sparse_block_size],
                                            np.int32),
        trt.PluginFieldType.INT32)
    block_sparse_homo_head_pattern = trt.PluginField(
        "block_sparse_homo_head_pattern",
        np.array(np.int8(block_sparse_homo_head_pattern), np.int8),
        trt.PluginFieldType.INT8)
    block_sparse_num_local_blocks = trt.PluginField(
        "block_sparse_num_local_blocks",
        np.array([block_sparse_num_local_blocks], np.int32),
        trt.PluginFieldType.INT32)
    block_sparse_vertical_stride = trt.PluginField(
        "block_sparse_vertical_stride",
        np.array([block_sparse_vertical_stride], np.int32),
        trt.PluginFieldType.INT32)
    multi_block_mode = trt.PluginField(
        "multi_block_mode",
        np.array(np.int8(default_net().plugin_config.multi_block_mode),
                 dtype=np.int8), trt.PluginFieldType.INT8)
    enable_xqa = trt.PluginField(
        "enable_xqa",
        np.array(np.int8(default_net().plugin_config.enable_xqa),
                 dtype=np.int8), trt.PluginFieldType.INT8)
    tp_size = trt.PluginField("tp_size", np.array(tp_size, dtype=np.int32),
                              trt.PluginFieldType.INT32)
    tp_rank = trt.PluginField("tp_rank", np.array(tp_rank, dtype=np.int32),
                              trt.PluginFieldType.INT32)
    kv_cache_quant_mode_field = trt.PluginField(
        "kv_cache_quant_mode",
        np.array(np.int8(kv_cache_quant_mode), dtype=np.int32),
        trt.PluginFieldType.INT32)
    paged_kv_cache = trt.PluginField(
        "paged_kv_cache", np.array(paged_kv_cache_flag, dtype=np.int32),
        trt.PluginFieldType.INT32)
    tokens_per_block = trt.PluginField(
        "tokens_per_block",
        np.array(default_net().plugin_config.tokens_per_block, dtype=np.int32),
        trt.PluginFieldType.INT32)
    max_context_length = trt.PluginField("max_context_length",
                                         np.array(max_context_length, np.int32),
                                         trt.PluginFieldType.INT32)
    pos_shift_enabled = trt.PluginField(
        "pos_shift_enabled",
        np.array(np.int8(default_net().plugin_config.streamingllm),
                 dtype=np.int8), trt.PluginFieldType.INT8)
    dense_context_fmha = trt.PluginField(
        "dense_context_fmha",
        np.array(np.int8(default_net().plugin_config.streamingllm),
                 dtype=np.int8), trt.PluginFieldType.INT8)
    if qkv_bias is None:
        qkv_bias_enabled = trt.PluginField("qkv_bias_enabled",
                                           np.array(0, dtype=np.int8),
                                           trt.PluginFieldType.INT8)
    else:
        qkv_bias_enabled = trt.PluginField("qkv_bias_enabled",
                                           np.array(1, dtype=np.int8),
                                           trt.PluginFieldType.INT8)
    do_cross_attention_field = trt.PluginField(
        "do_cross_attention",
        np.array(np.int8(do_cross_attention), dtype=np.int8),
        trt.PluginFieldType.INT8)
    max_distance = trt.PluginField("max_distance",
                                   np.array(max_distance, dtype=np.int32),
                                   trt.PluginFieldType.INT32)
    use_paged_context_fmha_field = trt.PluginField(
        "use_paged_context_fmha",
        np.array(np.int8(default_net().plugin_config.use_paged_context_fmha),
                 dtype=np.int8), trt.PluginFieldType.INT8)
    use_fp8_context_fmha_field = trt.PluginField(
        "use_fp8_context_fmha",
        np.array(np.int8(default_net().plugin_config.use_fp8_context_fmha),
                 dtype=np.int8), trt.PluginFieldType.INT8)
    use_cache_pf = trt.PluginField("use_cache",
                                   np.array([use_cache], dtype=np.int32),
                                   trt.PluginFieldType.INT32)

    pfc = trt.PluginFieldCollection([
        layer_idx, nheads, vision_start, vision_length, num_kv_heads, head_size,
<<<<<<< HEAD
        unidirectional, q_scaling, position_embedding_type,
        rotary_embedding_dim, rotary_embedding_base,
        rotary_embedding_scale_type, rotary_embedding_scale,
        rotary_embedding_m_scale, rotary_embedding_max_positions, tp_size,
        tp_rank, unfuse_qkv_gemm, context_fmha_type, multi_block_mode,
        enable_xqa, kv_cache_quant_mode_field, remove_input_padding, mask_type,
=======
        unidirectional, q_scaling, qk_tanh_scale, position_embedding_type,
        rotary_embedding_dim, rotary_embedding_base,
        rotary_embedding_scale_type, rotary_embedding_scale,
        rotary_embedding_short_m_scale, rotary_embedding_long_m_scale,
        rotary_embedding_max_positions, rotary_embedding_original_max_positions,
        tp_size, tp_rank, unfuse_qkv_gemm, context_fmha_type, multi_block_mode,
        enable_xqa, kv_cache_quant_mode_field, remove_input_padding, mask_type,
        block_sparse_block_size, block_sparse_homo_head_pattern,
        block_sparse_num_local_blocks, block_sparse_vertical_stride,
>>>>>>> 05316d33
        paged_kv_cache, tokens_per_block, pf_type, max_context_length,
        qkv_bias_enabled, do_cross_attention_field, max_distance,
        pos_shift_enabled, dense_context_fmha, use_paged_context_fmha_field,
        use_fp8_context_fmha_field, use_cache_pf, is_spec_decoding_enabled
    ])

    attn_plug = attn_plg_creator.create_plugin("causal_attn", pfc)
    plug_inputs = [*qkv] if is_unfuse_qkv_gemm else [qkv]
    if use_cache:
        plug_inputs += [
            sequence_length,
            host_past_key_value_lengths,
            host_max_attention_window_sizes,
            host_sink_token_length,
            context_lengths,
            cache_indirection,
            host_request_types,
        ]
    else:
        plug_inputs += [
            host_max_attention_window_sizes,
            host_sink_token_length,
            context_lengths,
            host_request_types,
        ]
    if use_cache:
        if paged_kv_cache_flag:
            assert kv_cache_block_offsets is not None, "Paged kv cache is enabled, the kv_cache_block_offsets tensor shall not be None"
            assert host_kv_cache_block_offsets is not None, "Paged kv cache is enabled, the host_kv_cache_block_offsets tensor shall not be None"
            assert host_kv_cache_pool_pointers is not None, "Paged kv cache is enabled, the host_kv_cache_pool_pointers tensor shall not be None"
            plug_inputs += [
                kv_cache_block_offsets, host_kv_cache_block_offsets,
                host_kv_cache_pool_pointers
            ]
        else:
            plug_inputs += [past_key_value]

    if use_cache and kv_cache_quant_mode.has_kv_cache_quant():
        plug_inputs += [kv_orig_quant_scale, kv_quant_orig_scale]

    if attention_output_orig_quant_scale is not None:
        assert default_net(
        ).plugin_config.use_fp8_context_fmha, "FP8 Context FMHA needs to be enabled"
        plug_inputs += [attention_output_orig_quant_scale]

    if rotary_cos_sin is not None:
        plug_inputs += [rotary_cos_sin]
    if rotary_embedding_scaling_factors is not None:
        plug_inputs += [rotary_embedding_scaling_factors]

    if alibi_slopes is not None:
        plug_inputs += [alibi_slopes]

    if relative_attention_bias is not None:
        plug_inputs += [relative_attention_bias]

    if do_cross_attention:
        plug_inputs += [cross_qkv, cross_qkv_length, encoder_input_lengths]

    if default_net().plugin_config.remove_input_padding:
        plug_inputs += [host_context_lengths]

    if qkv_bias is not None:
        plug_inputs += [qkv_bias]

    if spec_decoding_packed_mask is not None:
        # add position_ids as well only if speculative decoding mode
        assert spec_decoding_position_offsets is not None
<<<<<<< HEAD
        plug_inputs += [
            spec_decoding_packed_mask, spec_decoding_position_offsets
=======
        assert spec_decoding_generation_lengths is not None
        plug_inputs += [
            spec_decoding_generation_lengths, spec_decoding_packed_mask,
            spec_decoding_position_offsets
>>>>>>> 05316d33
        ]

    for idx, i in enumerate(plug_inputs):
        assert i is not None, f"Found None input for {idx} th item in plugin inputs {plug_inputs}"

    plug_inputs = [i.trt_tensor for i in plug_inputs]
    layer = default_trtnet().add_plugin_v2(plug_inputs, attn_plug)
    _add_plugin_info(layer, attn_plg_creator, "causal_attn", pfc)
    output = _create_tensor(layer.get_output(0), layer)
    present_key_value = None
    if use_cache and not paged_kv_cache_flag:
        present_key_value = _create_tensor(layer.get_output(1), layer)
        assert present_key_value is not None
        expected_outputs = 2
    else:
        expected_outputs = 1

    assert layer.num_outputs == expected_outputs, \
        f"Plugin outputs number mismatch with expected, got {layer.num_outputs}, expected {expected_outputs}"

    if kv_cache_quant_mode.has_int8_kv_cache(
    ) and not default_net().strongly_typed:
        if not paged_kv_cache_flag:
            # past key value
            layer.get_input(8).set_dynamic_range(-127, 127)
            # present key value
            layer.get_output(1).set_dynamic_range(-127, 127)
        else:
            layer.get_input(0).set_dynamic_range(-127, 127)
            layer.get_input(1).set_dynamic_range(-127, 127)
            layer.get_output(0).set_dynamic_range(-127, 127)
    assert output is not None
    return output, present_key_value


def assertion(condition: Tensor, message: str = '') -> None:
    default_trtnet().add_assertion(condition.trt_tensor, message)


def layer_norm(input: Tensor,
               normalized_shape: Union[int, Tuple[int]],
               weight: Optional[Tensor] = None,
               bias: Optional[Tensor] = None,
               eps: float = 1e-05,
               use_diff_of_squares: bool = True) -> Tensor:
    '''
    Add a layer-norm operation on a tensor.

    That operation applies the layer-normalization to its input tensor. In its
    simplest form, for large language models, the 'normalized_shape' should be
    set to the hidden dimension of the activation tensor. Otherwise, it is the
    shape of the normalized fraction of the tensor (starting from the
    right-most dimension).

    The 'weight' tensor corresponds to 'gamma' in the layer-norm formula and
    'bias' is 'beta'. The 'eps' value is added to the variance before computing
    the squared-root.

    This implementation (when using the plugin) supports an additional flag to
    enable/disable the use of a difference of squares ('Var = Mean(X^2) -
    Mean(X)^2').

    Parameters:
        input : Tensor
            The tensor to normalize.

        normalized_shape : Union[int, Tuple[int]]
            The shape of the sub-tensor that is normalized. Use 'hidden_dim' to
            normalize the inner-most dimension of an activation tensor in LLMs.

        weight : Optional[Tensor] = None
            The 'gamma' term in layer-norm. Its shape must be
            'normalized_shape'.

        bias : Optional[Tensor] = None
            The 'beta' term in layer-norm. Its shape must be
            'normalized_shape'.

        eps : float
            The epsilon term to be added to the variance in the squared-root.

        use_diff_of_squares : bool
            Does the plugin use the difference of squares to compute the
            variance?

    Returns:
        The output tensor of that operation.
    '''
    input, weight = broadcast_helper(input, weight)
    input, bias = broadcast_helper(input, bias)
    if isinstance(normalized_shape, int):  # FIXME: better way?
        axis = input.ndim() - 1
    else:
        axis = input.ndim() - len(normalized_shape)
    axes_mask = 0
    for i in range(axis, input.ndim()):
        axes_mask |= 1 << i
    layer = default_trtnet().add_normalization(input.trt_tensor,
                                               weight.trt_tensor,
                                               bias.trt_tensor, axes_mask)
    layer.epsilon = eps
    return _create_tensor(layer.get_output(0), layer)


def rms_norm(input: Tensor,
             normalized_shape: Union[int, Tuple[int]],
             weight: Optional[Tensor] = None,
             eps: float = 1e-06) -> Tensor:
    '''
    Add a RMS norm operation on a tensor.

    That operation applies the rms-normalization to its input tensor. In its
    simplest form, for large language models, the 'normalized_shape' should be
    set to the hidden dimension of the activation tensor. Otherwise, it is the
    shape of the normalized fraction of the tensor (starting from the
    right-most dimension).

    The 'weight' tensor corresponds to 'gamma' in the rms-norm formula.
    The 'eps' value is added to the variance before computing the squared-root.

    Parameters:
        input: Tensor
            The tensor to normalize.

        normalized_shape : Union[int, Tuple[int]]
            The shape of the sub-tensor that is normalized. Use 'hidden_dim' to
            normalize the inner-most dimension of an activation tensor in LLMs.

        weight : Optional[Tensor] = None
            The 'gamma' term in layer-norm. Its shape must be
            'normalized_shape'.

        eps : float
            The epsilon term to be added to the variance in the squared-root.weig
    Returns:
        The output tensor of that operation.
    '''
    normalized_shape = [normalized_shape] if isinstance(
        normalized_shape, int) else normalized_shape

    dim = tuple([-i - 1 for i in range(len(normalized_shape))])

    with precision("float32"):
        input_dtype = input.dtype
        fp32_input = cast(input, "float32")
        varx = pow(fp32_input, 2.0)

        varx = varx.mean(dim=dim, keepdim=True)
        denom = varx + eps
        denom = denom.sqrt()
        fp32_y = fp32_input / denom
        y = cast(fp32_y, input_dtype)
<<<<<<< HEAD
    else:
        with precision("float32"):
            varx = pow(input, 2.0)
            varx = varx.mean(dim=dim, keepdim=True)
            denom = varx + eps
            denom = denom.sqrt()
            y = input / denom
=======
>>>>>>> 05316d33

    if weight is not None:
        y = y * weight

    return y


def repeat_interleave(tensor: Tensor, repeats: int, dim: int) -> Tensor:
    '''
    Repeats elements of a tensor along an axis.

    Parameters:
        repeats : int
            The number of repetitions along axis specified.
        dim : int
            The dimension along which repetitions are performed.

    Returns:
        A tensor with the same shape as input except for repeated elements along specified dim.

    TODO: Allow repeats to be a list of integers and dim to be unspecified.
    '''
    expanded_tensor = expand_dims(tensor, dim + 1)
    tile_output_size = concat([
        repeats if i == (dim + 1) else shape(expanded_tensor, i)
        for i in range(expanded_tensor.ndim())
    ])
    tile = expand(expanded_tensor, tile_output_size)
    tile_reshape_size = [shape(tensor, i) for i in range(tensor.ndim())]
    tile_reshape_size[dim] = tile_reshape_size[dim] * repeats
    tensor = tile.view(concat(tile_reshape_size))
    return tensor


def generate_alibi_slopes(num_heads: int,
                          tp_size: int = 1,
                          tp_rank: int = 0,
                          alibi_scale: float = 1.0,
                          alibi_bias_max: int = 8) -> np.ndarray:
    '''
    Compute the ALiBi slopes as described in https://arxiv.org/abs/2211.05100.

    Parameters:
        num_heads : int
            The number of heads.
        dtype : trt.DataType
            The data type of the returned slopes
        tp_size : int
            The tensor parallelism size
        tp_rank : int
            The tensor parallelism rank

    Returns:
        A constant tensor that contains the ALiBi slopes.
    '''
    start_head_id = 0
    end_head_id = num_heads

    if tp_size > 1:
        rank_heads = num_heads // tp_size
        start_head_id = rank_heads * tp_rank
        end_head_id = start_head_id + rank_heads

    closest_power_of_2 = 2**np.floor(np.log2(num_heads))
    # FT's implementation
    # https://github.com/NVIDIA/FasterTransformer/blob/main/src/fastertransformer/kernels/gen_relative_pos_bias.cu#L248
    slopes_ft = []
    for h_id in range(start_head_id, end_head_id):
        if h_id < closest_power_of_2:
            slopes_ft.append(
                np.power(
                    2**(-(2**-(np.log2(closest_power_of_2) -
                               np.log2(alibi_bias_max)))), h_id + 1))
        else:
            slopes_ft.append(
                np.power(
                    2**(-(2**-(np.log2(closest_power_of_2 * 2) -
                               np.log2(alibi_bias_max)))),
                    (h_id - closest_power_of_2) * 2 + 1))
    slopes = np.asarray(slopes_ft, dtype=np.float32)

    slopes = alibi_scale * slopes
    slopes = slopes.reshape(1, (end_head_id - start_head_id), 1, 1)
    return slopes


def generate_alibi_biases(slopes: Tensor, key_length: Tensor) -> Tensor:
    '''
    Compute the ALiBi biases as described in https://arxiv.org/abs/2211.05100.

    The ALiBi biases are added to the result of the Q*K^T product in the
    multi-head attention block.

    Parameters:
        slopes : Tensor
            The slopes.

        key_length : Tensor
            The size of the K vector per head.

    Returns:
        A constant tensor that contains the ALiBi biases.
    '''
    # We don't need to care about the batch size or query length since we can just broadcast
    # across the batch and query dimensions

    trt_0 = constant(int32_array(0))
    arange_shape = concat([1, 1, 1, key_length])

    arange_tensor = arange(trt_0, key_length, "float32").view(arange_shape)
    return slopes * arange_tensor


def expand_mask(mask: Tensor, tgt_len: Optional[Tensor] = None) -> Tensor:
    '''
    Expand an attention mask.

    That function adds the sequence of operations to expand from a tensor of
    shape '[batch_size, src_seq_len]' to a tensor of shape
    '[batch_size, 1, tgt_seq_len, src_seq_len]'. It can be used to create the
    mask applied to the Q*K^T product before the softmax operation in the
    multi-head attention block.

    Parameters:
        mask : Tensor
            The input mask

        tgt_len : Optional[Tensor]
            The dimension of the 3rd dimension in the output tensor. If None,
            the 2nd dimension of the input is used.

    Returns:
        The tensor created by that sequence of operations.
    '''
    bsz = shape(mask, 0)
    src_len = shape(mask, 1)
    tgt_len = tgt_len if tgt_len is not None else src_len

    mask = mask.view(concat([bsz, 1, 1, src_len]))

    mask = expand(mask, concat([bsz, 1, tgt_len, src_len]))
    mask = where(mask == 0, float('-inf'), 0.0)
    return mask


def gather_last_token_logits(hidden_states: Tensor, last_token_ids: Tensor,
                             remove_input_padding: bool) -> Tensor:
    '''
    Extract the logits that correspond to the last token from the hidden states.

    That function adds the operations to extract the logits of the last tokens
    in a batch of sequences.

    Depending on whether 'remove_input_padding' is 'True' or 'False', that
    function assumes inputs of different shapes.

    When 'remove_input_padding' is 'True', the 'hidden_states' tensor is
    assumed to be packed. It has a shape '[num_tokens, hidden_dim]' where
    'num_tokens' is the sum of the lengths of the sequences in the batch and
    'hidden_dim' is the hidden dimension. The 'last_tokens_ids' is a 1D tensor
    that encodes the inclusive prefix-sums of the lengths of the sequences in
    the batch.

    When 'remove_input_padding' is 'False', the 'hidden_states' tensor is
    assumed to be padded. It has a shape '[batch_size, max_seqlen, hidden_dim]'
    where 'max_seqlen' is the length of the longest sequence in the batch and
    'hidden_dim' is the hidden dimension.  The 'last_token_ids' is a 1D tensor
    that encodes the length of each sequence in the batch.

    In both cases, that function produces a tensor of shape '[batch_size,
    hidden_size]' where the row at index 'i' corresponds to the logits of the
    last token from the 'i'-th sequence.

    Parameters:
        hidden_states : Tensor
            The hidden states

        last_token_ids : Tensor
            The inclusive prefix-sum of the lengths or the lengths of the
            sequences in the batch.

        remove_input_padding : bool
            Indicate if the hidden_states are packed ('True') or padded
            ('False').

    Returns:
        The tensor created by that sequence of operations.
    '''
    if last_token_ids is None:
        return hidden_states

    if remove_input_padding:
        hidden_states = index_select(hidden_states, 0,
                                     last_token_ids - 1)  # [seq_len, hidden]

        hidden_states = hidden_states.view(
            concat([shape(last_token_ids, 0),
                    shape(hidden_states, 1)]))
    else:
        ndim = last_token_ids.ndim()
        if ndim == 1:
            # only calculate logits for the last token
            # [batch_size, seqlen, hidden_size] -> [batch_size, hidden_size]
            last_token_ids = last_token_ids.view(
                concat([shape(last_token_ids, 0), 1, 1]))
            last_token_ids = expand(
                last_token_ids,
                concat([shape(last_token_ids, 0), 1,
                        shape(hidden_states, 2)]))
            last_token_ids = last_token_ids - 1
            hidden_states = gather(
                hidden_states, dim=1, indices=last_token_ids).view(
                    concat([shape(hidden_states, 0),
                            shape(hidden_states, 2)]))
        elif ndim == 2:  # speculative decoding needs last few token's logits
            # last_token_ids is of shape [batch_size, num_last_tokens]
            # So [batch_size, seqlen, hidden_size] -> [batch_size, num_last_tokens, hidden_size]
            last_token_ids = last_token_ids.view(
                concat([shape(last_token_ids, 0),
                        shape(last_token_ids, 1), 1]))
            last_token_ids = expand(
                last_token_ids,
                concat([
                    shape(last_token_ids, 0),
                    shape(last_token_ids, 1),
                    shape(hidden_states, 2)
                ]))
            hidden_states = gather(hidden_states, dim=1, indices=last_token_ids)
    return hidden_states


ACT2FN = {
    'relu': relu,
    'tanh': tanh,
    'gelu': gelu,
    'gelu_new': gelu,
    'gelu_fast': gelu,
    'geglu': geglu,
    'gegelu': gegelu,
    'identity': identity,
    'silu': silu,
    'softplus': softplus,
    'squared-relu': squared_relu,
    'swiglu': swiglu,
    'fast-swiglu': swiglu,
}

GATED_ACT_2_ACT = {
    'swiglu': 'silu',
    'fast-swiglu': 'silu',
    'geglu': 'gelu',
}


def is_gated_activation(activation):
    '''
    Is a given activation function gated?

    Parameters:
        activation : str
            The name of the activation function.

    Returns:
        True if the function is gated, False otherwise.
    '''
    assert activation in ACT2FN
    return activation in GATED_ACT_2_ACT


def non_gated_version(activation):
    '''
    Given an activation function, get the non-gated version.

    If the activation function is non-gated, it returns the same activation
    function name.

    For example, that function returns 'silu' for 'swiglu' and 'relu' for
    'relu'.

    Parameters:
        activation : str
            The name of the activation function.

    Returns:
        The name of the non-gated activation function.
    '''
    if is_gated_activation(activation):
        return GATED_ACT_2_ACT[activation]
    return activation


def lora_plugin(
    input: Tensor = None,
    in_hidden_size: int = 0,
    out_hidden_sizes: List[int] = [0],
    host_request_types: Tensor = None,
    transa: bool = False,
    transb: bool = False,
    host_context_lengths: Tensor = None,  # for pad-free input mode
    max_context_length: int = 0,
    max_low_rank: int = 0,
    lora_ranks: List[Tensor] = None,
    lora_weights_pointers: List[Tensor] = None,
    weight_index: int = 0,
):
    '''
    Parameters:
        lora_ids : cpu Tensor = None
            A tensor that contains the lora ids of different inputs.

        in_hidden_size/out_hidden_size : int
            the lora computation workflow is
            [M, in_hidden_size] -> [M, low_rank] -> [M, out_hidden_size]

        host_request_types : Tensor = None
            The tensor on the host that indicates if a request is in context or
            generation phase. Its shape is [batch_size]. See Inflight Batching
            in docs/gpt_attention.md,

        transa : bool
            Is the first input transposed? Set to 'True' if you want the first
            input to be transposed, 'False' otherwise.

        transb : bool
            Is the second input transposed? Set to 'True' if you want the
            second input to be transposed, 'False' otherwise.

        host_context_lengths: cpu Tensor = None
            A host tensor that contains the lengths of the different inputs,

        max_context_length : int
            Maximum length during context phase, used to determine the workspace size.

        max_low_rank : int
            Maximum low_rank, used to determine the workspace size.

        lora_ranks : cpu Tensor with shape [batch_size]
            The low_rank of each request

        lora_weights_pointers : cpu int64 Tensor with shape [batch_size, 2]
            The weights pointers of each request. Consist of in_pointer and out_pointer.

        weight_index : int
            The index of weight if the weight pointer pointing to multiple weights.

    Return:
        The tensor produced by that layer.

    '''
    assert host_context_lengths is not None or not default_net(
    ).plugin_config.remove_input_padding

    trt.get_plugin_registry().plugin_creator_list
    in_hidden_size_field = trt.PluginField(
        "in_hidden_size", np.array(in_hidden_size, dtype=np.int32),
        trt.PluginFieldType.INT32)
    out_hidden_size_field_list = [
        trt.PluginField(f"out_hidden_size_{i}", np.array(o, dtype=np.int32),
                        trt.PluginFieldType.INT32)
        for i, o in enumerate(out_hidden_sizes)
    ]
    transa = 1 if transa else 0
    transa = trt.PluginField("transa", np.array(transa, dtype=np.int32),
                             trt.PluginFieldType.INT32)
    transb = 1 if transb else 0
    transb = trt.PluginField("transb", np.array(transb, dtype=np.int32),
                             trt.PluginFieldType.INT32)

    plg_creator = trt.get_plugin_registry().get_plugin_creator(
        'Lora', '1', TRT_LLM_PLUGIN_NAMESPACE)
    assert plg_creator is not None

    p_dtype = default_net().plugin_config.lora_plugin
    pf_type = trt.PluginField(
        "type_id", np.array([int(str_dtype_to_trt(p_dtype))], np.int32),
        trt.PluginFieldType.INT32)
    remove_input_padding = trt.PluginField(
        "remove_input_padding",
        np.array(np.int8(default_net().plugin_config.remove_input_padding),
                 dtype=np.int8), trt.PluginFieldType.INT8)
    max_context_length_field = trt.PluginField(
        "max_context_length", np.array(max_context_length, dtype=np.int32),
        trt.PluginFieldType.INT32)
    max_low_rank_field = trt.PluginField("max_low_rank",
                                         np.array(max_low_rank, dtype=np.int32),
                                         trt.PluginFieldType.INT32)
    weight_index_field = trt.PluginField("weight_index",
                                         np.array(weight_index, dtype=np.int32),
                                         trt.PluginFieldType.INT32)
    num_lora_modules = len(out_hidden_sizes)
    num_lora_modules_field = trt.PluginField(
        "num_lora_modules", np.array(num_lora_modules, dtype=np.int32),
        trt.PluginFieldType.INT32)

    pfc = trt.PluginFieldCollection([
        in_hidden_size_field, transa, transb, num_lora_modules_field, pf_type,
        remove_input_padding, max_context_length_field, max_low_rank_field,
        weight_index_field
    ] + out_hidden_size_field_list)
    lora_plug = plg_creator.create_plugin("lora", pfc)

    plug_inputs = [input.cast(p_dtype), host_request_types
                   ] + lora_ranks + lora_weights_pointers

    if default_net().plugin_config.remove_input_padding:
        plug_inputs += [host_context_lengths]

    plug_inputs = [i.trt_tensor for i in plug_inputs]
    layer = default_trtnet().add_plugin_v2(plug_inputs, lora_plug)

    if num_lora_modules == 1:
        return _create_tensor(layer.get_output(0), layer).cast(input.dtype)
    else:
        return [
            _create_tensor(layer.get_output(i), layer).cast(input.dtype)
            for i in range(num_lora_modules)
        ]


def mamba_conv1d(input: Tensor,
                 conv_state_or_ptr: Tensor,
                 conv_weight: Tensor,
                 conv_bias: Tensor,
                 host_request_types: Tensor,
                 last_token_ids: Tensor,
                 dim: int,
                 dconv: int,
                 dtype: str,
                 host_context_lengths: Optional[Tensor] = None,
                 slot_mapping: Optional[Tensor] = None,
                 apply_silu: bool = True):
    '''
    Parameters:
        input : Tensor (On GPU)
            The input tensor. Its shape is [batch_size, seq_len, dim] or [num_tokens, dim] for remove_input_padding

        conv_state_or_ptr : Tensor (On GPU or CPU)
            The conv state tensor. Its shape is [batch_size, dconv - 1, dim]
            Or the CPU tensor of shape [1] for the pointer of paged states.

        conv_weight : Tensor (On GPU)
            The weight tensor. Its shape is [1, dconv, dim]

        conv_bias : Tensor (On GPU)
            The bias tensor. Its shape is [dim]

        host_request_types : Tensor (On CPU)
            The tensor on the host that indicates if a request is in context or
            generation phase. Its shape is [batch_size]. See Inflight Batching
            in docs/gpt_attention.md,

        last_token_ids : Tensor (On GPU)
            The inclusive prefix-sum of the lengths or the lengths of the
            sequences in the batch.

        dim : int
            The hidden dimension of conv1d

        dconv : int
            The window size of conv1d

        dtype: str
            data type

        host_context_lengths: Tensor (On CPU) (Optional)
            A host tensor that contains the lengths of the different inputs,

        slot_mapping: Tensor (On GPU) (Optional)
            Real page index in state. Its shape is [dim], used for paged state, each page shape is [dconv, dim]

        apply_silu: bool
            Is there a SiLU operation after the conv1d? When True apply
            SiLU activation function after the conv1d.
    '''
    assert host_request_types is not None
    mamba_conv1d_plg_creator = trt.get_plugin_registry().get_plugin_creator(
        'MambaConv1d', '1', TRT_LLM_PLUGIN_NAMESPACE)
    assert mamba_conv1d_plg_creator is not None

    dim = trt.PluginField("dim", np.array(dim, dtype=np.int32),
                          trt.PluginFieldType.INT32)
    dconv = trt.PluginField("dconv", np.array(dconv, dtype=np.int32),
                            trt.PluginFieldType.INT32)
    pf_type = trt.PluginField(
        "type_id", np.array([int(str_dtype_to_trt(dtype))], np.int32),
        trt.PluginFieldType.INT32)
    remove_input_padding = trt.PluginField(
        "remove_input_padding",
        np.array(np.int8(default_net().plugin_config.remove_input_padding),
                 dtype=np.int8), trt.PluginFieldType.INT8)
    paged_state = trt.PluginField(
        "paged_state",
        np.array(np.int8(default_net().plugin_config.paged_state),
                 dtype=np.int8), trt.PluginFieldType.INT8)
    apply_silu = trt.PluginField("apply_silu",
                                 np.array(np.int8(apply_silu), dtype=np.int8),
                                 trt.PluginFieldType.INT8)

    pfc = trt.PluginFieldCollection(
        [dim, dconv, pf_type, remove_input_padding, paged_state, apply_silu])
    mamba_conv1d_plug = mamba_conv1d_plg_creator.create_plugin(
        "mamba_conv1d", pfc)
    plug_inputs = [
        input, conv_state_or_ptr, conv_weight, conv_bias, host_request_types,
        last_token_ids
    ]
    if default_net().plugin_config.remove_input_padding:
        plug_inputs += [host_context_lengths]
    if default_net().plugin_config.paged_state:
        plug_inputs += [slot_mapping]
    plug_inputs = [i.trt_tensor for i in plug_inputs]

    layer = default_trtnet().add_plugin_v2(plug_inputs, mamba_conv1d_plug)
    _add_plugin_info(layer, mamba_conv1d_plg_creator, "mamba_conv1d", pfc)
    output = _create_tensor(layer.get_output(0), layer)
    if default_net().plugin_config.paged_state:
        return output, None
    else:
        present_state = _create_tensor(layer.get_output(1), layer)
        return output, present_state


def selective_scan(input: Tensor,
                   state_or_ptr: Tensor,
                   delta: Tensor,
                   delta_bias: Tensor,
                   A: Tensor,
                   BC: Tensor,
                   D: Tensor,
                   z: Tensor,
                   host_request_types: Tensor,
                   last_token_ids: Tensor,
                   dim: int,
                   dstate: int,
                   dt_rank: int,
                   is_variable_B: bool,
                   is_variable_C: bool,
                   delta_softplus: bool,
                   dtype: str,
                   slot_mapping: Optional[Tensor] = None):
    '''
    Parameters:
        input : Tensor (On GPU)
            The input tensor. Its shape is [batch_size, seq_len, dim]

        state_or_ptr : Tensor (On GPU or CPU)
            The ssm state tensor. Its shape is [batch_size, dstate, dim]
            Or the CPU tensor of shape [1] for the pointer of paged states.

        delta : Tensor (On GPU)
            The delta tensor. Its shape is [batch_size, seq_len, dim] or [num_tokens, dim] for remove_input_padding

        delta_bias : Tensor (On GPU)
            The delta bias tensor. Its shape is [dim]

        A : Tensor (On GPU)
            A matrix. Its shape is [dstate, dim]

        BC : Tensor (On GPU)
            B matrix. Its shape is [batch_size, seq_len, dstate * 2] or [num_tokens, dstate * 2] for remove_input_padding

        D : Tensor (On GPU)
            D matrix. Its shape is [dim]

        z : Tensor (On GPU)
            The z tensor. Its shape is [batch_size, seq_len, dim] or [num_tokens, dim] for remove_input_padding

        host_request_types : Tensor (On CPU)
            The tensor on the host that indicates if a request is in context or
            generation phase. Its shape is [batch_size]. See Inflight Batching
            in docs/gpt_attention.md,

        last_token_ids : Tensor (On GPU)
            The inclusive prefix-sum of the lengths or the lengths of the
            sequences in the batch.

        dim : int
            The inner dimension of SSM block

        dstate : int
            The state dimension of SSM block

        dt_rank: int
            The rank dimension of dt_proj

        is_variable_B : bool
            Is the matrix B a variable? Set to 'True' if B is a dynamic matrix
            during inference, 'False' otherwise

        is_variable_C : bool
            Is the matrix C a variable? Set to 'True' if C is a dynamic matrix
            during inference, 'False' otherwise

        delta_softplus : bool
            Do we apply softplus to the delta.

        dtype: str
            data type

        slot_mapping: Tensor (On GPU) (Optional)
            Real page index in state. Its shape is [dim], used for paged state, each page shape is [dstate, dim]
    '''
    assert host_request_types is not None
    selective_scan_plg_creator = trt.get_plugin_registry().get_plugin_creator(
        'SelectiveScan', '1', TRT_LLM_PLUGIN_NAMESPACE)
    assert selective_scan_plg_creator is not None

    dim = trt.PluginField("dim", np.array(dim, dtype=np.int32),
                          trt.PluginFieldType.INT32)
    dstate = trt.PluginField("dstate", np.array(dstate, dtype=np.int32),
                             trt.PluginFieldType.INT32)
    dt_rank = trt.PluginField("dt_rank", np.array(dt_rank, dtype=np.int32),
                              trt.PluginFieldType.INT32)
    is_variable_B = trt.PluginField(
        "is_variable_B", np.array(np.int8(is_variable_B), dtype=np.int8),
        trt.PluginFieldType.INT8)
    is_variable_C = trt.PluginField(
        "is_variable_C", np.array(np.int8(is_variable_C), dtype=np.int8),
        trt.PluginFieldType.INT8)
    delta_softplus = trt.PluginField(
        "delta_softplus", np.array(np.int8(delta_softplus), dtype=np.int8),
        trt.PluginFieldType.INT8)
    pf_type = trt.PluginField(
        "type_id", np.array([int(str_dtype_to_trt(dtype))], np.int32),
        trt.PluginFieldType.INT32)
    remove_input_padding = trt.PluginField(
        "remove_input_padding",
        np.array(np.int8(default_net().plugin_config.remove_input_padding),
                 dtype=np.int8), trt.PluginFieldType.INT8)
    paged_state = trt.PluginField(
        "paged_state",
        np.array(np.int8(default_net().plugin_config.paged_state),
                 dtype=np.int8), trt.PluginFieldType.INT8)

    pfc = trt.PluginFieldCollection([
        dim, dstate, dt_rank, is_variable_B, is_variable_C, delta_softplus,
        pf_type, remove_input_padding, paged_state
    ])
    selective_scan_plug = selective_scan_plg_creator.create_plugin(
        "selective_scan", pfc)

    plug_inputs = [
        input, state_or_ptr, delta, delta_bias, A, BC, D, z, host_request_types,
        last_token_ids
    ]
    if default_net().plugin_config.paged_state:
        plug_inputs += [slot_mapping]
    plug_inputs = [i.trt_tensor for i in plug_inputs]

    layer = default_trtnet().add_plugin_v2(plug_inputs, selective_scan_plug)
    _add_plugin_info(layer, selective_scan_plg_creator, "selective_scan", pfc)
    output = _create_tensor(layer.get_output(0), layer)
    if default_net().plugin_config.paged_state:
        return output, None
    else:
        present_state = _create_tensor(layer.get_output(1), layer)
        return output, present_state


def rg_lru(input: Tensor,
<<<<<<< HEAD
           gate_x: Tensor,
           gate_a: Tensor,
=======
>>>>>>> 05316d33
           A: Tensor,
           state_or_ptr: Tensor,
           host_request_types: Tensor,
           last_token_ids: Tensor,
           dim: int,
           dtype: str,
<<<<<<< HEAD
           y: Optional[Tensor] = None,
           y_bias: Optional[Tensor] = None,
=======
           block_size: int = 0,
           y: Optional[Tensor] = None,
           y_bias: Optional[Tensor] = None,
           gate: Optional[Tensor] = None,
           gate_bias: Optional[Tensor] = None,
           gate_x: Optional[Tensor] = None,
           gate_x_bias: Optional[Tensor] = None,
           gate_a: Optional[Tensor] = None,
           gate_a_bias: Optional[Tensor] = None,
>>>>>>> 05316d33
           slot_mapping: Optional[Tensor] = None):
    '''
    Parameters:
        input : Tensor (On GPU)
            The input tensor. Its shape is [batch_size, seq_len, dim]

<<<<<<< HEAD
        gate_x : Tensor (On GPU)
            The gate_x tensor. Its shape is [batch_size, seq_len, dim]

        gate_a : Tensor (On GPU)
            The gate_a tensor. Its shape is [batch_size, seq_len, dim]

=======
>>>>>>> 05316d33
        A : Tensor (On GPU)
            A matrix. Its shape is [dim]

        state_or_ptr : Tensor (On GPU or CPU)
            The lru state tensor. Its shape is [batch_size, dstate, dim]
            Or the CPU tensor of shape [1] for the pointer of paged states.

        host_request_types : Tensor (On CPU)
            The tensor on the host that indicates if a request is in context or
            generation phase. Its shape is [batch_size]. See Inflight Batching
            in docs/gpt_attention.md,

        last_token_ids : Tensor (On GPU)
            The inclusive prefix-sum of the lengths or the lengths of the
            sequences in the batch.

        dim : int
            The inner dimension of RG_LRU block

<<<<<<< HEAD
=======
        block_size : int
            The block size of the block diagonal linear layer. It is used to
            support the cases that enable fused gate.

>>>>>>> 05316d33
        dtype: str
            data type

        y : Tensor (On GPU) (Optional)
            The y tensor. Its shape is [batch_size, seq_len, dim]

        y_bias : Tensor (On GPU) (Optional)
            The y_bias tensor. Its shape is [dim]. If y_bias is not None, we
            will fuse GELU(y + y_bias) in this function.

<<<<<<< HEAD
=======
        gate : Tensor (On GPU) (Optional)
            The gate tensor. Its shape is [batch_size, seq_len, 2 * dim].
            If gate is not None, we will fuse the gate_x and gate_a, otherwise
            use those two tensors.

        gate_bias : Tensor (On GPU) (Optional)
            The gate_bias tensor. Its shape is [2 * block_num, dim // block_num].
            If gate_bias is not None, we will fuse the bias add in this function.

        gate_x : Tensor (On GPU) (Optional)
            The gate_x tensor. Its shape is [batch_size, seq_len, dim]

        gate_x_bias : Tensor (On GPU) (Optional)
            The gate_x_bias tensor. Its shape is [block_num, dim // block_num].
            If gate_x_bias is not None, we will fuse the bias add in this function.

        gate_a : Tensor (On GPU) (Optional)
            The gate_a tensor. Its shape is [batch_size, seq_len, dim]

        gate_a_bias : Tensor (On GPU) (Optional)
            The gate_a_bias tensor. Its shape is [block_num, dim // block_num].
            If gate_a_bias is not None, we will fuse the bias add in this function.

>>>>>>> 05316d33
        slot_mapping: Tensor (On GPU) (Optional)
            Real page index in state. Its shape is [dim], used for paged state, each page shape is [dstate, dim]
    '''
    assert host_request_types is not None
    lru_plg_creator = trt.get_plugin_registry().get_plugin_creator(
        'LRU', '1', TRT_LLM_PLUGIN_NAMESPACE)
    assert lru_plg_creator is not None
<<<<<<< HEAD

    dim = trt.PluginField("dim", np.array(dim, dtype=np.int32),
                          trt.PluginFieldType.INT32)
=======
    assert (gate_x_bias is None) == (gate_a_bias is None)
    enable_fuse_gate = gate is not None
    has_gate_bias = (gate_bias is not None) or (gate_x_bias is not None)
    if enable_fuse_gate:
        assert gate is not None
        assert block_size > 0
        if has_gate_bias:
            assert gate_bias is not None
    else:
        assert gate_x is not None and gate_a is not None
        if has_gate_bias:
            assert gate_x_bias is not None and gate_a_bias is not None

    dim = trt.PluginField("dim", np.array(dim, dtype=np.int32),
                          trt.PluginFieldType.INT32)
    block_size = trt.PluginField("block_size",
                                 np.array(block_size, dtype=np.int32),
                                 trt.PluginFieldType.INT32)
>>>>>>> 05316d33
    pf_type = trt.PluginField(
        "type_id", np.array([int(str_dtype_to_trt(dtype))], np.int32),
        trt.PluginFieldType.INT32)
    remove_input_padding = trt.PluginField(
        "remove_input_padding",
        np.array(np.int8(default_net().plugin_config.remove_input_padding),
                 dtype=np.int8), trt.PluginFieldType.INT8)
    paged_state = trt.PluginField(
        "paged_state",
        np.array(np.int8(default_net().plugin_config.paged_state),
                 dtype=np.int8), trt.PluginFieldType.INT8)

    if y is None:
        y_enabled = trt.PluginField("y_enabled", np.array(0, dtype=np.int8),
                                    trt.PluginFieldType.INT8)
    else:
        y_enabled = trt.PluginField("y_enabled", np.array(1, dtype=np.int8),
                                    trt.PluginFieldType.INT8)

    if y_bias is None:
        y_bias_enabled = trt.PluginField("y_bias_enabled",
                                         np.array(0, dtype=np.int8),
                                         trt.PluginFieldType.INT8)
    else:
        y_bias_enabled = trt.PluginField("y_bias_enabled",
                                         np.array(1, dtype=np.int8),
                                         trt.PluginFieldType.INT8)

<<<<<<< HEAD
    pfc = trt.PluginFieldCollection([
        dim, pf_type, remove_input_padding, paged_state, y_enabled,
        y_bias_enabled
=======
    if enable_fuse_gate:
        fuse_gate_enabled = trt.PluginField("fuse_gate_enabled",
                                            np.array(1, dtype=np.int8),
                                            trt.PluginFieldType.INT8)
    else:
        fuse_gate_enabled = trt.PluginField("fuse_gate_enabled",
                                            np.array(0, dtype=np.int8),
                                            trt.PluginFieldType.INT8)

    if has_gate_bias:
        gate_bias_enabled = trt.PluginField("gate_bias_enabled",
                                            np.array(1, dtype=np.int8),
                                            trt.PluginFieldType.INT8)
    else:
        gate_bias_enabled = trt.PluginField("gate_bias_enabled",
                                            np.array(0, dtype=np.int8),
                                            trt.PluginFieldType.INT8)

    pfc = trt.PluginFieldCollection([
        dim, block_size, pf_type, remove_input_padding, paged_state, y_enabled,
        y_bias_enabled, fuse_gate_enabled, gate_bias_enabled
>>>>>>> 05316d33
    ])
    lru_plug = lru_plg_creator.create_plugin("rg_lru", pfc)

    plug_inputs = [
<<<<<<< HEAD
        input, gate_x, gate_a, A, state_or_ptr, host_request_types,
        last_token_ids
=======
        input,
        A,
        state_or_ptr,
        host_request_types,
        last_token_ids,
>>>>>>> 05316d33
    ]
    if default_net().plugin_config.paged_state:
        plug_inputs += [slot_mapping]
    if y is not None:
        plug_inputs += [y]
        if y_bias is not None:
            plug_inputs += [y_bias]
<<<<<<< HEAD
=======
    if enable_fuse_gate:
        plug_inputs += [gate]
        if has_gate_bias:
            plug_inputs += [gate_bias]
    else:
        plug_inputs += [gate_x, gate_a]
        if has_gate_bias:
            plug_inputs += [gate_x_bias, gate_a_bias]
>>>>>>> 05316d33
    plug_inputs = [i.trt_tensor for i in plug_inputs]

    layer = default_trtnet().add_plugin_v2(plug_inputs, lru_plug)
    _add_plugin_info(layer, lru_plg_creator, "rg_lru", pfc)
    output = _create_tensor(layer.get_output(0), layer)
    if default_net().plugin_config.paged_state:
        return output, None
    else:
        present_state = _create_tensor(layer.get_output(1), layer)
        return output, present_state


def topk(input: Tensor,
         k: int,
         dim: int,
         largest: bool = True) -> Tuple[Tensor, Tensor]:
    '''
    Add an topk operation.

    As explained in the ONNX documentation,

        https://github.com/onnx/onnx/blob/main/docs/Operators.md#topk

    NOTE: One distinction from the ONNX topk op, the output is always sorted
    with TensorRT layer.

    Retrieve the top-K largest elements along a specified axis.
    Given an input tensor of shape [a_1, a_2, ..., a_n, r]
    and integer argument k, return two outputs:
    Value tensor of shape [a_1, a_2, ..., a_{axis-1}, k, a_{axis+1}, ... a_n] which contains the values of the top k elements along the specified axis
    Index tensor of shape [a_1, a_2, ..., a_{axis-1}, k, a_{axis+1}, ... a_n] which contains the indices of the top k elements (original indices from the input tensor).

    Parameters:
        input : Tensor
            The input tensor.

        k : int
            A single positive value corresponding to the number of top elements to retrieve

        dim: int
            The dimension in which to compute the topk indices.

        largest: bool
            Controls whether to return largest or smallest elements


    Returns:
        The tensors (values, indices) produced by this topk operation.
    '''
    dim = dim_resolve_negative(dim, input.ndim())
    axes = dim_to_trt_axes(dim)
    layer = default_trtnet().add_topk(
        input.trt_tensor,
        trt.TopKOperation.MAX if largest else trt.TopKOperation.MIN,
        k=k,
        axes=axes)
    values = layer.get_output(0)
    indices = layer.get_output(1)

    return _create_tensor(values, layer), _create_tensor(indices, layer)<|MERGE_RESOLUTION|>--- conflicted
+++ resolved
@@ -30,12 +30,8 @@
 from ._utils import (bf16_array, bool_array, dim_resolve_negative,
                      dim_to_trt_axes, dims_array, fp16_array, fp32_array,
                      int32_array, int64_array, np_dtype_to_trt,
-<<<<<<< HEAD
-                     preview_trt_version, str_dtype_to_trt, trt_dtype_to_np)
-=======
                      str_dtype_to_trt, trt_dtype_to_np, trt_dtype_to_str,
                      trt_gte_10)
->>>>>>> 05316d33
 from .network import PluginInfo, set_np_weight, set_plugin_info
 from .plugin import TRT_LLM_PLUGIN_NAMESPACE, current_all_reduce_helper
 from .quantization import QuantMode
@@ -617,13 +613,6 @@
     tensor.trt_tensor = trt_tensor
     tensor.producer = producer
 
-<<<<<<< HEAD
-    # Set the layer name since this is the only
-    # centralized location to pass the name from
-    # module space to the TRT IR
-    default_net()._set_layer_name(producer)
-=======
->>>>>>> 05316d33
     # tb.print_stack(limit=10) # FOR DEBUGGING: filter producer.name if needed
     if default_net().dtype is not None and not default_net().strongly_typed:
         if producer.type not in [
@@ -1026,11 +1015,7 @@
     use_fp32_acc = use_fp32_acc and input.dtype == trt.DataType.HALF and mat2.dtype == trt.DataType.HALF
 
     # TODO: fp32 accum has issues with strongly_typed and it will be fixed in TensorRT 10.0
-<<<<<<< HEAD
-    if default_net().strongly_typed and not preview_trt_version():
-=======
     if default_net().strongly_typed and not trt_gte_10():
->>>>>>> 05316d33
         use_fp32_acc = False
 
     if use_fp32_acc:
@@ -1258,74 +1243,6 @@
          low: float = 0,
          high: float = 1,
          dtype: Union[str, trt.DataType] = 'float32') -> Tensor:
-<<<<<<< HEAD
-    '''
-    This operation adds a fill layer that generates a random (uniform) tensor with the specified shape and data type.
-
-    Parameters:
-        shape: Tensor
-            The shape of the tensor needed to be generated.
-        low: float
-            The minimum value (inclusive) of the range used for random.
-        high: float
-            The maximum value (inclusive) of the range used for random.
-        dtype: Union[str, trt.DataType]
-            The desired data type for the output tensor.
-    Returns:
-        The generated random tensor produced by the fill layer.
-    '''
-    # NOTE: DISABLED FOR NOW UNTIL THE FILL LAYER (RANDOM_UNIFORM) in TRT IS FIXED
-    assert False, "The rand() op is temporarily disabled."
-    low = constant(fp32_array(low))
-    high = constant(fp32_array(high))
-    trt_dtype = dtype if isinstance(dtype,
-                                    trt.DataType) else str_dtype_to_trt(dtype)
-
-    layer = default_trtnet().add_fill([0], trt.FillOperation.RANDOM_UNIFORM,
-                                      trt_dtype)
-
-    layer.set_input(0, shape.trt_tensor)
-    layer.set_input(1, low.trt_tensor)
-    layer.set_input(2, high.trt_tensor)
-    return _create_tensor(layer.get_output(0), layer)
-
-
-def categorical_sample(probs: Tensor, rand_data: Tensor = None) -> Tensor:
-    '''
-    This is a sampling operation and an equivalent of torch.distributions.Categorical.sample()
-    i.e. given a probability distribution tensor, it samples an index of that tensor.
-    See: https://pytorch.org/docs/stable/distributions.html#torch.distributions.categorical.Categorical.sample
-    NOTE: This assumes that the given probabilities are **not** normalized.
-
-    Parameters:
-        probs: Tensor
-            A 1-D floating point tensor representing the probability distributions.
-        rand_data: Tensor (optional)
-            A random tensor of same shape as `probs` tensor.
-            If not provided, this function will add a rand() op to generate it and use for sampling.
-    Returns:
-        A tensor containing a single index of the `probs` tensor representing the sample.
-    '''
-    probs = probs / sum(probs, dim=-1, keepdim=True)
-    rand_shape = []
-    assert probs.ndim() > 0
-    for i in range(probs.ndim() - 1):
-        rand_shape.append(shape(probs, i))
-    rand_shape = concat(rand_shape)
-    if rand_data is None:
-        rand_data = rand(rand_shape, low=0, high=1, dtype=probs.dtype)
-    assert rand_shape == shape(rand_data)
-    rand_data = expand(unsqueeze(rand_data, -1), shape(probs))
-    cum_probs = cumsum(probs, dim=-1)
-    cmp = cast(cum_probs >= rand_data, probs.dtype)
-    samples = argmax(cmp, dim=-1)
-    return samples
-
-
-def conditional(condition: Tensor, true_input: Tensor,
-                false_input: Tensor) -> Tensor:
-=======
->>>>>>> 05316d33
     '''
     This operation adds a fill layer that generates a random (uniform) tensor with the specified shape and data type.
 
@@ -2364,35 +2281,6 @@
 
     dim = dim_resolve_negative(dim, input.ndim())[0]
 
-<<<<<<< HEAD
-    if (dim == input.ndim() - 1) and input.size(-1) > 0:
-        old_shape = shape(input)
-        if input.ndim() != 2:
-            input_2d = input.view([-1, input.size(-1)])
-        else:
-            input_2d = input
-        cumsum_last_dim_plg_creator = trt.get_plugin_registry(
-        ).get_plugin_creator('CumsumLastDim', '1', TRT_LLM_PLUGIN_NAMESPACE)
-        assert cumsum_last_dim_plg_creator is not None
-        input_length = trt.PluginField(
-            "input_length", np.array(input_2d.size(-1), dtype=np.int32),
-            trt.PluginFieldType.INT32)
-        pf_type = trt.PluginField("type_id",
-                                  np.array([int(input_2d.dtype)], np.int32),
-                                  trt.PluginFieldType.INT32)
-        pfc = trt.PluginFieldCollection([input_length, pf_type])
-        cumsum_last_dim_plug = cumsum_last_dim_plg_creator.create_plugin(
-            "cumsum_last_dim", pfc)
-        plug_inputs = [input_2d]
-        plug_inputs = [i.trt_tensor for i in plug_inputs]
-        layer = default_trtnet().add_plugin_v2(plug_inputs,
-                                               cumsum_last_dim_plug)
-        _add_plugin_info(layer, cumsum_last_dim_plg_creator, "cumsum_last_dim",
-                         pfc)
-        output = _create_tensor(layer.get_output(0), layer)
-        output = output.view(old_shape)
-        return output
-=======
     if (dim == input.ndim() - 1):
         if prefer_plugin:
             last_dim = input.size(-1)
@@ -2441,7 +2329,6 @@
                 dtype=input.dtype)
             output = sum(unsqueeze(input, -2) * lower_triangle, dim=-1)
             return output
->>>>>>> 05316d33
     else:
         slice_shape = []
         for i in range(input.ndim()):
@@ -4305,11 +4192,8 @@
             theta: float = 10000.0,
             scaling_short_factors: Tensor = 1.0,
             scaling_long_factors: Tensor = 1.0,
-<<<<<<< HEAD
-=======
             short_mscale=None,
             long_mscale=None,
->>>>>>> 05316d33
             dtype=np.float32):
 
         def _calc_mscale(scale):
@@ -4317,29 +4201,19 @@
                 return 1.0
             return math.sqrt(1 + math.log(scale) / math.log(num_orig_pos))
 
-<<<<<<< HEAD
-        mscale = _calc_mscale(num_pos / num_orig_pos)
-
-        def _compute_sinusoidal_positions(scale_factors,
-                                          for_attention_plugin=True):
-=======
         if short_mscale is None:
             short_mscale = _calc_mscale(num_pos / num_orig_pos)
             long_mscale = short_mscale
 
         def _compute_sinusoidal_positions(scale_factors, is_short,
                                           for_attention_plugin):
->>>>>>> 05316d33
             inv_freq = 1 / (scale_factors *
                             (theta**(np.arange(0, dim, 2) / dim)).astype(dtype))
             sinusoid_inp = np.einsum("i , j -> i j",
                                      np.arange(num_pos, dtype=dtype),
                                      inv_freq,
                                      dtype=dtype)
-<<<<<<< HEAD
-=======
-
->>>>>>> 05316d33
+
             if for_attention_plugin:
                 sinusoid_inp = np.expand_dims(sinusoid_inp, axis=-1)
                 concat = np.concatenate(
@@ -4348,15 +4222,6 @@
                 concat = np.concatenate(
                     (np.sin(sinusoid_inp), np.cos(sinusoid_inp)), axis=1)
                 concat = np.expand_dims(concat, axis=0)
-<<<<<<< HEAD
-            return concat.astype(dtype) * mscale
-
-        return _compute_sinusoidal_positions(
-            scaling_short_factors, False), _compute_sinusoidal_positions(
-                scaling_long_factors, False), _compute_sinusoidal_positions(
-                    scaling_short_factors, True), _compute_sinusoidal_positions(
-                        scaling_long_factors, True), mscale
-=======
 
             mscale = short_mscale if is_short else long_mscale
             return concat.astype(dtype) * mscale
@@ -4368,7 +4233,6 @@
                     scaling_short_factors, True,
                     True), _compute_sinusoidal_positions(
                         scaling_long_factors, False, True), short_mscale
->>>>>>> 05316d33
 
     @staticmethod
     def rotate_every_two(tensor: Tensor) -> Tensor:
@@ -4579,12 +4443,8 @@
     rotary_embedding_base: float = 10000.0,
     rotary_embedding_scale_type: RotaryScalingType = RotaryScalingType.none,
     rotary_embedding_scaling_factors: Optional[Tensor] = None,
-<<<<<<< HEAD
-    rotary_embedding_m_scale: Optional[float] = None,
-=======
     rotary_embedding_short_m_scale: Optional[float] = None,
     rotary_embedding_long_m_scale: Optional[float] = None,
->>>>>>> 05316d33
     rotary_embedding_scale: float = 1.0,
     rotary_embedding_max_positions: int = 1024,
     rotary_embedding_original_max_positions: int = 1024,
@@ -4618,10 +4478,7 @@
     host_context_lengths: Optional[Tensor] = None,  # for pad-free input mode
     qkv_bias: Optional[Tensor] = None,
     use_cache: bool = True,
-<<<<<<< HEAD
-=======
     spec_decoding_generation_lengths: Tensor = None,
->>>>>>> 05316d33
     spec_decoding_position_offsets: Tensor = None,
     spec_decoding_packed_mask: Tensor = None,
 ) -> Tuple[Tensor, Optional[Tensor]]:
@@ -4824,11 +4681,7 @@
         use_cache: bool = False
             Do we need to store kv cache ? not needed if there is no generation phase.
 
-<<<<<<< HEAD
-        medusa_generation_lengths: Tensor = None,
-=======
         spec_decoding_generation_lengths: Tensor = None,
->>>>>>> 05316d33
             The generation phase tokens' lengths for each sequence.
             Shape: [batch_size]
 
@@ -4904,11 +4757,6 @@
         "rotary_embedding_scale",
         np.array(rotary_embedding_scale, dtype=np.float32),
         trt.PluginFieldType.FLOAT32)
-<<<<<<< HEAD
-    rotary_embedding_m_scale = trt.PluginField(
-        "rotary_embedding_m_scale",
-        np.array(rotary_embedding_m_scale, dtype=np.float32),
-=======
     rotary_embedding_short_m_scale = trt.PluginField(
         "rotary_embedding_short_m_scale",
         np.array(rotary_embedding_short_m_scale, dtype=np.float32),
@@ -4916,7 +4764,6 @@
     rotary_embedding_long_m_scale = trt.PluginField(
         "rotary_embedding_long_m_scale",
         np.array(rotary_embedding_long_m_scale, dtype=np.float32),
->>>>>>> 05316d33
         trt.PluginFieldType.FLOAT32)
     rotary_embedding_max_positions = trt.PluginField(
         "rotary_embedding_max_positions",
@@ -5028,14 +4875,6 @@
 
     pfc = trt.PluginFieldCollection([
         layer_idx, nheads, vision_start, vision_length, num_kv_heads, head_size,
-<<<<<<< HEAD
-        unidirectional, q_scaling, position_embedding_type,
-        rotary_embedding_dim, rotary_embedding_base,
-        rotary_embedding_scale_type, rotary_embedding_scale,
-        rotary_embedding_m_scale, rotary_embedding_max_positions, tp_size,
-        tp_rank, unfuse_qkv_gemm, context_fmha_type, multi_block_mode,
-        enable_xqa, kv_cache_quant_mode_field, remove_input_padding, mask_type,
-=======
         unidirectional, q_scaling, qk_tanh_scale, position_embedding_type,
         rotary_embedding_dim, rotary_embedding_base,
         rotary_embedding_scale_type, rotary_embedding_scale,
@@ -5045,7 +4884,6 @@
         enable_xqa, kv_cache_quant_mode_field, remove_input_padding, mask_type,
         block_sparse_block_size, block_sparse_homo_head_pattern,
         block_sparse_num_local_blocks, block_sparse_vertical_stride,
->>>>>>> 05316d33
         paged_kv_cache, tokens_per_block, pf_type, max_context_length,
         qkv_bias_enabled, do_cross_attention_field, max_distance,
         pos_shift_enabled, dense_context_fmha, use_paged_context_fmha_field,
@@ -5114,15 +4952,10 @@
     if spec_decoding_packed_mask is not None:
         # add position_ids as well only if speculative decoding mode
         assert spec_decoding_position_offsets is not None
-<<<<<<< HEAD
-        plug_inputs += [
-            spec_decoding_packed_mask, spec_decoding_position_offsets
-=======
         assert spec_decoding_generation_lengths is not None
         plug_inputs += [
             spec_decoding_generation_lengths, spec_decoding_packed_mask,
             spec_decoding_position_offsets
->>>>>>> 05316d33
         ]
 
     for idx, i in enumerate(plug_inputs):
@@ -5275,16 +5108,6 @@
         denom = denom.sqrt()
         fp32_y = fp32_input / denom
         y = cast(fp32_y, input_dtype)
-<<<<<<< HEAD
-    else:
-        with precision("float32"):
-            varx = pow(input, 2.0)
-            varx = varx.mean(dim=dim, keepdim=True)
-            denom = varx + eps
-            denom = denom.sqrt()
-            y = input / denom
-=======
->>>>>>> 05316d33
 
     if weight is not None:
         y = y * weight
@@ -5945,21 +5768,12 @@
 
 
 def rg_lru(input: Tensor,
-<<<<<<< HEAD
-           gate_x: Tensor,
-           gate_a: Tensor,
-=======
->>>>>>> 05316d33
            A: Tensor,
            state_or_ptr: Tensor,
            host_request_types: Tensor,
            last_token_ids: Tensor,
            dim: int,
            dtype: str,
-<<<<<<< HEAD
-           y: Optional[Tensor] = None,
-           y_bias: Optional[Tensor] = None,
-=======
            block_size: int = 0,
            y: Optional[Tensor] = None,
            y_bias: Optional[Tensor] = None,
@@ -5969,22 +5783,12 @@
            gate_x_bias: Optional[Tensor] = None,
            gate_a: Optional[Tensor] = None,
            gate_a_bias: Optional[Tensor] = None,
->>>>>>> 05316d33
            slot_mapping: Optional[Tensor] = None):
     '''
     Parameters:
         input : Tensor (On GPU)
             The input tensor. Its shape is [batch_size, seq_len, dim]
 
-<<<<<<< HEAD
-        gate_x : Tensor (On GPU)
-            The gate_x tensor. Its shape is [batch_size, seq_len, dim]
-
-        gate_a : Tensor (On GPU)
-            The gate_a tensor. Its shape is [batch_size, seq_len, dim]
-
-=======
->>>>>>> 05316d33
         A : Tensor (On GPU)
             A matrix. Its shape is [dim]
 
@@ -6004,13 +5808,10 @@
         dim : int
             The inner dimension of RG_LRU block
 
-<<<<<<< HEAD
-=======
         block_size : int
             The block size of the block diagonal linear layer. It is used to
             support the cases that enable fused gate.
 
->>>>>>> 05316d33
         dtype: str
             data type
 
@@ -6021,8 +5822,6 @@
             The y_bias tensor. Its shape is [dim]. If y_bias is not None, we
             will fuse GELU(y + y_bias) in this function.
 
-<<<<<<< HEAD
-=======
         gate : Tensor (On GPU) (Optional)
             The gate tensor. Its shape is [batch_size, seq_len, 2 * dim].
             If gate is not None, we will fuse the gate_x and gate_a, otherwise
@@ -6046,7 +5845,6 @@
             The gate_a_bias tensor. Its shape is [block_num, dim // block_num].
             If gate_a_bias is not None, we will fuse the bias add in this function.
 
->>>>>>> 05316d33
         slot_mapping: Tensor (On GPU) (Optional)
             Real page index in state. Its shape is [dim], used for paged state, each page shape is [dstate, dim]
     '''
@@ -6054,11 +5852,6 @@
     lru_plg_creator = trt.get_plugin_registry().get_plugin_creator(
         'LRU', '1', TRT_LLM_PLUGIN_NAMESPACE)
     assert lru_plg_creator is not None
-<<<<<<< HEAD
-
-    dim = trt.PluginField("dim", np.array(dim, dtype=np.int32),
-                          trt.PluginFieldType.INT32)
-=======
     assert (gate_x_bias is None) == (gate_a_bias is None)
     enable_fuse_gate = gate is not None
     has_gate_bias = (gate_bias is not None) or (gate_x_bias is not None)
@@ -6077,7 +5870,6 @@
     block_size = trt.PluginField("block_size",
                                  np.array(block_size, dtype=np.int32),
                                  trt.PluginFieldType.INT32)
->>>>>>> 05316d33
     pf_type = trt.PluginField(
         "type_id", np.array([int(str_dtype_to_trt(dtype))], np.int32),
         trt.PluginFieldType.INT32)
@@ -6106,11 +5898,6 @@
                                          np.array(1, dtype=np.int8),
                                          trt.PluginFieldType.INT8)
 
-<<<<<<< HEAD
-    pfc = trt.PluginFieldCollection([
-        dim, pf_type, remove_input_padding, paged_state, y_enabled,
-        y_bias_enabled
-=======
     if enable_fuse_gate:
         fuse_gate_enabled = trt.PluginField("fuse_gate_enabled",
                                             np.array(1, dtype=np.int8),
@@ -6132,21 +5919,15 @@
     pfc = trt.PluginFieldCollection([
         dim, block_size, pf_type, remove_input_padding, paged_state, y_enabled,
         y_bias_enabled, fuse_gate_enabled, gate_bias_enabled
->>>>>>> 05316d33
     ])
     lru_plug = lru_plg_creator.create_plugin("rg_lru", pfc)
 
     plug_inputs = [
-<<<<<<< HEAD
-        input, gate_x, gate_a, A, state_or_ptr, host_request_types,
-        last_token_ids
-=======
         input,
         A,
         state_or_ptr,
         host_request_types,
         last_token_ids,
->>>>>>> 05316d33
     ]
     if default_net().plugin_config.paged_state:
         plug_inputs += [slot_mapping]
@@ -6154,8 +5935,6 @@
         plug_inputs += [y]
         if y_bias is not None:
             plug_inputs += [y_bias]
-<<<<<<< HEAD
-=======
     if enable_fuse_gate:
         plug_inputs += [gate]
         if has_gate_bias:
@@ -6164,7 +5943,6 @@
         plug_inputs += [gate_x, gate_a]
         if has_gate_bias:
             plug_inputs += [gate_x_bias, gate_a_bias]
->>>>>>> 05316d33
     plug_inputs = [i.trt_tensor for i in plug_inputs]
 
     layer = default_trtnet().add_plugin_v2(plug_inputs, lru_plug)

from dataclasses import dataclass
from enum import Enum
from typing import Dict, List, Set

import numpy as np
import tensorrt as trt
import torch

<<<<<<< HEAD
=======
from tensorrt_llm._common import _is_building
>>>>>>> 05316d33
from tensorrt_llm._utils import (trt_dtype_to_np, trt_dtype_to_str,
                                 trt_dtype_to_torch)
from tensorrt_llm.logger import logger

from .pipeline_graph import PipelineGraph
from .utils import (get_builder_flags, get_cache_key, get_sorted_layer_ids,
                    set_trt_network, to_base_class_layer, to_subclass_layer,
                    to_trt_weights)


class ShapeType(Enum):
    MIN = 0
    OPT = 1
    MAX = 2


_trt_to_type_dict = {
    trt.int64: int,
    trt.bool: bool,
}


def get_shape_layers(trt_network):
    shape_layers = set()
    for i in range(trt_network.num_layers):
        layer = trt_network.get_layer(i)
        if (layer.num_inputs > 0 and np.all([
                layer.get_input(j).is_shape_tensor
                for j in range(layer.num_inputs)
                if layer.get_input(j) is not None
        ])) or (layer.num_outputs > 0 and np.all([
                layer.get_output(j).is_shape_tensor
                for j in range(layer.num_outputs)
        ])):
            shape_layers.add(layer.name)
    return shape_layers


def get_layers_in_shape_network(trt_network, shape_layers, sorted_layer_ids):
    layers = set()
    shape_tensors = set()
    for layer_id in reversed(sorted_layer_ids):
        layer = trt_network.get_layer(layer_id)
        in_shape_network = False
        if layer.name in shape_layers:
            in_shape_network = True
        else:
            for j in range(layer.num_outputs):
                output = layer.get_output(j)
                if output.name in shape_tensors:
                    in_shape_network = True
                    break
        if in_shape_network:
            layers.add(layer.name)
            for j in range(layer.num_inputs):
                input = layer.get_input(j)
                if input is not None:
                    shape_tensors.add(input.name)
    return layers


def get_shape_network(trt_network,
                      shapes,
                      values,
                      sorted_layer_ids,
                      profile=None,
                      shape_type: ShapeType = ShapeType.OPT):
    shape_layers = get_shape_layers(trt_network)
    layers_in_shape_network = get_layers_in_shape_network(
        trt_network, shape_layers, sorted_layer_ids)
    shape_graph = PipelineGraph.create_graph()
    shape_network = shape_graph.as_trt()
    shape_builder = shape_network.builder
    shape_profile = shape_builder.create_optimization_profile()
    for i in range(trt_network.num_inputs):
        input = trt_network.get_input(i)
        shapes[input.name] = input.shape
        new_input = shape_graph.add_input(input)
        if profile is not None:
            if -1 in input.shape:
                shape = profile.get_shape(input.name)
                shape = shape[shape_type.value]
                shapes[input.name] = shape
                new_input.raw_shape = shape
            if input.is_shape_tensor:
                shape_values = profile.get_shape_input(input.name)
                value = shape_values[shape_type.value]
                values[input.name] = value
                shape_profile.set_shape_input(input.name, value, value, value)
    output_mapping = {}
    for layer_id in sorted_layer_ids:
        layer = trt_network.get_layer(layer_id)
        if layer.name in shape_layers:
            new_layer = shape_graph.add_layer(layer)
            for i in range(layer.num_outputs):
                output = layer.get_output(i)
                if output.dtype == trt.DataType.BOOL:
                    proxy_layer = shape_network.add_cast(
                        new_layer.as_trt().get_output(i),
                        trt.DataType.INT32,
                    )
                    proxy_output = proxy_layer.get_output(0)
                    shape_graph.register_layer(proxy_layer)
                    shape_graph.add_output_shape(proxy_output)
                    output_mapping[proxy_output.name] = (output.name,
                                                         output.dtype)
                else:
                    shape_graph.add_output_shape(output)
        elif layer.name in layers_in_shape_network:
            if layer.type == trt.LayerType.CONSTANT:
                shape_graph.add_input(layer.get_output(0))
            else:
                shape_graph.add_layer(layer)
    return shape_network, shape_profile, shape_layers, output_mapping


def get_per_layer_graph(
    layer,
    shapes,
    values,
    updated_attrs=None,
    is_shape_io: bool = None,
):
    graph = PipelineGraph.create_graph()
    network = graph.as_trt()
    is_shape_layer = layer.num_inputs != 0
    for i in range(layer.num_inputs):
        input = layer.get_input(i)
        if input is not None:
            shape = shapes[input.name]
            if (values.get(input.name) is not None
                    and not isinstance(values[input.name], torch.Tensor)):
                value = values[input.name]
                weights = np.asarray(value, dtype=trt_dtype_to_np(input.dtype))
                weights = to_trt_weights(weights)
                input_layer = network.add_constant(shape, weights)
                new_input = input_layer.get_output(0)
                new_input.name = input.name
                graph.register_layer(input_layer)
            elif graph.get_input(input.name) is None:
                new_input = graph.add_input(input)
                new_input.raw_shape = shapes[input.name]
                is_shape_layer = False
    new_layer = graph.add_layer(
        layer,
        updated_attrs=updated_attrs,
    )
    output_mapping = {}
    if layer.type == trt.LayerType.SHAPE:
        is_shape_layer = True
    if layer.num_inputs == 0:
        is_shape_layer = False
    if is_shape_io is not None:
        is_shape_layer = is_shape_io
    for i in range(layer.num_outputs):
        output = layer.get_output(i)
        value = values.get(output.name)
        if value is not None and isinstance(value, torch.Tensor):
            is_output_shape = False
        elif is_shape_layer:
            is_output_shape = True
        else:
            is_output_shape = False
        if is_output_shape:
            if output.dtype == trt.DataType.BOOL:
                proxy_layer = network.add_cast(
                    new_layer.as_trt().get_output(i),
                    trt.DataType.INT32,
                )
                proxy_output = proxy_layer.get_output(0)
                graph.register_layer(proxy_layer)
                output_mapping[proxy_output.name] = (output.name, output.dtype)
                output = proxy_output
            graph.add_output_shape(output)
        else:
            graph.add_output(output)
    return graph, output_mapping


@_is_building
def infer_shapes(network, shapes, values, profile=None):
    if network.num_outputs == 0:
        return
    builder = network.builder
    config = builder.create_builder_config()
    config.builder_optimization_level = 0
    config.flags = get_builder_flags()
    profile = profile or builder.create_optimization_profile()
    config.add_optimization_profile(profile)
    plan = builder.build_serialized_network(network, config)
    if plan is None:
        raise RuntimeError(
            'Engine building failed when inferring shapes, please check the error log.'
        )
    runtime = trt.Runtime(logger.trt_logger)
    engine = runtime.deserialize_cuda_engine(plan)
    context = engine.create_execution_context()
    for i in range(network.num_inputs):
        input = network.get_input(i)
        if input.is_shape_tensor:
            value = values[input.name]
            context.set_shape_input(engine[input.name], value)
    for i in range(network.num_outputs):
        output = network.get_output(i)
        shape = context.get_tensor_shape(output.name)
        shapes[output.name] = shape
        if output.is_shape_tensor:
            if shape == [0]:
                values[output.name] = []
            else:
                if shape == []:
                    shape = [1]
                value = torch.empty(
                    list(shape),
                    dtype=trt_dtype_to_torch(output.dtype),
                    device="cpu",
                )
                values[output.name] = value
                context.set_tensor_address(output.name, value.data_ptr())
    context.infer_shapes()
    assert context.all_binding_shapes_specified
    for i in range(network.num_outputs):
        output = network.get_output(i)
        if isinstance(values.get(output.name), torch.Tensor):
            values[output.name] = values[output.name].tolist()


@dataclass
class ShapeInfo:
    shapes: Dict[str, trt.Dims]
    values: Dict[str, List[int]]
    shape_layers: Set[str]
    max_shapes: Dict[str, trt.Dims] = None


def set_constant_value(layer, values):
    to_subclass_layer(layer)
    output_name = layer.get_output(0).name
    weights = layer.weights
    if isinstance(weights, trt.Weights):
        weights = weights.numpy()
    values[output_name] = list(weights)
    to_base_class_layer(layer)


def infer_per_layer_shapes(
    layer: trt.ILayer,
    shapes,
    values,
    cache=None,
    is_shape_io=False,
):
    if layer.type == trt.LayerType.CONSTANT:
        to_subclass_layer(layer)
        output_name = layer.get_output(0).name
        shape = layer.shape
        shapes[output_name] = shape
        if is_shape_io:
            set_constant_value(layer, values)
        to_base_class_layer(layer)
        return
    elif layer.type == trt.LayerType.SHAPE:
        input_name = layer.get_input(0).name
        output_name = layer.get_output(0).name
        shape = [*shapes[input_name]]
        shapes[output_name] = trt.Dims([len(shape)])
        values[output_name] = shape
        return
    if cache is not None:
        cache_key = get_cache_key(layer, shapes, values)
        if cache_key in cache:
            output_shapes, output_values = cache[cache_key]
            for i in range(layer.num_outputs):
                output = layer.get_output(i)
                shapes[output.name] = output_shapes[i]
                if output_values[i] is not None:
                    values[output.name] = output_values[i]
            return
    graph, output_mapping = get_per_layer_graph(layer, shapes, values)
    dtypes = [
        trt_dtype_to_str(layer.get_input(i).dtype)
        for i in range(layer.num_inputs)
    ]
    layer_info = (f"type={cache_key[0]}, "
                  f"attrs={dict(cache_key[1])}, "
                  f"dtypes={dtypes}, "
                  f"shapes={list(cache_key[2])}, "
                  f"values={list(cache_key[3])}")
    logger.debug(f"infer shapes for layer {layer.name} ({layer_info})")
    try:
        infer_shapes(graph.as_trt(), shapes, values)
    except RuntimeError as e:
        raise RuntimeError(
            f"infer shapes failed for layer {layer.name} ({layer_info})") from e
    for proxy_output, (output, dtype) in output_mapping.items():
        shapes[output] = shapes[proxy_output]
        del shapes[proxy_output]
        if proxy_output in values:
            values[output] = [
                *map(_trt_to_type_dict[dtype], values[proxy_output])
            ]
            del values[proxy_output]
    if cache is not None:
        logger.debug(
            f"shape inference cache miss, layer: {layer.name}, cache key: {cache_key}"
        )
        output_shapes = []
        output_values = []
        for i in range(layer.num_outputs):
            output = layer.get_output(i)
            output_shapes.append(shapes[output.name])
            output_values.append(values.get(output.name))
        cache[cache_key] = (output_shapes, output_values)


def get_shape_info(trt_network, profile, shape_type: ShapeType = ShapeType.OPT):
    shapes = {}
    values = {}
    sorted_layer_ids = get_sorted_layer_ids(trt_network)
    infer_shape_layers = False

    shape_network, shape_profile, shape_layers, output_mapping = get_shape_network(
        trt_network,
        shapes,
        values,
        sorted_layer_ids,
        profile=profile,
        shape_type=shape_type)
    try:
        infer_shapes(shape_network, shapes, values, shape_profile)
        for proxy_output, (output, dtype) in output_mapping.items():
            shapes[output] = shapes[proxy_output]
            values[output] = [
                *map(_trt_to_type_dict[dtype], values[proxy_output])
            ]
            del shapes[proxy_output]
            del values[proxy_output]
    except RuntimeError:
        infer_shape_layers = True

    cache = {}
    for layer_id in sorted_layer_ids:
        layer = trt_network.get_layer(layer_id)
        is_shape_io = layer.name in shape_layers
        if is_shape_io and not infer_shape_layers:
            continue
        set_trt_network(layer, trt_network)
        infer_per_layer_shapes(layer,
                               shapes,
                               values,
                               cache,
                               is_shape_io=is_shape_io)
    return ShapeInfo(shapes, values, shape_layers)<|MERGE_RESOLUTION|>--- conflicted
+++ resolved
@@ -6,10 +6,7 @@
 import tensorrt as trt
 import torch
 
-<<<<<<< HEAD
-=======
 from tensorrt_llm._common import _is_building
->>>>>>> 05316d33
 from tensorrt_llm._utils import (trt_dtype_to_np, trt_dtype_to_str,
                                  trt_dtype_to_torch)
 from tensorrt_llm.logger import logger

# SPDX-FileCopyrightText: Copyright (c) 2022-2024 NVIDIA CORPORATION & AFFILIATES. All rights reserved.
# SPDX-License-Identifier: Apache-2.0
#
# Licensed under the Apache License, Version 2.0 (the "License");
# you may not use this file except in compliance with the License.
# You may obtain a copy of the License at
#
# http://www.apache.org/licenses/LICENSE-2.0
#
# Unless required by applicable law or agreed to in writing, software
# distributed under the License is distributed on an "AS IS" BASIS,
# WITHOUT WARRANTIES OR CONDITIONS OF ANY KIND, either express or implied.
# See the License for the specific language governing permissions and
# limitations under the License.
import argparse
import ctypes
import platform
from collections import OrderedDict
from dataclasses import asdict, dataclass, field, fields
from enum import IntEnum
from pathlib import Path
from typing import List, Optional, Tuple

import tensorrt as trt

from .._ipc_utils import IpcMemory
from ..logger import logger
from ..mapping import Mapping

TRT_LLM_PLUGIN_NAMESPACE = 'tensorrt_llm'


def plugin_lib_path() -> str:
    project_dir = Path(__file__).parent.parent.absolute()
    dyn_lib = "libnvinfer_plugin_tensorrt_llm.so" if platform.system(
    ) != "Windows" else "nvinfer_plugin_tensorrt_llm.dll"
    return str(project_dir.joinpath("libs", dyn_lib))


def _load_plugin_lib():
    winmode = 0 if platform.system() == "Windows" else None
    handle = ctypes.CDLL(plugin_lib_path(),
                         mode=ctypes.RTLD_GLOBAL,
                         winmode=winmode)
    try:
        handle.initTrtLlmPlugins.argtypes = [ctypes.c_void_p, ctypes.c_char_p]
        handle.initTrtLlmPlugins.restype = ctypes.c_bool
    except AttributeError as err:
        raise ImportError('TensorRT-LLM Plugin is unavailable') from err
    assert handle.initTrtLlmPlugins(None,
                                    TRT_LLM_PLUGIN_NAMESPACE.encode('utf-8'))


class ContextFMHAType(IntEnum):
    disabled = 0
    # FP16 I/O, FP16 Accumulation
    enabled = 1
    # FP16 I/O, FP32 Accumulation
    enabled_with_fp32_acc = 2


DEFAULT_PLUGIN_DTYPE_OPTIONS = [
    "auto", "float16", "float32", "bfloat16", "int32", None
]
PLUGIN_DTYPE_OPTIONS_MAP = {
    "gemm_swiglu_plugin": ["fp8", None],
    "gemm_plugin":
    ["auto", "float16", "float32", "bfloat16", "int32", "fp8", None]
}


def _make_plugin_property(field_name: str, field_type: type):

    def bind(field_name):
        storage_name = f'_{field_name}'

        @property
        def prop(self):
            field_value = getattr(self, storage_name)
            if field_name != 'dtype' and field_value == 'auto':
                return self.dtype
            else:
                return field_value

        @prop.setter
        def prop(self, value):
            if field_type is bool:
                assert isinstance(value, bool), \
                    f"Plugin {field_name} expects {field_type}, got {type(value)}"
            elif field_type in (str, Optional[str]):
                plugin_dtype_options = DEFAULT_PLUGIN_DTYPE_OPTIONS
                if field_name in PLUGIN_DTYPE_OPTIONS_MAP:
                    plugin_dtype_options = PLUGIN_DTYPE_OPTIONS_MAP[field_name]
                assert value in plugin_dtype_options, \
                    f"Plugin {field_name} expects values in {plugin_dtype_options}, got {value}"
            if field_name == 'dtype':
                assert value not in ['auto', None], \
                    "Plugin dtype cannot be auto or None"
            setattr(self, storage_name, value)
            logger.info(f"Set {field_name} to {value}.")

        return prop

    return bind(field_name)


class PluginConfigMeta(type):

    def __new__(cls, name, bases, attrs):
        for storage_name, field_type in attrs['__annotations__'].items():
            assert storage_name.startswith('_')
            field_name = storage_name.lstrip('_')
            attrs[field_name] = _make_plugin_property(field_name, field_type)
        return super().__new__(cls, name, bases, attrs)


@dataclass(slots=True)
class PluginConfig(metaclass=PluginConfigMeta):
    """The config that manages plugin-related options.

    There are two option categories:
    * Plugin options (typically with xxx_plugin naming). These options can be assigned with:
        * "float16"/"bfloat16"/"float32"/"int32", which means the plugin is enabled with the specified precision; (Some plugins only support limited dtype, i.e., gemm_swiglu_plugin only supports fp8 now)
        * "auto", which means the plugin is enabled with the precision of `dtype` field (the `dtype` field must be same to model dtype, i.e., the one in PretrainedConfig);
        * None, which means the plugin is disabled.
    * Other features. These options can be assigned with boolean:
        * True, which means the plugin is enabled;
        * False, which means the plugin is disabled.

    Note: All the fields should use a prefix "_"; PluginConfigMeta will wrap each field as a property.
    This ensures the fields can only be assigned with allowed values.
    """
    _dtype: str = field(default="float16", init=False)

    # Plugins
    _bert_attention_plugin: Optional[str] = field(default="auto", init=False)
    _gpt_attention_plugin: Optional[str] = field(default="auto", init=False)
    _gemm_plugin: Optional[str] = field(default=None, init=False)
    _gemm_swiglu_plugin: Optional[str] = field(default=None, init=False)
    _smooth_quant_gemm_plugin: Optional[str] = field(default=None, init=False)
    _identity_plugin: Optional[str] = field(default=None, init=False)
    _layernorm_quantization_plugin: Optional[str] = field(default=None,
                                                          init=False)
    _rmsnorm_quantization_plugin: Optional[str] = field(default=None,
                                                        init=False)
    _nccl_plugin: Optional[str] = field(default="auto", init=False)
    _lookup_plugin: Optional[str] = field(default=None, init=False)
    _lora_plugin: Optional[str] = field(default=None, init=False)
    _weight_only_groupwise_quant_matmul_plugin: Optional[str] = field(
        default=None, init=False)
    _weight_only_quant_matmul_plugin: Optional[str] = field(default=None,
                                                            init=False)
    _quantize_per_token_plugin: bool = field(default=False, init=False)
    _quantize_tensor_plugin: bool = field(default=False, init=False)
    _moe_plugin: Optional[str] = field(default="auto", init=False)
    _mamba_conv1d_plugin: Optional[str] = field(default="auto", init=False)

    # Features
<<<<<<< HEAD
    context_fmha: bool = True
    context_fmha_fp32_acc: bool = False  # will use fp16 if disabled
    paged_kv_cache: bool = True
    remove_input_padding: bool = True
    use_custom_all_reduce: bool = True
    multi_block_mode: bool = False
    enable_xqa: bool = True
    attention_qk_half_accumulation: bool = False
    tokens_per_block: int = 64
    use_paged_context_fmha: bool = False
    use_fp8_context_fmha: bool = False
    use_context_fmha_for_generation: bool = False
    multiple_profiles: bool = False
    paged_state: bool = True
    streamingllm: bool = False

    def set_plugin(self, name: str, value: Union[str, bool, int]):
        assert hasattr(self, name), f"Plugin name doesn't exist: {name}"
        if value is not None and getattr(self, name) is not None:
            target_type = type(getattr(self, name))
            assert isinstance(value, target_type), \
                f"Plugin {name} expects {target_type}, got {type(value)}"
        setattr(self, name, value)
        logger.info(f"Set {name} to {value}.")
=======
    _context_fmha: bool = field(default=True, init=False)
    _context_fmha_fp32_acc: bool = field(
        default=False, init=False)  # will use fp16 if disabled
    _paged_kv_cache: bool = field(default=True, init=False)
    _remove_input_padding: bool = field(default=True, init=False)
    _use_custom_all_reduce: bool = field(default=True, init=False)
    _reduce_fusion: bool = field(default=False, init=False)
    _multi_block_mode: bool = field(default=False, init=False)
    _enable_xqa: bool = field(default=True, init=False)
    _tokens_per_block: int = field(default=64, init=False)
    _use_paged_context_fmha: bool = field(default=False, init=False)
    _use_fp8_context_fmha: bool = field(default=False, init=False)
    _multiple_profiles: bool = field(default=False, init=False)
    _paged_state: bool = field(default=True, init=False)
    _streamingllm: bool = field(default=False, init=False)
>>>>>>> 05316d33

    def update_from_dict(self, config: dict):
        for name in config.keys():
            if hasattr(self, name):
                value_to_be_update = config[name]
                if isinstance(getattr(self, name), bool):
<<<<<<< HEAD
                    if value_to_be_update is True or \
                            value_to_be_update == "enable":
=======
                    if value_to_be_update == "enable":
>>>>>>> 05316d33
                        value_to_be_update = True
                    elif value_to_be_update == "disable":
                        value_to_be_update = False
                elif value_to_be_update == "disable":
                    value_to_be_update = None
                setattr(self, name, value_to_be_update)

    @classmethod
    def from_dict(cls, config: dict):
        plugin_config = cls()
        plugin_config.update_from_dict(config)
        return plugin_config

    @classmethod
    def from_arguments(cls, args: argparse.Namespace):
        return cls.from_dict(vars(args))

    def to_dict(self):
        config = asdict(self)
        # Remove prefix "_" of the storage name
        config = {key.lstrip('_'): value for key, value in config.items()}
        return config

    def to_legacy_setting(self):
        '''Legacy setting means that all of the plugins and features are
        disabled, this needed for the legacy `build.py` script, which will be
        migrated to the centralized building script `tensorrt_llm/commands/build.py`.

        After the migration is done, this function may or may not be deleted.
        '''
        for field in fields(self):
            # Remove prefix "_" of the storage name
            field_name = field.name.lstrip('_')
            if field_name == 'dtype':
                continue
            if field.type in (str, Optional[str]):
                setattr(self, field_name, None)
            elif field.type == bool:
                setattr(self, field_name, False)

    @property
    def context_fmha_type(self):
        if self.context_fmha_fp32_acc:
            return ContextFMHAType.enabled_with_fp32_acc
        elif self.context_fmha:
            return ContextFMHAType.enabled
        else:
            return ContextFMHAType.disabled

    @context_fmha_type.setter
    def context_fmha_type(self, value):
        if value == ContextFMHAType.disabled:
            self.context_fmha = False
            self.context_fmha_fp32_acc = False
        else:
            self.context_fmha = True
            if value == ContextFMHAType.enabled:
                self.context_fmha_fp32_acc = False
            elif value == ContextFMHAType.enabled_with_fp32_acc:
                self.context_fmha_fp32_acc = True

    def set_smooth_quant_plugins(self, dtype: str = "auto"):
        self.smooth_quant_gemm_plugin = dtype
        self.rmsnorm_quantization_plugin = dtype
        self.layernorm_quantization_plugin = dtype
        self.quantize_per_token_plugin = True
        self.quantize_tensor_plugin = True
        return self

    def set_context_fmha(self, context_fmha_type=ContextFMHAType.enabled):
        assert type(context_fmha_type) == ContextFMHAType
        self.context_fmha_type = context_fmha_type
        return self

<<<<<<< HEAD
    def enable_remove_input_padding(self):
        self.set_plugin("remove_input_padding", True)
        return self

    def enable_paged_kv_cache(self, tokens_per_block=64):
        self.set_plugin("paged_kv_cache", True)
        self.set_plugin("tokens_per_block", tokens_per_block)
        return self

    def enable_paged_state(self):
        self.set_plugin("paged_state", True)
        return self

    def set_gpt_attention_plugin(self, dtype='float16'):
        self.set_plugin("gpt_attention_plugin", dtype)
        return self

    def enable_mmha_multi_block_mode(self):
        self.set_plugin("multi_block_mode", True)
        return self

    def disable_xqa_optimization(self):
        self.set_plugin("enable_xqa", False)
        return self

    def set_bert_attention_plugin(self, dtype='float16'):
        self.set_plugin("bert_attention_plugin", dtype)
        return self

    def set_identity_plugin(self, dtype='float16'):
        self.set_plugin("identity_plugin", dtype)
        return self

    def set_gemm_plugin(self, dtype='float16'):
        self.set_plugin("gemm_plugin", dtype)
        return self

    def set_moe_plugin(self, dtype='float16'):
        self.moe_plugin = dtype
        return self

    def set_mamba_conv1d_plugin(self, dtype='float16'):
        self.mamba_conv1d_plugin = dtype
        return self

    def set_smooth_quant_gemm_plugin(self, dtype='float16'):
        self.set_plugin("smooth_quant_gemm_plugin", dtype)
        return self

    def set_layernorm_quantization_plugin(self, dtype='float16'):
        self.set_plugin("layernorm_quantization_plugin", dtype)
        return self

    def set_rmsnorm_quantization_plugin(self, dtype='float16'):
        self.set_plugin("rmsnorm_quantization_plugin", dtype)
        return self

    def set_weight_only_quant_matmul_plugin(self, dtype='float16'):
        self.set_plugin("weight_only_quant_matmul_plugin", dtype)
        return self

    def set_weight_only_groupwise_quant_matmul_plugin(self, dtype='float16'):
        self.set_plugin("weight_only_groupwise_quant_matmul_plugin", dtype)
        return self

    def set_nccl_plugin(self,
                        dtype='float16',
=======
    def enable_paged_kv_cache(self, tokens_per_block: int = 64):
        self.paged_kv_cache = True
        self.tokens_per_block = tokens_per_block
        return self

    def set_nccl_plugin(self,
                        dtype: str = "auto",
>>>>>>> 05316d33
                        use_custom_all_reduce: bool = True):
        if not use_custom_all_reduce:
            logger.warning(
                "allreduce algorithm is selected automatically during execution now. "
                "use_custom_all_reduce will be deprecated in future releases. ")
<<<<<<< HEAD
        self.set_plugin("nccl_plugin", dtype)
        self.set_plugin("use_custom_all_reduce", use_custom_all_reduce)
=======
        self.nccl_plugin = dtype
        self.use_custom_all_reduce = use_custom_all_reduce
>>>>>>> 05316d33
        if use_custom_all_reduce:
            init_all_reduce_helper()
        return self

<<<<<<< HEAD
    def set_quantize_per_token_plugin(self):
        self.set_plugin("quantize_per_token_plugin", True)
        return self

    def set_quantize_tensor_plugin(self):
        self.set_plugin("quantize_tensor_plugin", True)
        return self

    def set_lookup_plugin(self, dtype='float16'):
        self.set_plugin("lookup_plugin", dtype)
        return self

    def set_lora_plugin(self, dtype='float16'):
        self.set_plugin("lora_plugin", dtype)
        return self

    def set_paged_context_fmha(self):
        self.set_plugin("use_paged_context_fmha", True)
        return self

    def set_fp8_context_fmha(self):
        self.set_plugin("use_fp8_context_fmha", True)
        self.set_context_fmha()
        return self

    def set_context_fmha_for_generation(self):
        self.set_plugin("use_context_fmha_for_generation", True)
        return self

    def set_streamingllm(self):
        self.set_plugin("streamingllm", True)
        return self

=======
>>>>>>> 05316d33

cli_plugin_args = [
    # Plugins
    "bert_attention_plugin",
    "gpt_attention_plugin",
    "gemm_plugin",
    "gemm_swiglu_plugin",
    "lookup_plugin",
    "lora_plugin",
    "moe_plugin",
    "mamba_conv1d_plugin",
    "nccl_plugin",

    # Features
    "context_fmha",
    "context_fmha_fp32_acc",
    "paged_kv_cache",
    "remove_input_padding",
    "use_custom_all_reduce",
    "multi_block_mode",
    "enable_xqa",
    "tokens_per_block",
    "use_paged_context_fmha",
    "use_fp8_context_fmha",
    "multiple_profiles",
    "paged_state",
    "streamingllm",
    "reduce_fusion"
]


def add_plugin_argument(parser):
    plugin_config = PluginConfig()
    for field in fields(plugin_config):
        # Remove prefix "_" of the storage name
        field_name = field.name.lstrip('_')
        if field_name not in cli_plugin_args:
            continue
        if field.type in (str, Optional[str]):
            plugin_dtype_options = DEFAULT_PLUGIN_DTYPE_OPTIONS
            if field_name in PLUGIN_DTYPE_OPTIONS_MAP:
                plugin_dtype_options = PLUGIN_DTYPE_OPTIONS_MAP[field_name]
            parser.add_argument(
                "--" + field_name,
                type=str,
                default=field.default if field.default else "disable",
                choices=[x if x else "disable" for x in plugin_dtype_options],
                help=f"Whether to enable/disable {field_name} and the dtype.")
        elif field.type == bool:
            parser.add_argument(
                "--" + field_name,
                type=str,
                default="enable" if field.default else "disable",
                choices=["enable", "disable"],
                help=f"Whether to enable/disable {field_name}.")
        else:
            parser.add_argument("--" + field_name,
                                type=field.type,
                                default=field.default,
                                help=f"{field_name}.")
    return parser


class CustomAllReduceHelper:
    """
        Globally visible class to help usage of custom_all_reduce plugin.
        Provides the following utilities:

        gen_id: int
            Used for synchronization with custom kernels. Plugins instances MUST have the same
            id across GPUs. I.e.: GPU#0's allreduce after MLP at layer i must have the same id as
            GPU#1, GPU#2... Also, ids MUST be unique per model. There should not be two allreduce instances
            in GPU#0 that have the same id.

        workspace: Tensor
            When using CUSTOM or AUTO mode, a tensor containing pointers to memory
            visible to all GPUs. It should be 3 pointers per TP rank -
            ptr to data buffer, ptr to barriers in, ptr to barriers out.
            It must be initialized using IpcMemory class.

        Usage:
            - Use `init_all_reduce_helper` to reset the id counter. This must be done in main model class.
            - Set custom_all_reduce_helper.workspace with the required tensor.
              Then, each instance of allreduce will reference that tensor automatically.
    """
    POINTERS_PER_RANK = 4

    def __init__(self) -> None:
        self.current_id: int = 1
        self.workspace: Optional[Tensor] = None

    def gen_id(self) -> int:
        result = self.current_id
        self.current_id += 1
        return result

    def set_workspace_tensor(self,
                             mapping: Mapping,
                             num_profiles: Optional[int] = None):
        from ..functional import Tensor
        workspace_size = self.POINTERS_PER_RANK * mapping.tp_size

        dim_range = None
        if num_profiles is not None:
            dim_range = OrderedDict([('all_reduce_size',
                                      [workspace_size] * num_profiles)])

        self.workspace = Tensor(
            name='all_reduce_workspace',
            dtype=trt.int64,
            shape=[workspace_size],
            dim_range=dim_range,
        )

    @staticmethod
    def max_workspace_size_auto(tp_size: int) -> int:
        if tp_size <= 2:
            return 16_000_000
        return 8_000_000

    @staticmethod
    def allocate_workspace(mapping: Mapping,
                           size: int) -> Tuple[List[IpcMemory], "torch.tensor"]:
        import torch
        ipc_buffers_ping = IpcMemory(mapping, size * mapping.tp_size)
        ipc_buffers_pong = IpcMemory(mapping, size * mapping.tp_size)
        ipc_barriers_in = IpcMemory(
            mapping, IpcMemory.IPC_BARRIERS_SIZE_PER_GPU * mapping.tp_size * 2)
        ipc_barriers_out = IpcMemory(
            mapping, IpcMemory.IPC_BARRIERS_SIZE_PER_GPU * mapping.tp_size * 2)
        buffers = [
            ipc_buffers_ping,
            ipc_buffers_pong,
            ipc_barriers_in,
            ipc_barriers_out,
        ]

        return buffers, torch.tensor(
            ipc_buffers_ping.serialize() + ipc_buffers_pong.serialize() +
            ipc_barriers_in.serialize() + ipc_barriers_out.serialize(),
            dtype=torch.int64,
            device="cpu")


custom_all_reduce_helper = None


def init_all_reduce_helper():
    global custom_all_reduce_helper
    custom_all_reduce_helper = CustomAllReduceHelper()


def current_all_reduce_helper():
    global custom_all_reduce_helper
    assert custom_all_reduce_helper is not None, "You must call `init_all_reduce_helper` first"
    return custom_all_reduce_helper<|MERGE_RESOLUTION|>--- conflicted
+++ resolved
@@ -156,32 +156,6 @@
     _mamba_conv1d_plugin: Optional[str] = field(default="auto", init=False)
 
     # Features
-<<<<<<< HEAD
-    context_fmha: bool = True
-    context_fmha_fp32_acc: bool = False  # will use fp16 if disabled
-    paged_kv_cache: bool = True
-    remove_input_padding: bool = True
-    use_custom_all_reduce: bool = True
-    multi_block_mode: bool = False
-    enable_xqa: bool = True
-    attention_qk_half_accumulation: bool = False
-    tokens_per_block: int = 64
-    use_paged_context_fmha: bool = False
-    use_fp8_context_fmha: bool = False
-    use_context_fmha_for_generation: bool = False
-    multiple_profiles: bool = False
-    paged_state: bool = True
-    streamingllm: bool = False
-
-    def set_plugin(self, name: str, value: Union[str, bool, int]):
-        assert hasattr(self, name), f"Plugin name doesn't exist: {name}"
-        if value is not None and getattr(self, name) is not None:
-            target_type = type(getattr(self, name))
-            assert isinstance(value, target_type), \
-                f"Plugin {name} expects {target_type}, got {type(value)}"
-        setattr(self, name, value)
-        logger.info(f"Set {name} to {value}.")
-=======
     _context_fmha: bool = field(default=True, init=False)
     _context_fmha_fp32_acc: bool = field(
         default=False, init=False)  # will use fp16 if disabled
@@ -197,19 +171,13 @@
     _multiple_profiles: bool = field(default=False, init=False)
     _paged_state: bool = field(default=True, init=False)
     _streamingllm: bool = field(default=False, init=False)
->>>>>>> 05316d33
 
     def update_from_dict(self, config: dict):
         for name in config.keys():
             if hasattr(self, name):
                 value_to_be_update = config[name]
                 if isinstance(getattr(self, name), bool):
-<<<<<<< HEAD
-                    if value_to_be_update is True or \
-                            value_to_be_update == "enable":
-=======
                     if value_to_be_update == "enable":
->>>>>>> 05316d33
                         value_to_be_update = True
                     elif value_to_be_update == "disable":
                         value_to_be_update = False
@@ -284,75 +252,6 @@
         self.context_fmha_type = context_fmha_type
         return self
 
-<<<<<<< HEAD
-    def enable_remove_input_padding(self):
-        self.set_plugin("remove_input_padding", True)
-        return self
-
-    def enable_paged_kv_cache(self, tokens_per_block=64):
-        self.set_plugin("paged_kv_cache", True)
-        self.set_plugin("tokens_per_block", tokens_per_block)
-        return self
-
-    def enable_paged_state(self):
-        self.set_plugin("paged_state", True)
-        return self
-
-    def set_gpt_attention_plugin(self, dtype='float16'):
-        self.set_plugin("gpt_attention_plugin", dtype)
-        return self
-
-    def enable_mmha_multi_block_mode(self):
-        self.set_plugin("multi_block_mode", True)
-        return self
-
-    def disable_xqa_optimization(self):
-        self.set_plugin("enable_xqa", False)
-        return self
-
-    def set_bert_attention_plugin(self, dtype='float16'):
-        self.set_plugin("bert_attention_plugin", dtype)
-        return self
-
-    def set_identity_plugin(self, dtype='float16'):
-        self.set_plugin("identity_plugin", dtype)
-        return self
-
-    def set_gemm_plugin(self, dtype='float16'):
-        self.set_plugin("gemm_plugin", dtype)
-        return self
-
-    def set_moe_plugin(self, dtype='float16'):
-        self.moe_plugin = dtype
-        return self
-
-    def set_mamba_conv1d_plugin(self, dtype='float16'):
-        self.mamba_conv1d_plugin = dtype
-        return self
-
-    def set_smooth_quant_gemm_plugin(self, dtype='float16'):
-        self.set_plugin("smooth_quant_gemm_plugin", dtype)
-        return self
-
-    def set_layernorm_quantization_plugin(self, dtype='float16'):
-        self.set_plugin("layernorm_quantization_plugin", dtype)
-        return self
-
-    def set_rmsnorm_quantization_plugin(self, dtype='float16'):
-        self.set_plugin("rmsnorm_quantization_plugin", dtype)
-        return self
-
-    def set_weight_only_quant_matmul_plugin(self, dtype='float16'):
-        self.set_plugin("weight_only_quant_matmul_plugin", dtype)
-        return self
-
-    def set_weight_only_groupwise_quant_matmul_plugin(self, dtype='float16'):
-        self.set_plugin("weight_only_groupwise_quant_matmul_plugin", dtype)
-        return self
-
-    def set_nccl_plugin(self,
-                        dtype='float16',
-=======
     def enable_paged_kv_cache(self, tokens_per_block: int = 64):
         self.paged_kv_cache = True
         self.tokens_per_block = tokens_per_block
@@ -360,59 +259,17 @@
 
     def set_nccl_plugin(self,
                         dtype: str = "auto",
->>>>>>> 05316d33
                         use_custom_all_reduce: bool = True):
         if not use_custom_all_reduce:
             logger.warning(
                 "allreduce algorithm is selected automatically during execution now. "
                 "use_custom_all_reduce will be deprecated in future releases. ")
-<<<<<<< HEAD
-        self.set_plugin("nccl_plugin", dtype)
-        self.set_plugin("use_custom_all_reduce", use_custom_all_reduce)
-=======
         self.nccl_plugin = dtype
         self.use_custom_all_reduce = use_custom_all_reduce
->>>>>>> 05316d33
         if use_custom_all_reduce:
             init_all_reduce_helper()
         return self
 
-<<<<<<< HEAD
-    def set_quantize_per_token_plugin(self):
-        self.set_plugin("quantize_per_token_plugin", True)
-        return self
-
-    def set_quantize_tensor_plugin(self):
-        self.set_plugin("quantize_tensor_plugin", True)
-        return self
-
-    def set_lookup_plugin(self, dtype='float16'):
-        self.set_plugin("lookup_plugin", dtype)
-        return self
-
-    def set_lora_plugin(self, dtype='float16'):
-        self.set_plugin("lora_plugin", dtype)
-        return self
-
-    def set_paged_context_fmha(self):
-        self.set_plugin("use_paged_context_fmha", True)
-        return self
-
-    def set_fp8_context_fmha(self):
-        self.set_plugin("use_fp8_context_fmha", True)
-        self.set_context_fmha()
-        return self
-
-    def set_context_fmha_for_generation(self):
-        self.set_plugin("use_context_fmha_for_generation", True)
-        return self
-
-    def set_streamingllm(self):
-        self.set_plugin("streamingllm", True)
-        return self
-
-=======
->>>>>>> 05316d33
 
 cli_plugin_args = [
     # Plugins

import json
import re
import tarfile
from collections import defaultdict
from dataclasses import dataclass, field
from pathlib import Path
from typing import Dict, List

import numpy as np
import torch
import yaml

from ._utils import (DictConversion, pad_vocab_size, release_gc,
                     str_dtype_to_torch, torch_to_numpy)
from .layers.linear import ColumnLinear
<<<<<<< HEAD
from .layers.moe import MoeConfig
=======
>>>>>>> 05316d33
from .logger import logger
from .mapping import Mapping
from .models.convert_utils import (get_model_path, load_state_dict,
                                   split_matrix_tp)


def get_all_nemo_lora_weights(lora_weights):
    layer_weights = defaultdict(dict)
    adapter_key = "self_attention.adapter_layer.lora_kqv_adapter"
    layer_pattern = re.compile(r'.*\.layers\.(\d+)\..*')
    for key, weights in lora_weights.items():
        if adapter_key in key:
            if key.endswith('linear_in.weight'):
                inout = 'in'
            elif key.endswith('linear_out.weight'):
                inout = 'out'
            else:
                continue
            m = layer_pattern.match(key)
            layer_idx = int(m.group(1))
            layer_weights[layer_idx][inout] = weights
    return layer_weights


def get_all_hf_lora_weights(lora_weights, hf_modules, component=None):
    all_weights = defaultdict(lambda: defaultdict(dict))
    pattern = re.compile(
        r'(.*)\.(\d+)\.(\w+)\.(\w+|experts\.(\d+)\.(\w+))\.lora_(A|B)\.weight')
    for key, weights in lora_weights.items():
        m = pattern.match(key)
        if not m:
            if "lm_head" not in key and "embed_tokens" not in key:
                logger.warning(f"no match {key} from HF LoRA weights")
            continue
        if component is not None and component not in m.group(1):
            continue
        layer_idx = int(m.group(2))
        expert_idx = m.group(5)
        is_moe = expert_idx is not None
        module_name = m.group(6 if is_moe else 4)
        hf_module = m.group(3) + "." + module_name
        if hf_module not in hf_modules:
            hf_module = module_name
            assert hf_module in hf_modules
        inout = "in" if m.group(7) == "A" else "out"
        if not is_moe:
            all_weights[layer_idx][hf_module][inout] = weights
        else:
            all_weights[layer_idx][hf_module].setdefault(expert_idx, {})
            all_weights[layer_idx][hf_module][expert_idx][inout] = weights
    return all_weights


def get_hf_target_modules(lora_weights, hf_modules, lora_target_modules):
    hf_target_modules = set()
    pattern = re.compile(
        r'(.*)\.(\d+)\.(\w+)\.(\w+|experts\.(\d+)\.(\w+))\.lora_(A|B)\.weight')
    for key in lora_weights.keys():
        m = pattern.match(key)
        if not m:
            if "lm_head" not in key and "embed_tokens" not in key:
                logger.warning(f"no match {key} from HF LoRA weights")
            continue
        match_target_module = False
        for module in lora_target_modules:
            if module in key:
                match_target_module = True
                break
        if not match_target_module:
            continue
        expert_idx = m.group(5)
        is_moe = expert_idx is not None
        module_name = m.group(6 if is_moe else 4)
        hf_module = m.group(3) + "." + module_name
        if hf_module not in hf_modules:
            hf_module = module_name
            assert hf_module in hf_modules
        hf_target_modules.add(hf_module)
    return hf_target_modules


def invert_module_mapping(trtllm_modules_to_hf_modules):
    hf_modules_to_trtllm_modules = {}
    for k, hf_modules in trtllm_modules_to_hf_modules.items():
        if isinstance(hf_modules, list):
            for hf_module in hf_modules:
                hf_modules_to_trtllm_modules[hf_module] = k
        else:
            hf_modules_to_trtllm_modules[hf_modules] = k
    return hf_modules_to_trtllm_modules


@dataclass
class LoraConfig(DictConversion):
    lora_dir: List[str] = field(default_factory=list)
    lora_ckpt_source: str = 'hf'
    max_lora_rank: int = 64
    lora_target_modules: List[str] = field(default_factory=list)
    trtllm_modules_to_hf_modules: Dict[str, str] = field(default_factory=dict)

    def __post_init__(self):
        assert self.lora_ckpt_source in [
            'hf', 'nemo'
        ], f"lora_ckpt_source must be one of 'hf' or 'nemo', got {self.lora_ckpt_source}"


class HfLoraLoader:

    def __init__(self, lora_dirs: List[str]):
        self.lora_target_modules = []
        self.is_valid = False
        self.lm_head = None
        self.embed_tokens = None
        self.vocab_size = 0

        if len(lora_dirs) == 0:
            return

        for lora_dir in lora_dirs:
            model_path = get_model_path(lora_dir, "adapter_model")
            if model_path is None:
                raise ValueError(
                    f"adapter_model file does not exist in {lora_dir}")
            config_file = Path(f"{lora_dir}/adapter_config.json")
            if not config_file.exists():
                raise ValueError(f"{config_file} does not exist")
            if not config_file.is_file():
                raise ValueError(f"{config_file} is not a file")
        self.is_valid = True

        lora_dir = lora_dirs[0]
        with open(f"{lora_dir}/adapter_config.json") as f:
            adapter_config = json.load(f)
        self.lora_target_modules = adapter_config["target_modules"]

        lora_weight = load_state_dict(get_model_path(lora_dir, "adapter_model"))
        self.lora_weight = lora_weight
        if adapter_config["modules_to_save"] is not None:
            if "lm_head" in adapter_config["modules_to_save"]:
                self.lm_head = lora_weight["base_model.model.lm_head.weight"]
                self.vocab_size = self.lm_head.shape[0]

            if "embed_tokens" in adapter_config["modules_to_save"]:
                self.embed_tokens = lora_weight[
                    "base_model.model.model.embed_tokens.weight"]

    def get_target_modules(self, trtllm_modules_to_hf_modules):
        hf_modules_to_trtllm_modules = invert_module_mapping(
            trtllm_modules_to_hf_modules)
        lora_target_modules = []
        if self.is_valid:
            hf_target_modules = get_hf_target_modules(
                self.lora_weight,
                hf_modules=set(hf_modules_to_trtllm_modules.keys()),
                lora_target_modules=self.lora_target_modules,
            )
            for m in hf_target_modules:
                trtllm_module = hf_modules_to_trtllm_modules[m]
                lora_target_modules.append(trtllm_module)
        return lora_target_modules


class NemoLoraLoader:

    def __init__(self, lora_dirs: List[str]):
        self.lora_target_modules = []
        self.is_valid = False

        if len(lora_dirs) == 0:
            return

        for lora_file in lora_dirs:
            path = Path(lora_file)
            if not path.exists():
                raise ValueError(f"{path} does not exist")
            if not path.is_file():
                raise ValueError(f"{path} is not a file")
        self.is_valid = True
        # Hardcoded since LoraManager only supports this case now
        self.lora_target_modules = ["attn_qkv"]


def load_nemo_lora(model, lora_config: LoraConfig):
    lora_loader = NemoLoraLoader(lora_config.lora_dir)
    if len(lora_config.lora_target_modules) == 0:
        lora_config.lora_target_modules = lora_loader.lora_target_modules


def get_default_trtllm_modules_to_hf_modules():
    return {
        "attn_q": "q_proj",
        "attn_k": "k_proj",
        "attn_v": "v_proj",
        "attn_dense": "o_proj",
        "mlp_h_to_4h": "gate_proj",
        "mlp_4h_to_h": "down_proj",
        "mlp_gate": "up_proj",
        "moe_h_to_4h": "w1",
        "moe_4h_to_h": "w2",
        "moe_gate": "w3",
        "moe_router": "gate",
    }


def load_hf_lora(
    model,
    lora_config: LoraConfig,
    trtllm_modules_to_hf_modules: Dict[str, str] = None,
):
    trtllm_modules_to_hf_modules = trtllm_modules_to_hf_modules or get_default_trtllm_modules_to_hf_modules(
    )
    lora_config.trtllm_modules_to_hf_modules = trtllm_modules_to_hf_modules

    lora_loader = HfLoraLoader(lora_config.lora_dir)

    if len(lora_config.lora_target_modules) == 0:
        lora_config.lora_target_modules = lora_loader.get_target_modules(
            trtllm_modules_to_hf_modules)

    if lora_loader.is_valid:
        config = model.config
        torch_dtype = str_dtype_to_torch(config.dtype)
        # the lora checkpoint might finetune the embedding
        if lora_loader.vocab_size != 0:
            config.vocab_size = lora_loader.vocab_size
        mapping = config.mapping
        if mapping.is_first_pp_rank() and lora_loader.embed_tokens is not None:
            weight = lora_loader.embed_tokens
            if config.use_parallel_embedding:
                weight = split_matrix_tp(
                    weight,
                    mapping.tp_size,
                    mapping.tp_rank,
                    dim=config.embedding_sharding_dim,
                )
            if model.transformer.vocab_embedding.weight.raw_value.shape != weight.shape:
                model.transformer.vocab_embedding = model.transformer.vocab_embedding.__class__(
                    num_embeddings=config.vocab_size,
                    embedding_dim=config.hidden_size,
                    dtype=config.dtype,
                    tp_size=mapping.tp_size
                    if config.use_parallel_embedding else 1,
                    tp_group=mapping.tp_group
                    if config.use_parallel_embedding else None,
                    sharding_dim=config.embedding_sharding_dim,
                    tp_rank=mapping.tp_rank,
                )
            model.transformer.vocab_embedding.weight.value = weight.to(
                torch_dtype)
        if mapping.is_last_pp_rank() and lora_loader.lm_head is not None:
            weight = lora_loader.lm_head
            vocab_size = lora_loader.vocab_size
            if vocab_size % mapping.tp_size != 0:
                # padding
                vocab_size_padded = pad_vocab_size(vocab_size, mapping.tp_size)
                pad_width = vocab_size_padded - vocab_size

                weight = torch.from_numpy(
                    np.pad(torch_to_numpy(weight), ((0, pad_width), (0, 0)),
                           'constant',
                           constant_values=0))
            else:
                vocab_size_padded = vocab_size
            if model.lm_head.weight.raw_value.shape != weight.shape:
                model.lm_head = ColumnLinear(
                    config.hidden_size,
                    vocab_size_padded,
                    bias=False,
                    dtype=config.dtype,
                    tp_group=mapping.tp_group,
                    tp_size=mapping.tp_size,
                    gather_output=True,
                )
            model.lm_head.weight.value = split_matrix_tp(
                weight,
                mapping.tp_size,
                mapping.tp_rank,
                dim=0,
            ).to(torch_dtype)


def use_lora(
    model,
    lora_config: LoraConfig,
    trtllm_modules_to_hf_modules: Dict[str, str] = None,
):
    if lora_config.lora_ckpt_source == "nemo":
        load_nemo_lora(model, lora_config)
    elif lora_config.lora_ckpt_source == "hf":
        load_hf_lora(model, lora_config, trtllm_modules_to_hf_modules)
    else:
        raise ValueError(
            f"Unsupported lora_ckpt_source: {lora_config.lora_ckpt_source}")


def unpack_nemo_weights(nemo_archive_path):
    with tarfile.open(nemo_archive_path) as tar:
        try:
            model_weights = tar.extractfile("model_weights.ckpt")
            model_config = tar.extractfile("model_config.yaml")
        except KeyError:
            try:
                model_weights = tar.extractfile("./model_weights.ckpt")
                model_config = tar.extractfile("./model_config.yaml")
            except KeyError:
                err_str = "Both model_weights paths not found in the tar archive."
                raise Exception(err_str)
        return yaml.safe_load(model_config), torch.load(
            model_weights, map_location=torch.device("cpu"))


class LoraManager(object):
    LORA_MODULE_IDS = {
        "attn_qkv": 0,
        "attn_q": 1,
        "attn_k": 2,
        "attn_v": 3,
        "attn_dense": 4,
        "mlp_h_to_4h": 5,
        "mlp_4h_to_h": 6,
        "mlp_gate": 7,
        "cross_attn_qkv": 8,
        "cross_attn_q": 9,
        "cross_attn_k": 10,
        "cross_attn_v": 11,
        "cross_attn_dense": 12,
        "moe_h_to_4h": 13,
        "moe_4h_to_h": 14,
        "moe_gate": 15,
        "moe_router": 16,
    }

    def __init__(self):
        '''
        _lora_uid_to_low_ranks: dict[str -> dict[int -> dict[str -> int]]]
        {
            uid: {
                0: {
                    lora_module: int
                }, # layer_0_rank,
                1: {
                    lora_module: int
                }, # layer_1_rank,
                ...
            }
        }

        _lora_weights_pointers_list: dict[str -> dict[int -> dict[str -> [Tensor, Tensor]]]]
        {
            uid: {
                0: {
                    lora_module: [t_in, t_out]
                }, # layer_0,
                1: {
                    lora_module: [t_in, t_out]
                }, # layer_1,
                ...
            }
        }

        '''
        self._lora_uid_to_low_ranks = {}
        self._lora_weights = []
        self._lora_weights_pointers_list = {}
        self._lora_cpp_weights = {}
        self._lora_weight_config = {}
        self.missing_qkv_modules = []
        self.lora_target_modules = []

    @staticmethod
    def get_missing_qkv_modules(lora_target_modules):
        # In current design, q_lora_params, k_lora_params and v_lora_params should be all enabled or all disabled at the same time.
        # However, some lora checkpoint (e.g. BART) only contain two of them, so we use zero tensor to fill the missing ones.
        missing_qkv_modules = []
        if any(x in lora_target_modules
               for x in ["attn_q", "attn_k", "attn_v"]):
            for lora_module in ["attn_q", "attn_k", "attn_v"]:
                if lora_module not in lora_target_modules:
                    missing_qkv_modules.append(lora_module)
        if any(x in lora_target_modules
               for x in ["cross_attn_q", "cross_attn_k", "cross_attn_v"]):
            for lora_module in ["cross_attn_q", "cross_attn_k", "cross_attn_v"]:
                if lora_module not in lora_target_modules:
                    missing_qkv_modules.append(lora_module)
        return missing_qkv_modules

    def load_from_ckpt(self, model_dir, model_config, runtime_mapping,
                       ckpt_source):
        if ckpt_source == "hf":
            self.load_from_hf(model_dir, model_config, runtime_mapping)
        elif ckpt_source == "nemo":
            self.load_from_nemo(model_dir, model_config, runtime_mapping)
        else:
            assert False, f"LoraManager does not support source {ckpt_source}"

    def load_from_nemo(self, model_files, model_config, runtime_mapping):
        tp_size = runtime_mapping.tp_size
        tp_rank = runtime_mapping.tp_rank
        lora_target_modules = model_config.lora_target_modules
        dtype = model_config.dtype
        uids = list(map(str, range(len(model_files))))
        self.lora_target_modules = lora_target_modules
        self.missing_qkv_modules = self.get_missing_qkv_modules(
            lora_target_modules)

        def load_from_model_file(uid, model_file):
            if uid not in self._lora_cpp_weights:
                self._lora_cpp_weights[uid] = []
            if uid not in self._lora_weight_config:
                self._lora_weight_config[uid] = []

            _, nemo_weights = unpack_nemo_weights(model_file)
            all_lora_weights = get_all_nemo_lora_weights(nemo_weights)

            self._lora_uid_to_low_ranks[uid] = {}
            self._lora_weights_pointers_list[uid] = {}
            for layer_idx in sorted(all_lora_weights.keys()):
                self._lora_uid_to_low_ranks[uid][layer_idx] = {}
                self._lora_weights_pointers_list[uid][layer_idx] = {}

                for lora_module in lora_target_modules:
                    if lora_module != "attn_qkv":
                        self._lora_uid_to_low_ranks[uid][layer_idx][
                            lora_module] = 0
                        continue

                    if lora_module == "attn_qkv":
                        t_in = all_lora_weights[layer_idx]["in"]
                        t_out = all_lora_weights[layer_idx]["out"]
                        assert t_out.shape[0] % tp_size == 0
                        t_out = torch.split(t_out,
                                            t_out.shape[0] // tp_size,
                                            dim=0)[tp_rank].contiguous()
                    else:
                        t_in = None
                        t_out = None

                    if t_in is not None and t_out is not None:
                        t_in = t_in.cuda().to(
                            str_dtype_to_torch(dtype)).contiguous()
                        t_out = t_out.cuda().to(
                            str_dtype_to_torch(dtype)).contiguous()
                        rank = t_in.shape[0]
                        self._lora_uid_to_low_ranks[uid][layer_idx][
                            lora_module] = int(rank)
                        self._lora_weights_pointers_list[uid][layer_idx][
                            lora_module] = [t_in.data_ptr(),
                                            t_out.data_ptr()]

                        # prevent torch free this buffer
                        self._lora_weights.append(t_in)
                        self._lora_weights.append(t_out)
                        self._lora_cpp_weights[uid].append(
                            torch.concatenate([t_in.flatten(),
                                               t_out.flatten()]))
                        self._lora_weight_config[uid].append(
                            np.array([
                                self.LORA_MODULE_IDS[lora_module], layer_idx,
                                int(rank)
                            ],
                                     dtype=np.int32))

        for uid, model_file in zip(uids, model_files):
            load_from_model_file(uid, model_file)
            release_gc()

    def load_from_hf(self,
                     model_dirs,
                     model_config,
                     runtime_mapping,
                     component=None):
        '''
        lora config of https://huggingface.co/hfl/chinese-alpaca-2-lora-7b
        {
            "base_model_name_or_path": "/Llama-2-7b-hf",
            "bias": "none",
            "enable_lora": null,
            "fan_in_fan_out": false,
            "inference_mode": true,
            "lora_alpha": 128.0,
            "lora_dropout": 0.05,
            "merge_weights": false,
            "modules_to_save": [
                "embed_tokens",
                "lm_head"
            ],
            "peft_type": "LORA",
            "r": 64,
            "target_modules": [
                "q_proj",
                "v_proj",
                "k_proj",
                "o_proj",
                "gate_proj",
                "down_proj",
                "up_proj"
            ],
            "task_type": "CAUSAL_LM"

        }

        keys in adapter_model.bin:
            base_model.model.model.layers.0.self_attn.q_proj.lora_A.weight torch.Size([64, 4096])
            base_model.model.model.layers.0.self_attn.q_proj.lora_B.weight torch.Size([4096, 64])
            base_model.model.model.layers.0.self_attn.k_proj.lora_A.weight torch.Size([64, 4096])
            base_model.model.model.layers.0.self_attn.k_proj.lora_B.weight torch.Size([4096, 64])
            base_model.model.model.layers.0.self_attn.v_proj.lora_A.weight torch.Size([64, 4096])
            base_model.model.model.layers.0.self_attn.v_proj.lora_B.weight torch.Size([4096, 64])
            base_model.model.model.layers.0.self_attn.o_proj.lora_A.weight torch.Size([64, 4096])
            base_model.model.model.layers.0.self_attn.o_proj.lora_B.weight torch.Size([4096, 64])
            base_model.model.model.layers.0.mlp.gate_proj.lora_A.weight torch.Size([64, 4096])
            base_model.model.model.layers.0.mlp.gate_proj.lora_B.weight torch.Size([11008, 64])
            base_model.model.model.layers.0.mlp.up_proj.lora_A.weight torch.Size([64, 4096])
            base_model.model.model.layers.0.mlp.up_proj.lora_B.weight torch.Size([11008, 64])
            base_model.model.model.layers.0.mlp.down_proj.lora_A.weight torch.Size([64, 11008])
            base_model.model.model.layers.0.mlp.down_proj.lora_B.weight torch.Size([4096, 64])
            ...

        '''
        tp_size = runtime_mapping.tp_size
        tp_rank = runtime_mapping.tp_rank

        lora_hf_configs = []
        uids = []
        for i, model_dir in enumerate(model_dirs):
            with open(f"{model_dir}/adapter_config.json", 'r') as f:
                config = json.load(f)
                lora_hf_configs.append(config)
                uids.append(str(i))

        lora_target_modules = model_config.lora_target_modules
        dtype = model_config.dtype
<<<<<<< HEAD
        moe_tp_mode = model_config.moe_tp_mode
=======
>>>>>>> 05316d33
        hf_modules_to_trtllm_modules = invert_module_mapping(
            model_config.trtllm_modules_to_hf_modules)
        hf_modules = set(hf_modules_to_trtllm_modules.keys())
        missing_qkv_modules = self.get_missing_qkv_modules(lora_target_modules)
        self.lora_target_modules = lora_target_modules
        self.missing_qkv_modules = missing_qkv_modules

<<<<<<< HEAD
=======
        def preprocess_lora_weights(lora_model):
            # Swap weights of gate_up_proj
            for key, value in lora_model.items():
                if "gate_up_proj.lora_B.weight" in key:
                    original_weights = value.contiguous().clone()
                    half_split = original_weights.shape[0] // 2
                    first_half = original_weights[:half_split, :]
                    second_half = original_weights[half_split:, :]
                    value = torch.cat((second_half, first_half), dim=0)
                    lora_model[key] = value
            return lora_model

>>>>>>> 05316d33
        def load_from_model_dir(uid, model_dir, hf_config):
            if uid not in self._lora_cpp_weights:
                self._lora_cpp_weights[uid] = []
            if uid not in self._lora_weight_config:
                self._lora_weight_config[uid] = []

            lora_model = load_state_dict(
                get_model_path(model_dir, "adapter_model"))
<<<<<<< HEAD
            all_weights = get_all_hf_lora_weights(lora_model, hf_modules,
                                                  component)
            rank = int(hf_config["r"])
=======
            lora_model = preprocess_lora_weights(lora_model)
            all_weights = get_all_hf_lora_weights(lora_model, hf_modules,
                                                  component)
            rank = int(hf_config["r"])
            rs_lora = bool(hf_config.get("use_rslora", False))
>>>>>>> 05316d33

            self._lora_uid_to_low_ranks[uid] = {}
            self._lora_weights_pointers_list[uid] = {}
            for layer_idx in sorted(all_weights.keys()):
                layer_weights = all_weights[layer_idx]
                self._lora_uid_to_low_ranks[uid][layer_idx] = {}
                self._lora_weights_pointers_list[uid][layer_idx] = {}

                for lora_module in missing_qkv_modules:
                    hf_module = model_config.trtllm_modules_to_hf_modules[
                        lora_module]
                    if isinstance(hf_module, list):
                        hf_module = hf_module[0]
                    layer_weights[hf_module] = {
                        "in": torch.zeros(rank, model_config.hidden_size),
                        "out": torch.zeros(model_config.hidden_size, rank),
                    }

                for hf_module, module_weights in layer_weights.items():
                    lora_module = hf_modules_to_trtllm_modules[hf_module]
                    if lora_module not in lora_target_modules:
                        self._lora_uid_to_low_ranks[uid][layer_idx][
                            lora_module] = 0
                        continue
                    if "in" not in module_weights:
                        is_moe = True
                        t_in = torch.stack([
                            module_weights[expert_idx]["in"]
                            for expert_idx in sorted(module_weights.keys())
                        ])
                        t_out = torch.stack([
                            module_weights[expert_idx]["out"]
                            for expert_idx in sorted(module_weights.keys())
                        ])
                    else:
                        is_moe = False
                        t_in = module_weights["in"]
                        t_out = module_weights["out"]
                    if lora_module in ["moe_router"]:
                        pass
<<<<<<< HEAD
                    elif "moe" in lora_module and moe_tp_mode == MoeConfig.ParallelismMode.EXPERT_PARALLEL:
=======
                    elif "moe" in lora_module and runtime_mapping.has_moe_ep():
>>>>>>> 05316d33
                        pass
                    elif lora_module in [
                            "attn_dense",
                            "cross_attn_dense",
                            "mlp_4h_to_h",
                            "moe_4h_to_h",
                    ]:
                        # split by row
                        dim = 2 if is_moe else 1
                        assert t_in.shape[dim] % tp_size == 0
                        t_in = torch.split(t_in,
                                           t_in.shape[dim] // tp_size,
                                           dim=dim)[tp_rank].contiguous()
                    else:
                        # split by column
                        dim = 1 if is_moe else 0
                        assert t_out.shape[dim] % tp_size == 0
                        t_out = torch.split(t_out,
                                            t_out.shape[dim] // tp_size,
                                            dim=dim)[tp_rank].contiguous()

                    t_in = t_in.cuda().contiguous()
                    t_out = t_out.cuda().contiguous()
<<<<<<< HEAD
                    scale = float(hf_config["lora_alpha"]) / rank
=======
                    if rs_lora:
                        scale = float(hf_config["lora_alpha"]) / np.sqrt(rank)
                    else:
                        scale = float(hf_config["lora_alpha"]) / rank
>>>>>>> 05316d33
                    t_out = t_out * scale
                    t_in = t_in.to(str_dtype_to_torch(dtype))
                    t_out = t_out.to(str_dtype_to_torch(dtype))

                    rank_dim = 1 if is_moe else 0
                    assert t_in.shape[rank_dim] == rank
                    self._lora_uid_to_low_ranks[uid][layer_idx][
                        lora_module] = rank
                    self._lora_weights_pointers_list[uid][layer_idx][
                        lora_module] = [t_in.data_ptr(),
                                        t_out.data_ptr()]

                    # prevent torch free this buffer
                    self._lora_weights.append(t_in)
                    self._lora_weights.append(t_out)
                    self._lora_cpp_weights[uid].append(
                        torch.concatenate([t_in.flatten(),
                                           t_out.flatten()]))
                    self._lora_weight_config[uid].append(
                        np.array([
                            self.LORA_MODULE_IDS[lora_module], layer_idx,
                            int(hf_config['r'])
                        ],
                                 dtype=np.int32))

        for uid, model_dir, hf_config in zip(uids, model_dirs, lora_hf_configs):
            load_from_model_dir(uid, model_dir, hf_config)
            release_gc()

    def save_lora_weights_to_bin(self, out_dir):

        def save_val(val, dir, key, tp_num=None, write_npy=False):
            ext = "npy" if write_npy else "bin"
            suffix = ext if tp_num is None else f"{tp_num}.{ext}"
            if write_npy:
                np.save(dir / f"model.{key}.{suffix}", val)
            else:
                val.tofile(dir / f"model.{key}.{suffix}")

        if isinstance(out_dir, str):
            out_dir_path = Path(out_dir)
        elif isinstance(out_dir, Path):
            out_dir_path = out_dir
        else:
            assert False
        for uid in self._lora_cpp_weights:
            if uid == '-1':
                continue

            all_weights = np.expand_dims(
                np.stack([
                    torch_to_numpy(w.flatten().contiguous())
                    for w in self._lora_cpp_weights[uid]
                ]), 0)
            all_configs = np.expand_dims(
                np.stack(self._lora_weight_config[uid]), 0)

            uid_path = out_dir_path / f"{uid}"
            uid_path.mkdir(parents=True, exist_ok=True)
            save_val(all_weights,
                     uid_path,
                     "lora_weights",
                     tp_num=None,
                     write_npy=True)
            save_val(all_configs,
                     uid_path,
                     "lora_config",
                     tp_num=None,
                     write_npy=True)

    def uid_to_low_ranks(self, uid: str):
        assert isinstance(uid, str)
        return self._lora_uid_to_low_ranks[uid]

    @property
    def lora_weights(self):
        return self._lora_weights

    @property
    def lora_weights_pointers_list(self):
        return self._lora_weights_pointers_list

    def input_buffers(self, lora_uids, mapping: Mapping, num_layers: int):
        inputs = {}
        for layer_idx in mapping.pp_layers(num_layers):
            for lora_module in (self.lora_target_modules +
                                self.missing_qkv_modules):
                lora_ranks_ = []
                lora_ptrs_ = []
                for lora_uid in lora_uids:
                    lora_rank = 0
                    lora_ptrs = [0, 0]

                    if lora_uid != "-1":
                        low_ranks = self.uid_to_low_ranks(lora_uid)

                        if (layer_idx in low_ranks
                                and lora_module in low_ranks[layer_idx].keys()
                                and low_ranks[layer_idx][lora_module] != 0):

                            lora_rank = low_ranks[layer_idx][lora_module]
                            lora_ptrs = self.lora_weights_pointers_list[
                                lora_uid][layer_idx][lora_module]

                    lora_ranks_.append(lora_rank)
                    lora_ptrs_.append(lora_ptrs)

                inputs[
                    f'{lora_module}_lora_ranks_{layer_idx}'] = torch.IntTensor(
                        lora_ranks_)
                inputs[
                    f'{lora_module}_lora_weights_pointers_{layer_idx}'] = torch.LongTensor(
                        lora_ptrs_)
        return inputs<|MERGE_RESOLUTION|>--- conflicted
+++ resolved
@@ -13,10 +13,6 @@
 from ._utils import (DictConversion, pad_vocab_size, release_gc,
                      str_dtype_to_torch, torch_to_numpy)
 from .layers.linear import ColumnLinear
-<<<<<<< HEAD
-from .layers.moe import MoeConfig
-=======
->>>>>>> 05316d33
 from .logger import logger
 from .mapping import Mapping
 from .models.convert_utils import (get_model_path, load_state_dict,
@@ -549,10 +545,6 @@
 
         lora_target_modules = model_config.lora_target_modules
         dtype = model_config.dtype
-<<<<<<< HEAD
-        moe_tp_mode = model_config.moe_tp_mode
-=======
->>>>>>> 05316d33
         hf_modules_to_trtllm_modules = invert_module_mapping(
             model_config.trtllm_modules_to_hf_modules)
         hf_modules = set(hf_modules_to_trtllm_modules.keys())
@@ -560,8 +552,6 @@
         self.lora_target_modules = lora_target_modules
         self.missing_qkv_modules = missing_qkv_modules
 
-<<<<<<< HEAD
-=======
         def preprocess_lora_weights(lora_model):
             # Swap weights of gate_up_proj
             for key, value in lora_model.items():
@@ -574,7 +564,6 @@
                     lora_model[key] = value
             return lora_model
 
->>>>>>> 05316d33
         def load_from_model_dir(uid, model_dir, hf_config):
             if uid not in self._lora_cpp_weights:
                 self._lora_cpp_weights[uid] = []
@@ -583,17 +572,11 @@
 
             lora_model = load_state_dict(
                 get_model_path(model_dir, "adapter_model"))
-<<<<<<< HEAD
-            all_weights = get_all_hf_lora_weights(lora_model, hf_modules,
-                                                  component)
-            rank = int(hf_config["r"])
-=======
             lora_model = preprocess_lora_weights(lora_model)
             all_weights = get_all_hf_lora_weights(lora_model, hf_modules,
                                                   component)
             rank = int(hf_config["r"])
             rs_lora = bool(hf_config.get("use_rslora", False))
->>>>>>> 05316d33
 
             self._lora_uid_to_low_ranks[uid] = {}
             self._lora_weights_pointers_list[uid] = {}
@@ -634,11 +617,7 @@
                         t_out = module_weights["out"]
                     if lora_module in ["moe_router"]:
                         pass
-<<<<<<< HEAD
-                    elif "moe" in lora_module and moe_tp_mode == MoeConfig.ParallelismMode.EXPERT_PARALLEL:
-=======
                     elif "moe" in lora_module and runtime_mapping.has_moe_ep():
->>>>>>> 05316d33
                         pass
                     elif lora_module in [
                             "attn_dense",
@@ -662,14 +641,10 @@
 
                     t_in = t_in.cuda().contiguous()
                     t_out = t_out.cuda().contiguous()
-<<<<<<< HEAD
-                    scale = float(hf_config["lora_alpha"]) / rank
-=======
                     if rs_lora:
                         scale = float(hf_config["lora_alpha"]) / np.sqrt(rank)
                     else:
                         scale = float(hf_config["lora_alpha"]) / rank
->>>>>>> 05316d33
                     t_out = t_out * scale
                     t_in = t_in.to(str_dtype_to_torch(dtype))
                     t_out = t_out.to(str_dtype_to_torch(dtype))

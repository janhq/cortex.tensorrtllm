# SPDX-FileCopyrightText: Copyright (c) 2022-2024 NVIDIA CORPORATION & AFFILIATES. All rights reserved.
# SPDX-License-Identifier: Apache-2.0
#
# Licensed under the Apache License, Version 2.0 (the "License");
# you may not use this file except in compliance with the License.
# You may obtain a copy of the License at
#
# http://www.apache.org/licenses/LICENSE-2.0
#
# Unless required by applicable law or agreed to in writing, software
# distributed under the License is distributed on an "AS IS" BASIS,
# WITHOUT WARRANTIES OR CONDITIONS OF ANY KIND, either express or implied.
# See the License for the specific language governing permissions and
# limitations under the License.
import math
from typing import List, Optional

import numpy as np
import tensorrt as trt

from .._common import default_net, precision
<<<<<<< HEAD
from .._utils import (fp32_array, int32_array, is_same_dtype,
                      preview_trt_version, trt_dtype_to_np, trt_dtype_to_str)
from ..functional import (AttentionMaskType, PositionEmbeddingType,
                          RopeEmbeddingUtils, RotaryScalingType, Tensor, arange,
                          bert_attention, cast, clip, concat, conditional,
                          constant, embedding, expand, expand_dims, expand_mask,
=======
from .._utils import (fp32_array, int32_array, is_same_dtype, trt_dtype_to_np,
                      trt_dtype_to_str, trt_gte_10)
from ..functional import (ACT2FN, AllReduceFusionParams, AttentionMaskType,
                          Conditional, PositionEmbeddingType,
                          RopeEmbeddingUtils, RotaryScalingType, Tensor, arange,
                          bert_attention, cast, clip, concat, constant,
                          embedding, expand, expand_dims, expand_mask,
>>>>>>> 05316d33
                          generate_alibi_biases, generate_alibi_slopes,
                          gpt_attention, matmul)
from ..functional import max as fmax
from ..functional import (minimum, repeat_interleave, shape, slice, softmax,
                          split, unsqueeze, where)
from ..module import Module
from ..parameter import Parameter
from ..quantization import QuantMode
from ..quantization.functional import dequantize, quantize
from .linear import ColumnLinear, QKVColumnLinear, RowLinear
from .lora import LoraRuntimeParams
from .normalization import LayerNorm

from ..functional import maximum  # isort:skip


def make_causal_mask(bsz, tgt_len, past_key_values_length, dtype):
    _range = arange(start=constant(int32_array(0)),
                    end=tgt_len,
                    dtype=trt_dtype_to_str(dtype))
    mask = repeat_interleave(_range, tgt_len, 0).view(concat([tgt_len,
                                                              tgt_len]))
    mask = where(mask < mask.transpose(-1, -2), 1.0, 0.0)

    zero = constant(fp32_array(0))
    zero = expand_dims(zero, [0, 1])
    zero = expand(zero, concat([tgt_len, past_key_values_length]))
    mask = concat([zero, mask], dim=1)
    mask *= np.finfo(trt_dtype_to_np(dtype)).min.item()
    mask = mask.view(concat([1, 1, tgt_len, tgt_len + past_key_values_length]))
    mask = expand(mask,
                  concat([bsz, 1, tgt_len, tgt_len + past_key_values_length]))
    return mask


def compute_relative_bias(query_length,
                          key_length,
                          num_buckets,
                          max_distance,
                          bidirectional,
                          rel_attn_table,
                          tp_size=1,
                          tp_group=None,
                          tp_rank=None):

    def make_relative_position_bucket(relative_position, bidirectional,
                                      num_buckets, max_distance):
        relative_buckets = 0
        if bidirectional:
            num_buckets //= 2
            relative_buckets += where(relative_position > 0, num_buckets, 0)
            relative_position = relative_position.abs()
        else:
            relative_position = 0 - minimum(relative_position, 0)

        max_exact = num_buckets // 2
        is_small = relative_position < max_exact

        max_exact_fp = constant(fp32_array(max_exact))
        tmp = cast(relative_position, "float32") / max_exact_fp
        tmp = tmp.log()
        const1 = math.log(max_distance / max_exact)
        const2 = constant(fp32_array(num_buckets - max_exact))
        relative_position_if_large = tmp / const1 * const2
        relative_position_if_large = cast(relative_position_if_large, "int32")
        relative_position_if_large = max_exact + relative_position_if_large
        relative_position_if_large = minimum(relative_position_if_large,
                                             num_buckets - 1)

        relative_buckets += where(is_small, relative_position,
                                  relative_position_if_large)
        return relative_buckets

    context_position = arange(start=constant(int32_array(0)),
                              end=query_length,
                              dtype=trt_dtype_to_str(trt.int32))
    context_position = unsqueeze(context_position, -1)
    memory_position = arange(start=constant(int32_array(0)),
                             end=key_length,
                             dtype=trt_dtype_to_str(trt.int32))
    memory_position = unsqueeze(memory_position, 0)
    relative_position = memory_position - context_position
    relative_position_bucket = make_relative_position_bucket(
        relative_position,  # shape (query_length, key_length)
        bidirectional,
        num_buckets,
        max_distance,
    )
    # shape (query_length, key_length, num_heads)
    values = embedding(relative_position_bucket,
                       rel_attn_table,
                       tp_size=tp_size,
                       tp_group=tp_group,
                       tp_rank=tp_rank)
    # shape (1, num_heads, query_length, key_length)
    values = unsqueeze(values.permute([2, 0, 1]), 0)
    return values


class AttentionParams(object):

    def __init__(self,
                 sequence_length: Tensor = None,
                 context_lengths: Tensor = None,
                 host_context_lengths: Tensor = None,
                 max_context_length: int = None,
                 host_request_types: Tensor = None,
                 encoder_input_lengths: Tensor = None,
                 encoder_max_input_length: Tensor = None):
        self.sequence_length = sequence_length
        self.context_lengths = context_lengths
        self.host_context_lengths = host_context_lengths
        # max allowed context length. Required to
        # compute scratch memory size.
        self.max_context_length = max_context_length
        self.host_request_types = host_request_types

        self.encoder_input_lengths = encoder_input_lengths
        self.encoder_max_input_length = encoder_max_input_length

    def is_valid_cross_attn(self, do_cross_attention):
        if do_cross_attention:
            if self.encoder_input_lengths is None:
                return False
            if self.encoder_max_input_length is None:
                return False
        return True

    def is_valid(self, gpt_attention_plugin, remove_input_padding):
        if gpt_attention_plugin:
            if self.sequence_length is None:
                return False
            if self.context_lengths is None:
                return False
            if self.host_request_types is None:
                return False
            if self.max_context_length is None:
                return False

        if remove_input_padding:
            if self.host_context_lengths is None:
                return False
            if not gpt_attention_plugin:
                return False

        return True


class SpecDecodingParams:

    def __init__(self,
                 spec_decoding_generation_lengths: Tensor = None,
                 spec_decoding_position_offsets: Tensor = None,
                 spec_decoding_packed_mask: Tensor = None):

        self.spec_decoding_generation_lengths = spec_decoding_generation_lengths
        self.spec_decoding_position_offsets = spec_decoding_position_offsets
        self.spec_decoding_packed_mask = spec_decoding_packed_mask


class KeyValueCacheParams:

    def __init__(self,
                 past_key_value: List[Tensor] = None,
                 host_past_key_value_lengths: Tensor = None,
                 host_max_attention_window_sizes: Tensor = None,
                 host_sink_token_length: Tensor = None,
                 kv_cache_block_offsets: Tensor = None,
                 host_kv_cache_block_offsets: Tensor = None,
                 host_kv_cache_pool_pointers: Tensor = None,
                 cache_indirection: Tensor = None,
                 past_key_value_length: Tensor = None,
                 cross_kv_cache_block_offsets: Tensor = None,
                 host_cross_kv_cache_block_offsets: Tensor = None,
                 host_cross_kv_cache_pool_pointers: Tensor = None):
        self.past_key_value = past_key_value
        self.host_past_key_value_lengths = host_past_key_value_lengths
        self.host_max_attention_window_sizes = host_max_attention_window_sizes
        self.host_sink_token_length = host_sink_token_length
        self.kv_cache_block_offsets = kv_cache_block_offsets
        self.host_kv_cache_block_offsets = host_kv_cache_block_offsets
        self.host_kv_cache_pool_pointers = host_kv_cache_pool_pointers
        self.cross_kv_cache_block_offsets = cross_kv_cache_block_offsets
        self.host_cross_kv_cache_block_offsets = host_cross_kv_cache_block_offsets
        self.host_cross_kv_cache_pool_pointers = host_cross_kv_cache_pool_pointers
        self.cache_indirection = cache_indirection
        # self.past_key_value_length = past_key_value_length

    def get_first_past_key_value(self):
        if self.past_key_value is None:
            return None
        return self.past_key_value[0]

    def fill_none_tensor_list(self, list_size):
        if self.past_key_value is None:
            self.past_key_value = tuple([None] * list_size)

    def is_valid(self, gpt_attention_plugin):
        if gpt_attention_plugin:
            if self.host_past_key_value_lengths is None:
                return False
            if self.host_max_attention_window_sizes is None:
                return False
            if self.host_sink_token_length is None:
                return False
            if self.cache_indirection is None:
                return False

        return True


class BlockSparseAttnParams:

    def __init__(self,
                 block_size: int = 64,
                 homo_head_pattern: bool = False,
                 num_local_blocks: int = 16,
                 vertical_stride: int = 8):
        self.block_size = block_size
        self.homo_head_pattern = homo_head_pattern
        self.num_local_blocks = num_local_blocks
        self.vertical_stride = vertical_stride


class Attention(Module):

<<<<<<< HEAD
    def __init__(
        self,
        *,
        local_layer_idx,
        hidden_size,
        num_attention_heads,
        num_kv_heads=None,
        max_position_embeddings=1024,
        num_layers=1,
        apply_query_key_layer_scaling=False,
        attention_head_size=None,
        qk_layernorm=False,
        inner_layernorm=False,
        eps=1e-05,
        attention_mask_type=AttentionMaskType.padding,
        bias=True,
        dtype=None,
        position_embedding_type=PositionEmbeddingType.learned_absolute,
        rotary_embedding_base=10000.0,
        rotary_embedding_scaling=None,
        rotary_embedding_percentage=1.0,
        rope_scaling_short_factors=None,
        rope_scaling_long_factors=None,
        original_max_position_embeddings=1024,
        tp_group=None,
        tp_size=1,
        tp_rank=0,
        quant_mode: QuantMode = QuantMode(0),
        q_scaling=1.0,
        cross_attention=False,
        relative_attention=False,
        max_distance=0,
        num_buckets=0,
        dense_bias=None,
        clip_qkv=None,
        alibi_bias_max=8,
        skip_cross_qkv=False,
    ):
=======
    def __init__(self,
                 *,
                 local_layer_idx,
                 hidden_size,
                 num_attention_heads,
                 num_kv_heads=None,
                 max_position_embeddings=1024,
                 num_layers=1,
                 apply_query_key_layer_scaling=False,
                 attention_head_size=None,
                 qk_layernorm=False,
                 inner_layernorm=False,
                 eps=1e-05,
                 attention_mask_type=AttentionMaskType.padding,
                 bias=True,
                 dtype=None,
                 position_embedding_type=PositionEmbeddingType.learned_absolute,
                 rotary_embedding_base=10000.0,
                 rotary_embedding_scaling=None,
                 rotary_embedding_percentage=1.0,
                 rope_scaling_short_factors=None,
                 rope_scaling_long_factors=None,
                 rope_scaling_short_mscale=None,
                 rope_scaling_long_mscale=None,
                 original_max_position_embeddings=1024,
                 tp_group=None,
                 tp_size=1,
                 tp_rank=0,
                 quant_mode: QuantMode = QuantMode(0),
                 q_scaling=1.0,
                 cross_attention=False,
                 relative_attention=False,
                 max_distance=0,
                 num_buckets=0,
                 dense_bias=None,
                 clip_qkv=None,
                 alibi_bias_max=8,
                 skip_cross_qkv=False,
                 max_attn_value=0.0,
                 block_sparse_params=None,
                 use_implicit_relative_attention=False):
>>>>>>> 05316d33
        super().__init__()

        self.local_layer_idx = local_layer_idx
        self.cross_attention = cross_attention
        self.attention_mask_type = attention_mask_type
        self.attention_head_size = hidden_size // num_attention_heads if attention_head_size is None else attention_head_size
        self.num_kv_heads = num_kv_heads
        assert num_attention_heads % tp_size == 0, \
        "num_attention_heads must be divisible by tp_size"
        self.num_attention_heads = num_attention_heads // tp_size
        self.num_attention_kv_heads = (
            num_kv_heads + tp_size - 1
        ) // tp_size if num_kv_heads is not None else self.num_attention_heads
        self.hidden_size = hidden_size
        self.attention_hidden_size = self.attention_head_size * self.num_attention_heads
        self.max_position_embeddings = max_position_embeddings
        self.original_max_position_embeddings = original_max_position_embeddings
        self.bias = bias
        self.tp_group = tp_group
        self.tp_size = tp_size
        self.tp_rank = tp_rank
        self.dtype = dtype
        self.dense_bias = dense_bias
        if dense_bias is None:
            self.dense_bias = bias

        self.num_layers = num_layers
        self.apply_query_key_layer_scaling = apply_query_key_layer_scaling
        self.norm_factor = math.sqrt(self.attention_head_size)
        self.q_scaling = q_scaling
        if self.apply_query_key_layer_scaling:
            self.norm_factor *= self.num_layers
            self.q_scaling *= self.num_layers
        # Whether to scale ALiBi bias. Mathematically, it's equivalent to
        # normalizing QK after adding bias.
        #   - False, inv_sqrt_Dh * Q*K^T + alibi_bias
        #   - True,  inv_sqrt_Dh * Q*K^T + inv_sqrt_Dh * alibi_bias
        self.scale_alibi_bias = position_embedding_type == PositionEmbeddingType.alibi_with_scale
        self.alibi_bias_max = alibi_bias_max
        self.position_embedding_type = position_embedding_type

        self.relative_attention = relative_attention
        self.max_distance = max_distance
        self.num_buckets = num_buckets
        self.rotary_embedding_base = rotary_embedding_base
        self.rotary_embedding_scaling = rotary_embedding_scaling
        self.rotary_embedding_scale_type = RotaryScalingType.none
        self.rotary_embedding_scale = 1.0
        self.rotary_embedding_percentage = rotary_embedding_percentage
<<<<<<< HEAD
=======
        self.use_implicit_relative_attention = self.relative_attention and use_implicit_relative_attention
>>>>>>> 05316d33
        if rotary_embedding_scaling is not None:
            assert rotary_embedding_scaling["type"] in ["linear", "dynamic"]
            self.rotary_embedding_scale_type = RotaryScalingType.linear if rotary_embedding_scaling[
                "type"] == "linear" else RotaryScalingType.dynamic
            self.rotary_embedding_scale = rotary_embedding_scaling["factor"]

        self.rotary_embedding_dim = 0
        if self.position_embedding_type.is_rope():
            self.rotary_embedding_dim = int(self.attention_head_size *
                                            rotary_embedding_percentage)

            if self.position_embedding_type == PositionEmbeddingType.long_rope:
                embed_positions_short_factors, embed_positions_long_factors, \
                embed_positions_short_factors_for_attention_plugin, \
                embed_positions_long_factors_for_attention_plugin, mscale \
                    = RopeEmbeddingUtils.create_sinusoidal_positions_long_rope(
                    self.max_position_embeddings,
                    original_max_position_embeddings, self.rotary_embedding_dim,
                    self.rotary_embedding_base, rope_scaling_short_factors,
<<<<<<< HEAD
                    rope_scaling_long_factors)
=======
                    rope_scaling_long_factors, rope_scaling_short_mscale, rope_scaling_long_mscale)

                if rope_scaling_short_mscale is not None:
                    assert rope_scaling_long_mscale is not None
                    short_mscale = rope_scaling_short_mscale
                    long_mscale = rope_scaling_long_mscale
                else:
                    short_mscale = long_mscale = mscale

>>>>>>> 05316d33
                rope_scaling_short_factors = np.array(
                    rope_scaling_short_factors).reshape(1, -1)
                rope_scaling_long_factors = np.array(
                    rope_scaling_long_factors).reshape(1, -1)
<<<<<<< HEAD
                self.original_max_position_embeddings = original_max_position_embeddings

                self.register_parameter(
                    'embed_positions_short_factors',
                    Parameter(embed_positions_short_factors, dtype='float32'))
                self.register_parameter(
                    'embed_positions_long_factors',
                    Parameter(embed_positions_long_factors, dtype='float32'))
=======

                self.register_parameter(
                    'embed_positions_short_factors',
                    Parameter(embed_positions_short_factors,
                              dtype='float32',
                              is_buffer=True))
                self.register_parameter(
                    'embed_positions_long_factors',
                    Parameter(embed_positions_long_factors,
                              dtype='float32',
                              is_buffer=True))
>>>>>>> 05316d33
                self.register_parameter(
                    'embed_positions_short_factors_for_attention_plugin',
                    Parameter(
                        embed_positions_short_factors_for_attention_plugin,
<<<<<<< HEAD
                        dtype='float32'))
                self.register_parameter(
                    'embed_positions_long_factors_for_attention_plugin',
                    Parameter(embed_positions_long_factors_for_attention_plugin,
                              dtype='float32'))
                self.mscale = mscale
                self.register_parameter(
                    'rope_scaling_short_factors',
                    Parameter(rope_scaling_short_factors, dtype='float32'))
                self.register_parameter(
                    'rope_scaling_long_factors',
                    Parameter(rope_scaling_long_factors, dtype='float32'))
=======
                        dtype='float32',
                        is_buffer=True))
                self.register_parameter(
                    'embed_positions_long_factors_for_attention_plugin',
                    Parameter(embed_positions_long_factors_for_attention_plugin,
                              dtype='float32',
                              is_buffer=True))
                self.short_mscale = short_mscale
                self.long_mscale = long_mscale
                self.register_parameter(
                    'rope_scaling_short_factors',
                    Parameter(rope_scaling_short_factors,
                              dtype='float32',
                              is_buffer=True))
                self.register_parameter(
                    'rope_scaling_long_factors',
                    Parameter(rope_scaling_long_factors,
                              dtype='float32',
                              is_buffer=True))
>>>>>>> 05316d33
            else:
                # Rotary cos/sin cache.
                embed_positions = RopeEmbeddingUtils.create_sinusoidal_positions(
                    self.max_position_embeddings,
                    self.rotary_embedding_dim,
                )
                self.register_parameter(
                    'embed_positions',
<<<<<<< HEAD
                    Parameter(embed_positions, dtype='float32'))
=======
                    Parameter(embed_positions, dtype='float32', is_buffer=True))
>>>>>>> 05316d33
                embed_positions_for_gpt_attention = RopeEmbeddingUtils.create_sinusoidal_positions_for_attention_plugin(
                    self.max_position_embeddings, self.rotary_embedding_dim,
                    self.rotary_embedding_base, self.rotary_embedding_scale,
                    self.rotary_embedding_scale_type)
                self.register_parameter(
                    'embed_positions_for_gpt_attention',
                    Parameter(embed_positions_for_gpt_attention,
<<<<<<< HEAD
                              dtype='float32'))
=======
                              dtype='float32',
                              is_buffer=True))
>>>>>>> 05316d33

        elif self.position_embedding_type.is_alibi():
            alibi_scale = 1. / self.norm_factor if self.scale_alibi_bias else 1.
            alibi_slopes = generate_alibi_slopes(
                self.num_attention_heads * self.tp_size,
                tp_size=self.tp_size,
                tp_rank=self.tp_rank,
                alibi_scale=alibi_scale,
                alibi_bias_max=self.alibi_bias_max)
<<<<<<< HEAD
            self.register_parameter('alibi_slopes',
                                    Parameter(alibi_slopes, dtype='float32'))

        self.quant_mode = quant_mode
        self.register_parameter('kv_cache_scaling_factor', None)
        self.register_parameter('attention_output_orig_quant_scale', None)
=======
            self.register_parameter(
                'alibi_slopes',
                Parameter(alibi_slopes, dtype='float32', is_buffer=True))

        self.quant_mode = quant_mode
        self.max_attn_value = max_attn_value
        self.register_parameter('kv_cache_scaling_factor', None)
        self.register_parameter('attention_output_orig_quant_scale', None)

        self.block_sparse_params = block_sparse_params if block_sparse_params is not None else BlockSparseAttnParams(
        )
>>>>>>> 05316d33

        # The output feature size is therefore (h/tp + 2*kvh/tp) * d, where h is num_heads,
        # d is head_size, kvh is the num_kv_heads and tp is tensor_parallel_size.
        # In ColumnLinear op, the output dim is calculated by (h + 2*kvh) * d / tp,
        # which matches the desired output size (h/tp + 2*kvh/tp) * d after splitting

        # out dim is not necessarily hidden_size + kv specific size (in MQA/GQA), but num_heads * heads_size
<<<<<<< HEAD
        # example: d_model != num_heads * head_size in Flan-T5
=======
        # example: d_model != num_heads * head_size in Flan-T5/ByT5/Gemma
>>>>>>> 05316d33
        self.qkv = QKVColumnLinear(
            hidden_size,
            tp_size * self.num_attention_heads * self.attention_head_size +
            (2 * tp_size * self.num_attention_kv_heads *
             self.attention_head_size),
            bias=bias,
            dtype=dtype,
            tp_group=tp_group,
            tp_size=tp_size,
            gather_output=False)
        self.dense = RowLinear(tp_size * self.num_attention_heads *
                               self.attention_head_size,
                               hidden_size,
<<<<<<< HEAD
                               bias=dense_bias,
                               dtype=dtype,
                               tp_group=tp_group,
                               tp_size=tp_size)
=======
                               bias=self.dense_bias,
                               dtype=dtype,
                               tp_group=tp_group,
                               tp_size=tp_size)

        # see optimize_model's add_lora for LoRA initialization
        self.qkv_lora = None
>>>>>>> 05316d33

        # per-layer relative attention table
        if self.use_implicit_relative_attention:
            self.rel_attn_table = Parameter(shape=(num_attention_heads //
                                                   tp_size, num_buckets),
                                            dtype=dtype)
        self.qk_layernorm = qk_layernorm
        if self.qk_layernorm:
            self.q_layernorm = LayerNorm(self.attention_head_size, dtype=dtype)
            self.k_layernorm = LayerNorm(self.attention_head_size, dtype=dtype)
        self.inner_layernorm = LayerNorm(self.hidden_size, dtype=dtype,
                                         eps=eps) if inner_layernorm else None
        if clip_qkv is not None:
            self.clip_qkv = fp32_array([clip_qkv])
        else:
            self.clip_qkv = None

        self.skip_cross_qkv = skip_cross_qkv

    def forward(self,
                hidden_states: Tensor,
                attention_mask=None,
<<<<<<< HEAD
                spec_decoding_packed_mask=None,
                spec_decoding_position_offsets=None,
=======
>>>>>>> 05316d33
                use_cache=False,
                spec_decoding_params=None,
                kv_cache_params=None,
                attention_params=None,
                encoder_output: Optional[Tensor] = None,
                position_embedding=None,
                norm_before_bmm1=False,
                lora_layer_params=None,
                cross_kv_cache_gen: Optional[Tensor] = None,
                cross_qkv_reuse: Optional[Tensor] = None,
                reduce_fusion_params: Optional[AllReduceFusionParams] = None):

        assert isinstance(hidden_states, Tensor)

        spec_decoding_params = SpecDecodingParams(
        ) if spec_decoding_params is None else spec_decoding_params

        alibi_slopes = None
        if self.position_embedding_type.is_alibi():
            alibi_slopes = self.alibi_slopes.value
            if default_net().plugin_config.gpt_attention_plugin:
                alibi_slopes = cast(alibi_slopes, hidden_states.dtype)

        qkv_lora_params = None
        if lora_layer_params is not None:
            if not self.cross_attention:
                qkv_lora_params = lora_layer_params.get_runtime_params(
                    0, "attn_qkv")
            else:
                qkv_lora_params = lora_layer_params.get_runtime_params(
                    0, "cross_attn_qkv")

        unfuse_qkv_gemm = self.qkv is None
        if unfuse_qkv_gemm:
            qkv_gemm = [self.q, self.k, self.v]
            qkv = [gemm(hidden_states) for gemm in qkv_gemm]
            if default_net(
            ).plugin_config.lora_plugin and qkv_lora_params is not None:
                lora = self.qkv.lora(hidden_states, qkv_lora_params)
                kv_size = self.attention_head_size * self.num_attention_kv_heads
                qkv_lora = split(lora,
                                 [self.attention_hidden_size, kv_size, kv_size],
                                 dim=1)
                qkv = [tensor + lora for tensor, lora in zip(qkv, qkv_lora)]
        else:
            qkv = self.qkv(hidden_states, qkv_lora_params)

        if self.clip_qkv is not None:
            qkv = clip(qkv, -self.clip_qkv, self.clip_qkv)

        if default_net().plugin_config.remove_input_padding:
            if unfuse_qkv_gemm:
                for tensor in qkv:
                    assert tensor.ndim() == 2
            else:
                assert qkv.ndim() == 2

        if default_net(
        ).plugin_config.lora_plugin and qkv_lora_params is None and lora_layer_params is not None:
            if not self.cross_attention:
                q_lora_params = lora_layer_params.get_runtime_params(
                    0, "attn_q")
                k_lora_params = lora_layer_params.get_runtime_params(
                    0, "attn_k")
                v_lora_params = lora_layer_params.get_runtime_params(
                    0, "attn_v")
            else:
                q_lora_params = lora_layer_params.get_runtime_params(
                    0, "cross_attn_q")
                k_lora_params = lora_layer_params.get_runtime_params(
                    0, "cross_attn_k")
                v_lora_params = lora_layer_params.get_runtime_params(
                    0, "cross_attn_v")

            assert (q_lora_params is not None and k_lora_params is not None and v_lora_params is not None) or \
                (q_lora_params is None and k_lora_params is None and v_lora_params is None), "q_lora_params, k_lora_params and v_lora_params should be all enabled or all disabled at the same time."

            if q_lora_params is not None and k_lora_params is not None and v_lora_params is not None:
                qkv_lora_runtime_params = LoraRuntimeParams(
                    lora_ranks=[
                        q_lora_params.lora_ranks[0],
                        k_lora_params.lora_ranks[0],
                        v_lora_params.lora_ranks[0],
                    ],
                    lora_weights_pointers=[
                        q_lora_params.lora_weights_pointers[0],
                        k_lora_params.lora_weights_pointers[0],
                        v_lora_params.lora_weights_pointers[0],
                    ],
                    host_request_types=q_lora_params.host_request_types,
                    host_context_lengths=q_lora_params.host_context_lengths,
                    max_context_length=q_lora_params.max_context_length,
                    max_encoder_context_length=q_lora_params.
                    max_encoder_context_length,
                    host_encoder_input_lengths=q_lora_params.
                    host_encoder_input_lengths,
                )

                q_lora, k_lora, v_lora = self.qkv_lora(hidden_states,
                                                       qkv_lora_runtime_params)
                qkv_lora = concat([q_lora, k_lora, v_lora],
                                  dim=q_lora.rank() - 1)
                qkv = qkv + qkv_lora
        if self.qk_layernorm:
            base_shape = shape(qkv, 0) if qkv.ndim() == 2 else concat(
                [shape(qkv, 0), shape(qkv, 1)])
            # here we assume that q, k and v have the same number of attention heads
            # TODO: allow different number of attention heads for q, k and v.
            qkv = qkv.view(
                concat([
                    base_shape, self.num_attention_heads, 3,
                    self.attention_head_size
                ]))

            query, key, value = split(qkv, 1, dim=qkv.ndim() - 2)
            q_shape = concat([
                base_shape, self.num_attention_heads, self.attention_head_size
            ])
            query = query.view(q_shape)
            key = key.view(q_shape)
            value = value.view(q_shape)

            query = self.q_layernorm(query)
            key = self.k_layernorm(key)
            qkv = concat([query, key, value], dim=query.ndim() - 2)
            qkv = qkv.view(concat([base_shape, self.attention_hidden_size * 3]))
        if self.position_embedding_type == PositionEmbeddingType.chatglm:
            qkv = RopeEmbeddingUtils.apply_rotary_pos_emb_chatglm(
                qkv,
                position_embedding,
                self.num_attention_heads,
                self.attention_head_size,
                self.max_position_embeddings,
                self.rotary_embedding_scale,
                default_net().plugin_config.remove_input_padding,
            )
            self.rotary_embedding_scale_type = RotaryScalingType.none
            self.rotary_embedding_scale = 1.0

        paged_kv_cache = default_net().plugin_config.paged_kv_cache

        assert attention_params is None or attention_params.is_valid(
            default_net().plugin_config.gpt_attention_plugin,
            default_net().plugin_config.remove_input_padding)
        assert kv_cache_params is None or kv_cache_params.is_valid(
            default_net().plugin_config.gpt_attention_plugin)

        past_key_value = None if kv_cache_params is None else kv_cache_params.get_first_past_key_value(
        )

        # if cross attention, cross QKV only needs to be calculated once in the
        # 1st decoding step --> write to cross KV cache --> remains constant
        # during the entire decoding steps.
        # 1st and >1st steps are distinguished by a boolean tensor `cross_kv_cache_gen` passed at runtime
        # also, cross KV cache max length is set from encoder output seqlen,
        # this maps to the max context length concept in decoder-only models
        cross_qkv = None
        if self.cross_attention and encoder_output:
            assert isinstance(encoder_output, Tensor)

            def compute_cross_qkv(encoder_output):
                cross_qkv = self.qkv(encoder_output, qkv_lora_params)

                if default_net(
                ).plugin_config.lora_plugin and qkv_lora_params is None and lora_layer_params is not None:
                    cross_q_lora, cross_k_lora, cross_v_lora = self.qkv_lora(
                        encoder_output,
                        qkv_lora_runtime_params,
                        is_cross_attention=True)
                    cross_qkv_lora = concat(
                        [cross_q_lora, cross_k_lora, cross_v_lora],
                        dim=cross_q_lora.rank() - 1)
                    cross_qkv = cross_qkv + cross_qkv_lora

                return cross_qkv

            if self.skip_cross_qkv:
                conditional = Conditional(cross_kv_cache_gen)
                cond_in1 = conditional.add_input(encoder_output)
                cond_in2 = conditional.add_input(cross_qkv_reuse)

                ## True branch: context phase, compute cross qkv
                cross_qkv_true = compute_cross_qkv(cond_in1)

                ## False branch: generation phase, no compute but need to obey shape constraints
                # because TRT's IfConditional requires the output shape of two subgraphs to be identical
                # our 1st attempt was to stack encoder_output [B, S, H] or [N, H] --> cross qkv [B, S, 3*H] or [N, 3*H],
                # but it still introduces unnecessary concat. A better solution is to create a dummy torch tensor `cross_qkv_resue`
                # with the correct shape and reuse it in every generation step
                cross_qkv_false = cond_in2
                cross_qkv = conditional.add_output(cross_qkv_true,
                                                   cross_qkv_false)
            else:
                cross_qkv = compute_cross_qkv(encoder_output)

        if default_net().plugin_config.gpt_attention_plugin:
            if self.cross_attention and (past_key_value is not None):
                past_key_value = kv_cache_params.past_key_value[1]
            assert self.attention_mask_type in [
                AttentionMaskType.causal, AttentionMaskType.bidirectional,
                AttentionMaskType.bidirectionalglm,
                AttentionMaskType.blocksparse
            ], 'Plugin only support masked MHA.'

            # KV cache scales.
            if self.kv_cache_scaling_factor is not None:
                kv_orig_quant_scale = constant(fp32_array(
                    [1.0])) / self.kv_cache_scaling_factor.value
                kv_quant_orig_scale = self.kv_cache_scaling_factor.value
            else:
                kv_orig_quant_scale = None
                kv_quant_orig_scale = None

            # Attention output scales
            assert (
                not default_net().plugin_config.use_fp8_context_fmha
            ) or self.quant_mode.has_fp8_qdq(
            ), "FP8 Context FMHA must be used together with the fp8 quantization workflow."
<<<<<<< HEAD
=======

            attention_output_orig_quant_scale = self.attention_output_orig_quant_scale.value if self.attention_output_orig_quant_scale is not None else None

            if self.position_embedding_type == PositionEmbeddingType.long_rope:
                short = slice(
                    self.embed_positions_short_factors_for_attention_plugin.
                    value, concat([0, 0, 0]),
                    concat([
                        max(attention_params.sequence_length,
                            self.original_max_position_embeddings),
                        self.rotary_embedding_dim // 2, 2
                    ]))
                long = slice(
                    self.embed_positions_long_factors_for_attention_plugin.
                    value, concat([0, 0, 0]),
                    concat([
                        max(attention_params.sequence_length,
                            self.original_max_position_embeddings),
                        self.rotary_embedding_dim // 2, 2
                    ]))
                short = short.view((1, -1))
                long = long.view((1, -1))
                embed_positions = concat([short, long], dim=0)
                select = where(
                    fmax(attention_params.sequence_length, dim=0) <=
                    self.original_max_position_embeddings, 0, 1)
                rotary_cos_sin = slice(embed_positions,
                                       concat([select, 0]),
                                       sizes=concat([1, shape(long, 1)]))
                short_factors = self.rope_scaling_short_factors.value
                long_factors = self.rope_scaling_long_factors.value
                scale_factors = concat([short_factors, long_factors], dim=0)
                rope_scaling_factors = slice(scale_factors,
                                             concat([select, 0]),
                                             sizes=concat(
                                                 [1, shape(long_factors, 1)]))
                rope_scaling_factors = rope_scaling_factors.view((-1, ))
            else:
                # Rotary cos/sin cache.
                rotary_cos_sin = self.embed_positions_for_gpt_attention.value if self.position_embedding_type.is_rope(
                ) else None
                rope_scaling_factors = None

            if self.position_embedding_type == PositionEmbeddingType.long_rope:
                short_mscale, long_mscale = self.short_mscale, self.long_mscale
            else:
                short_mscale, long_mscale = None, None
>>>>>>> 05316d33

            attention_output_orig_quant_scale = self.attention_output_orig_quant_scale.value if self.attention_output_orig_quant_scale is not None else None

            if self.position_embedding_type == PositionEmbeddingType.long_rope:
                short = slice(
                    self.embed_positions_short_factors_for_attention_plugin.
                    value, concat([0, 0, 0]),
                    concat([
                        max(attention_params.sequence_length,
                            self.original_max_position_embeddings),
                        self.rotary_embedding_dim // 2, 2
                    ]))
                long = slice(
                    self.embed_positions_long_factors_for_attention_plugin.
                    value, concat([0, 0, 0]),
                    concat([
                        max(attention_params.sequence_length,
                            self.original_max_position_embeddings),
                        self.rotary_embedding_dim // 2, 2
                    ]))
                short = short.view((1, -1))
                long = long.view((1, -1))
                embed_positions = concat([short, long], dim=0)
                select = where(
                    fmax(attention_params.sequence_length, dim=0) <=
                    self.original_max_position_embeddings, 0, 1)
                rotary_cos_sin = slice(embed_positions,
                                       concat([select, 0]),
                                       sizes=concat([1, shape(long, 1)]))
                short_factors = self.rope_scaling_short_factors.value
                long_factors = self.rope_scaling_long_factors.value
                scale_factors = concat([short_factors, long_factors], dim=0)
                rope_scaling_factors = slice(scale_factors,
                                             concat([select, 0]),
                                             sizes=concat(
                                                 [1, shape(long_factors, 1)]))
                rope_scaling_factors = rope_scaling_factors.view((-1, ))
            else:
                # Rotary cos/sin cache.
                rotary_cos_sin = self.embed_positions_for_gpt_attention.value if self.position_embedding_type.is_rope(
                ) else None
                rope_scaling_factors = None
            mscale = self.mscale if self.position_embedding_type == PositionEmbeddingType.long_rope else None
            context, past_key_value = gpt_attention(
                qkv=qkv,
                past_key_value=past_key_value,
                sequence_length=attention_params.sequence_length,
                host_past_key_value_lengths=kv_cache_params.
                host_past_key_value_lengths,
                host_max_attention_window_sizes=kv_cache_params.
                host_max_attention_window_sizes,
                host_sink_token_length=kv_cache_params.host_sink_token_length,
                context_lengths=attention_params.context_lengths,
                cache_indirection=kv_cache_params.cache_indirection,
                host_request_types=attention_params.host_request_types,
                layer_idx=self.local_layer_idx,
                num_heads=self.num_attention_heads,
                num_kv_heads=self.num_attention_kv_heads,
                hidden_size_per_head=self.attention_head_size,
                q_scaling=self.q_scaling,
                rotary_embedding_dim=self.rotary_embedding_dim,
                rotary_embedding_base=self.rotary_embedding_base,
                rotary_embedding_scale_type=self.rotary_embedding_scale_type,
                rotary_embedding_scaling_factors=rope_scaling_factors,
<<<<<<< HEAD
                rotary_embedding_m_scale=mscale,
=======
                rotary_embedding_short_m_scale=short_mscale,
                rotary_embedding_long_m_scale=long_mscale,
>>>>>>> 05316d33
                rotary_embedding_scale=self.rotary_embedding_scale,
                rotary_embedding_max_positions=self.max_position_embeddings,
                rotary_embedding_original_max_positions=self.
                original_max_position_embeddings,
                position_embedding_type=self.position_embedding_type,
                rotary_cos_sin=rotary_cos_sin,
                kv_orig_quant_scale=kv_orig_quant_scale,
                kv_quant_orig_scale=kv_quant_orig_scale,
                attention_output_orig_quant_scale=
                attention_output_orig_quant_scale,
                kv_cache_quant_mode=self.quant_mode,
                max_context_length=attention_params.max_context_length,
                mask_type=self.attention_mask_type,
                block_sparse_block_size=self.block_sparse_params.block_size,
                block_sparse_homo_head_pattern=self.block_sparse_params.
                homo_head_pattern,
                block_sparse_num_local_blocks=self.block_sparse_params.
                num_local_blocks,
                block_sparse_vertical_stride=self.block_sparse_params.
                vertical_stride,
                alibi_slopes=alibi_slopes,
                tp_size=self.tp_size,
                tp_rank=self.tp_rank,
                kv_cache_block_offsets=kv_cache_params.kv_cache_block_offsets
                if not self.cross_attention else
                kv_cache_params.cross_kv_cache_block_offsets,
                host_kv_cache_block_offsets=kv_cache_params.
                host_kv_cache_block_offsets if not self.cross_attention else
                kv_cache_params.host_cross_kv_cache_block_offsets,
                host_kv_cache_pool_pointers=kv_cache_params.
                host_kv_cache_pool_pointers if not self.cross_attention else
                kv_cache_params.host_cross_kv_cache_pool_pointers,
                do_cross_attention=self.cross_attention,
                cross_qkv=cross_qkv,
                cross_qkv_length=attention_params.encoder_max_input_length,
                encoder_input_lengths=attention_params.encoder_input_lengths,
                relative_attention_bias=self.rel_attn_table.value
                if self.relative_attention else None,
                max_distance=self.max_distance,
                host_context_lengths=attention_params.host_context_lengths,
                use_cache=use_cache,
<<<<<<< HEAD
                spec_decoding_position_offsets=spec_decoding_position_offsets,
                spec_decoding_packed_mask=spec_decoding_packed_mask,
            )
=======
                spec_decoding_generation_lengths=spec_decoding_params.
                spec_decoding_generation_lengths,
                spec_decoding_position_offsets=spec_decoding_params.
                spec_decoding_position_offsets,
                spec_decoding_packed_mask=spec_decoding_params.
                spec_decoding_packed_mask,
                qk_tanh_scale=self.max_attn_value)
>>>>>>> 05316d33

        else:
            # plain TensorRT mode
            assert paged_kv_cache == False

            def transpose_for_scores(x,
                                     rotary: bool = False,
                                     is_kv: bool = False):
                _num_attention_heads = self.num_attention_kv_heads if is_kv else self.num_attention_heads
                new_x_shape = concat([
                    shape(x, 0),
                    shape(x, 1), _num_attention_heads, self.attention_head_size
                ])
                if rotary:
                    return x.view(new_x_shape)
                else:
                    return x.view(new_x_shape).permute([0, 2, 1, 3])

            # qkv after projection is of shape
            #   [bs, seqlen, (num_attention_heads + 2 * num_attention_kv_heads), attention_head_size].
            # The projected and split qkv after transpose_for_scores():
            #   Q[bs, num_attention_heads, seqlen, attention_head_size]
            #   K[bs, num_attention_kv_heads, seqlen, attention_head_size]
            #   V[bs, num_attention_kv_heads, seqlen, attention_head_size]
            kv_size = self.attention_head_size * self.num_attention_kv_heads
            if unfuse_qkv_gemm:
                query, key, value = qkv[0], qkv[1], qkv[2]
            else:
                query, key, value = split(
                    qkv, [self.attention_hidden_size, kv_size, kv_size], dim=2)

            # in cross attention mode, replace kv by encoder_output
            if self.cross_attention and encoder_output is not None:
                encoder_qkv = self.qkv(encoder_output)
                _, key, value = split(
                    encoder_qkv, [self.attention_hidden_size, kv_size, kv_size],
                    dim=2)

            query = transpose_for_scores(
                query, rotary=self.position_embedding_type.is_rope())
            key = transpose_for_scores(
                key, is_kv=True, rotary=self.position_embedding_type.is_rope())
            value = transpose_for_scores(value, is_kv=True)

            if self.position_embedding_type.is_rope():
                if self.position_embedding_type == PositionEmbeddingType.long_rope:
                    sequence_length = shape(hidden_states, 1)
                    short = slice(
                        self.embed_positions_short_factors.value,
                        concat([0, 0, 0]),
                        concat([
                            1,
                            max(sequence_length,
                                self.original_max_position_embeddings),
                            self.rotary_embedding_dim
                        ]))
                    long = slice(
                        self.embed_positions_long_factors.value,
                        concat([0, 0, 0]),
                        concat([
                            1,
                            max(sequence_length,
                                self.original_max_position_embeddings),
                            self.rotary_embedding_dim
                        ]))
                    embed_positions = concat([short, long], dim=0)
                    select = where(
                        sequence_length <=
                        self.original_max_position_embeddings, 0, 1)
                    embed_positions = slice(embed_positions,
                                            concat([select, 0, 0]),
                                            sizes=shape(short))
                    embed_positions = cast(embed_positions, self.dtype)
                elif is_same_dtype(self.dtype, trt.bfloat16):
                    embed_positions = cast(self.embed_positions.value,
                                           trt.bfloat16)
                else:
                    embed_positions = cast(self.embed_positions.value,
                                           query.dtype)

                if self.rotary_embedding_dim is not None:
                    # When shape(hidden_states, 1) > 1(Context phase), the embedding start from 0,
                    # otherwise (Generation phase) move start to position
                    start = where(
                        shape(hidden_states, 1) > 1, 0,
                        shape(past_key_value, 3))
                    size = where(
                        shape(hidden_states, 1) > 1, shape(hidden_states, 1), 1)
                    sincos = slice(embed_positions, concat([0, start, 0]),
                                   concat([1, size, self.rotary_embedding_dim]))
                    sin, cos = split(sincos,
                                     self.rotary_embedding_dim // 2,
                                     dim=-1)

                    key_rot_size = concat([
                        shape(key, 0),
                        shape(key, 1),
                        shape(key, 2), self.rotary_embedding_dim
                    ])
                    query_rot_size = concat([
                        shape(query, 0),
                        shape(query, 1),
                        shape(query, 2), self.rotary_embedding_dim
                    ])
                    remaining = shape(key, 3) - self.rotary_embedding_dim
                    key_pass_size = concat([
                        shape(key, 0),
                        shape(key, 1),
                        shape(key, 2), remaining
                    ])
                    query_pass_size = concat([
                        shape(query, 0),
                        shape(query, 1),
                        shape(query, 2), remaining
                    ])
                    k_rot = slice(key, [0, 0, 0, 0], key_rot_size)
                    k_pass = slice(key, [0, 0, 0, self.rotary_embedding_dim],
                                   key_pass_size)

                    q_rot = slice(query, [0, 0, 0, 0], query_rot_size)
                    q_pass = slice(query, [0, 0, 0, self.rotary_embedding_dim],
                                   query_pass_size)

                    k_rot = RopeEmbeddingUtils.apply_rotary_pos_emb(
                        k_rot, [cos, sin], self.position_embedding_type)
                    q_rot = RopeEmbeddingUtils.apply_rotary_pos_emb(
                        q_rot, [cos, sin], self.position_embedding_type)

                    key = concat([k_rot, k_pass], dim=3)
                    query = concat([q_rot, q_pass], dim=3)
                else:
                    key = RopeEmbeddingUtils.apply_rotary_pos_emb(
                        key, [cos, sin], self.position_embedding_type)
                    query = RopeEmbeddingUtils.apply_rotary_pos_emb(
                        query, [cos, sin], self.position_embedding_type)

                key = key.permute([0, 2, 1, 3])
                query = query.permute([0, 2, 1, 3])

            if past_key_value is not None and not self.cross_attention:
                if self.kv_cache_scaling_factor is not None:
                    past_key_value = dequantize(
                        past_key_value, self.kv_cache_scaling_factor.value)

                # past_key_value [bs, 2, num_heads, max_seq_len, head_dim]
                past_key, past_value = split(past_key_value, 1, dim=1)

                key_shape = concat([
                    shape(past_key, 0),
                    shape(past_key, 2),
                    shape(past_key, 3),
                    shape(past_key, 4)
                ])
                past_key = past_key.view(key_shape, zero_is_placeholder=False)
                past_value = past_value.view(key_shape,
                                             zero_is_placeholder=False)

                key = concat([past_key, key], dim=2)
                value = concat([past_value, value], dim=2)

            if use_cache:
                key_inflated_shape = concat([
                    shape(key, 0), 1,
                    shape(key, 1),
                    shape(key, 2),
                    shape(key, 3)
                ])
                inflated_key = key.view(key_inflated_shape,
                                        zero_is_placeholder=False)
                inflated_value = value.view(key_inflated_shape,
                                            zero_is_placeholder=False)
                past_key_value = concat([inflated_key, inflated_value], dim=1)

                # TRT quantizes the tensor value by doing `cast(clip(fp_value / scale))` while
                # the plugin quantizes it by doing `cast(clip(fp_value * scale))`.
                if self.kv_cache_scaling_factor is not None:
                    past_key_value = quantize(
                        past_key_value,
                        self.kv_cache_scaling_factor.value,
                        dtype='fp8'
                        if self.quant_mode.has_fp8_kv_cache() else 'int8')

            # MQA broadcast
            if self.num_attention_heads // self.num_attention_kv_heads > 1:
                key = repeat_interleave(
                    key,
                    self.num_attention_heads // self.num_attention_kv_heads, 1)
                value = repeat_interleave(
                    value,
                    self.num_attention_heads // self.num_attention_kv_heads, 1)

            key_length = shape(key, 2)

            # The following code creates a 2D tensor with 0s in the lower triangular (including the diagonal) and
            # +INF in the upper triangular parts. This bias tensor will be added to the output of the Q*K^T matrix
            # multiplication (BMM1). The +INF elements will be transformed to 0s by the Softmax operator that
            # follows. The elements that corresponds to 0s in the bias are unaffected by the bias tensor.
            #
            # Note that when we added to another bias tensor B (for example, with AliBi), the values in the lower-
            # triangular part of the B tensor are not affected and the upper-triangular ones are set to +INF.
            if self.attention_mask_type == AttentionMaskType.causal and not self.cross_attention:
                if self.position_embedding_type.is_alibi():
                    query_length = shape(query, 2)
                    # bsz, tatget_length, past_key_value_length
                    buffer = make_causal_mask(shape(query, 0), query_length,
                                              key_length - query_length,
                                              trt.float32)
                    starts = concat([0, 0, 0, 0])
                    sizes = concat([1, 1, query_length, key_length])
                    generated_mask = slice(buffer, starts, sizes)

                else:
                    query_length = shape(query, 2)
                    starts = concat([0, 0, key_length - query_length, 0])
                    sizes = concat([1, 1, query_length, key_length])
                    if self.position_embedding_type == PositionEmbeddingType.long_rope:
                        buf_shape = (self.original_max_position_embeddings,
                                     self.original_max_position_embeddings)
                    else:
                        buf_shape = (self.max_position_embeddings,
                                     self.max_position_embeddings)
                    select_buf = np.expand_dims(
                        np.tril(np.ones(buf_shape)).astype(bool), (0, 1))

                    select_buf = np.logical_not(select_buf)
                    mask_buf = np.zeros_like(select_buf, np.float32)
                    mask_buf[select_buf] = float('-inf')
                    buffer = constant(mask_buf)
                    generated_mask = slice(buffer, starts, sizes)

            elif self.attention_mask_type == AttentionMaskType.bidirectional and not self.cross_attention:
                query_length = shape(query, 2)
                zero_buf = np.expand_dims(
                    np.zeros((self.max_position_embeddings,
                              self.max_position_embeddings),
                             dtype=np.float32), (0, 1))

                zero_buf[:, :, :-1, -1] = 1
                zero_buf *= -10000

                mask = constant(zero_buf)

                # context phase, query_length
                mask_size = where(query_length > 1, query_length, 1)
                mask_start = where(query_length > 1,
                                   self.max_position_embeddings - mask_size, 1)
                start = concat([0, 0, mask_start, mask_start])
                size = concat([1, 1, mask_size, mask_size])
                generated_mask = slice(mask, start, size)

            if attention_mask is not None:
                if self.cross_attention:
                    batch_size = shape(attention_mask, 0)
                    query_len = shape(attention_mask, 1)
                    encoder_input_len = shape(attention_mask, 2)
                    attention_mask = attention_mask.view(
                        concat([batch_size, 1, query_len, encoder_input_len]))
                    attention_mask = where(attention_mask == 0, float('-inf'),
                                           0.0)
                else:
                    attention_mask = expand_mask(attention_mask,
                                                 shape(query, 2))
            bias = attention_mask
            if self.position_embedding_type.is_alibi():
                alibi_biases = generate_alibi_biases(alibi_slopes, key_length)
                bias = alibi_biases if bias is None else bias + alibi_biases

            if self.relative_attention:
                query_length = shape(query, 2)
                if self.use_implicit_relative_attention:
                    relative_bias = compute_relative_bias(
                        query_length + key_length - 1,
                        key_length,
                        self.num_buckets,
                        self.max_distance,
                        False,  # bidirectional
                        self.rel_attn_table.value.transpose(1, 0),
                        tp_size=self.tp_size,
                        tp_group=self.tp_group,
                        tp_rank=self.tp_rank)
                else:
                    relative_bias = unsqueeze(self.rel_attn_table.value, 0)
                start = concat([0, 0, query_length + key_length - 2, 0])
                size = concat([
                    shape(relative_bias, 0),
                    shape(relative_bias, 1), 1, key_length
                ])
                relative_bias = slice(relative_bias, start, size)

            key = key.permute([0, 1, 3, 2])
            with precision('float32'):
                if norm_before_bmm1:
                    # Apply norm on query earlier to prevent matmul fp16 overflow.
                    query /= (self.q_scaling * self.norm_factor)
                if trt_gte_10() or self.position_embedding_type.is_alibi():
                    attention_scores = matmul(query, key)
                else:
                    # For TRT 9.x, OOTB need this WAR to fuse mha.
                    attention_scores = matmul(cast(query, 'float32'),
                                              cast(key, 'float32'))
                if not norm_before_bmm1:
                    attention_scores = attention_scores / (self.q_scaling *
                                                           self.norm_factor)
                if self.max_attn_value > 0:
                    attention_scores = self.max_attn_value * ACT2FN['tanh'](
                        attention_scores / self.max_attn_value)

                if self.attention_mask_type in [
                        AttentionMaskType.causal,
                        AttentionMaskType.bidirectional
                ] and not self.cross_attention:

                    bias = generated_mask if bias is None else bias + generated_mask

                if bias is not None:
                    bias = cast(bias, attention_scores.dtype)
                    attention_scores = attention_scores + bias

                if self.relative_attention:
                    attention_scores = attention_scores + relative_bias

            attention_probs = softmax(attention_scores, dim=-1)

            if trt_gte_10() or self.position_embedding_type.is_alibi():
                # For trt_version() == 9.x and pos_embed == alibi, TRT has gpu buffer management issues. Need this WAR to avoid peak gpu mem regression.
                # A dummy reshape WAR for mha fusion for 10.0
                attention_probs = attention_probs.view(
                    concat([
                        shape(attention_probs, 0),
                        shape(attention_probs, 1),
                        shape(attention_probs, 2),
                        shape(value, 2)
                    ]))
                context = matmul(attention_probs, value,
                                 use_fp32_acc=False).permute([0, 2, 1, 3])
            else:
                # For TRT 9.x, need this WAR to fuse mha.
                context = matmul(attention_probs,
                                 cast(value, 'float32')).permute([0, 2, 1, 3])
                if context.dtype != value.dtype:
                    context = cast(context, value.dtype)
            context = context.view(
                concat([
                    shape(context, 0),
                    shape(context, 1), self.attention_hidden_size
                ]))

        dense_lora_params = None
        if lora_layer_params is not None:
            dense_lora_params = lora_layer_params.get_runtime_params(
                0, "attn_dense")

        if self.inner_layernorm is not None:
            context = self.inner_layernorm(context)
<<<<<<< HEAD
        context = self.dense(context, lora_runtime_params=dense_lora_params)
=======
        context = self.dense(context,
                             lora_runtime_params=dense_lora_params,
                             reduce_fusion_params=reduce_fusion_params)
>>>>>>> 05316d33

        if use_cache:
            return (context, past_key_value)
        else:
            return context

    def set_rel_attn_table(self, max_seq_len, precomputed_relative_attention):
        self.rel_attn_table = Parameter(shape=(self.num_attention_heads,
                                               max_seq_len + 1,
                                               max_seq_len + 1),
                                        dtype=self.dtype)
        self.rel_attn_table.value = precomputed_relative_attention


class BertAttention(Module):

    def __init__(self,
                 hidden_size,
                 num_attention_heads,
                 max_position_embeddings=1024,
                 num_layers=1,
                 attention_head_size=None,
                 num_kv_heads=None,
                 q_scaling=1.0,
                 apply_query_key_layer_scaling=False,
                 bias=True,
                 dtype=None,
                 tp_group=None,
                 tp_size=1,
                 tp_rank=0,
                 relative_attention=False,
                 max_distance=0,
                 num_buckets=0):
        super().__init__()

        self.attention_head_size = hidden_size // num_attention_heads if attention_head_size is None else attention_head_size
        self.num_attention_heads = num_attention_heads // tp_size
        self.num_attention_kv_heads = (
            num_kv_heads + tp_size - 1
        ) // tp_size if num_kv_heads is not None else self.num_attention_heads
        self.hidden_size = hidden_size
        self.attention_hidden_size = self.attention_head_size * self.num_attention_heads
        self.max_position_embeddings = max_position_embeddings
        self.norm_factor = math.sqrt(self.attention_head_size)
        self.tp_group = tp_group
        self.tp_size = tp_size
        self.tp_rank = tp_rank

        self.num_layers = num_layers
        self.apply_query_key_layer_scaling = apply_query_key_layer_scaling
        self.norm_factor = math.sqrt(self.attention_head_size)
        self.q_scaling = q_scaling
        if self.apply_query_key_layer_scaling:
            self.norm_factor *= self.num_layers
            self.q_scaling *= self.num_layers

        self.dtype = dtype

        self.relative_attention = relative_attention
        self.max_distance = max_distance
        self.num_buckets = num_buckets

        # out dim is not necessarily hidden_size + kv specific size (in MQA/GQA), but num_heads * heads_size
        # example: d_model != num_heads * head_size in Flan-T5
        self.qkv = ColumnLinear(hidden_size,
                                tp_size * self.attention_hidden_size +
                                (2 * tp_size * self.num_attention_kv_heads *
                                 self.attention_head_size),
                                bias=bias,
                                dtype=dtype,
                                tp_group=tp_group,
                                tp_size=tp_size,
                                gather_output=False)
        self.dense = RowLinear(tp_size * self.num_attention_heads *
                               self.attention_head_size,
                               hidden_size,
                               bias=bias,
                               dtype=dtype,
                               tp_group=tp_group,
                               tp_size=tp_size)

        # see optimize_model's add_lora for LoRA initialization
        self.qkv_lora = None

        # per-layer relative attention table
        if relative_attention:
            self.rel_attn_table = Parameter(shape=(num_attention_heads //
                                                   tp_size, num_buckets),
                                            dtype=dtype)

    def forward(self,
                hidden_states: Tensor,
                attention_mask=None,
                input_lengths=None,
                max_input_length=None,
                lora_layer_params=None):
        assert isinstance(hidden_states, Tensor)

        qkv_lora_params = None
        if lora_layer_params is not None:
            qkv_lora_params = lora_layer_params.get_runtime_params(
                0, "attn_qkv")

        qkv = self.qkv(hidden_states, qkv_lora_params)

        if default_net().plugin_config.remove_input_padding:
            assert qkv.ndim() == 2

        if default_net(
        ).plugin_config.lora_plugin and qkv_lora_params is None and lora_layer_params is not None:
            q_lora_params = lora_layer_params.get_runtime_params(0, "attn_q")
            k_lora_params = lora_layer_params.get_runtime_params(0, "attn_k")
            v_lora_params = lora_layer_params.get_runtime_params(0, "attn_v")

            assert (q_lora_params is not None and k_lora_params is not None and v_lora_params is not None) or \
                (q_lora_params is None and k_lora_params is None and v_lora_params is None), "q_lora_params, k_lora_params and v_lora_params should be all enabled or all disabled at the same time."

            if q_lora_params is not None and k_lora_params is not None and v_lora_params is not None:
                qkv_lora_params = LoraRuntimeParams(
                    lora_ranks=[
                        q_lora_params.lora_ranks[0],
                        k_lora_params.lora_ranks[0],
                        v_lora_params.lora_ranks[0],
                    ],
                    lora_weights_pointers=[
                        q_lora_params.lora_weights_pointers[0],
                        k_lora_params.lora_weights_pointers[0],
                        v_lora_params.lora_weights_pointers[0],
                    ],
                    host_request_types=q_lora_params.host_request_types,
                    host_context_lengths=q_lora_params.host_context_lengths,
                    max_context_length=q_lora_params.max_context_length)

                q_lora, k_lora, v_lora = self.qkv_lora(hidden_states,
                                                       qkv_lora_params)
                qkv_lora = concat([q_lora, k_lora, v_lora],
                                  dim=q_lora.rank() - 1)
                qkv = qkv + qkv_lora

        if default_net().plugin_config.bert_attention_plugin:
            # TRT plugin mode
            assert input_lengths is not None
            context = bert_attention(
                qkv,
                input_lengths,
                self.num_attention_heads,
                self.attention_head_size,
                q_scaling=self.q_scaling,
                relative_attention=self.relative_attention,
                max_distance=self.max_distance,
                relative_attention_bias=self.rel_attn_table.value
                if self.relative_attention else None,
                max_input_length=max_input_length)
        else:
            # plain TRT mode
            def transpose_for_scores(x):
                new_x_shape = concat([
                    shape(x, 0),
                    shape(x, 1), self.num_attention_heads,
                    self.attention_head_size
                ])
                return x.view(new_x_shape).permute([0, 2, 1, 3])

            kv_size = self.attention_head_size * self.num_attention_kv_heads
            query, key, value = split(
                qkv, [self.attention_hidden_size, kv_size, kv_size], dim=2)
            query = transpose_for_scores(query)
            key = transpose_for_scores(key)
            value = transpose_for_scores(value)

            key = key.permute([0, 1, 3, 2])
            attention_scores = matmul(query, key, use_fp32_acc=False)
            attention_scores = attention_scores / (self.q_scaling *
                                                   self.norm_factor)

            if self.relative_attention:
                query_len = shape(attention_scores, 2)
                key_len = shape(attention_scores, 3)
                bias = compute_relative_bias(
                    query_len,
                    key_len,
                    self.num_buckets,
                    self.max_distance,
                    True,  # bidirectional
                    self.rel_attn_table.value.transpose(1, 0),
                    tp_size=self.tp_size,
                    tp_group=self.tp_group,
                    tp_rank=self.tp_rank)
                attention_scores = attention_scores + bias

            if attention_mask is not None:
                attention_mask = expand_mask(attention_mask, shape(query, 2))
                attention_mask = cast(attention_mask, attention_scores.dtype)
                attention_scores = attention_scores + attention_mask

            attention_probs = softmax(attention_scores, dim=-1)

            context = matmul(attention_probs, value,
                             use_fp32_acc=False).permute([0, 2, 1, 3])
            context = context.view(
                concat([
                    shape(context, 0),
                    shape(context, 1), self.attention_hidden_size
                ]))

        dense_lora_params = None
        if lora_layer_params is not None:
            dense_lora_params = lora_layer_params.get_runtime_params(
                0, "attn_dense")
        context = self.dense(context, lora_runtime_params=dense_lora_params)

        return context


class CogVLMAttention(Attention):

    def __init__(
            self,
            *,
            local_layer_idx,
            hidden_size,
            num_attention_heads,
            num_kv_heads=None,
            max_position_embeddings=1024,
            attention_mask_type=AttentionMaskType.causal,
            bias=True,
            dtype=None,
            rotary_embedding_base=10000.0,
            rotary_embedding_scaling=None,
            tp_group=None,
            tp_size=1,
            tp_rank=0,
            vision_start=1,
            vision_length=1225,
            quant_mode: QuantMode = QuantMode(0),
            dense_bias=None,
    ):
        super().__init__(
            local_layer_idx=local_layer_idx,
            hidden_size=hidden_size,
            num_attention_heads=num_attention_heads,
            num_kv_heads=num_kv_heads,
            max_position_embeddings=max_position_embeddings,
            dtype=dtype,
            attention_mask_type=attention_mask_type,
            bias=bias,
            position_embedding_type=PositionEmbeddingType.rope_gpt_neox,
            rotary_embedding_base=rotary_embedding_base,
            rotary_embedding_scaling=rotary_embedding_scaling,
            tp_group=tp_group,
            tp_size=tp_size,
            tp_rank=tp_rank,
            quant_mode=quant_mode)

        self.vision_length = vision_length
        self.vision_start = vision_start

        self.vis_qkv = QKVColumnLinear(
            hidden_size,
            tp_size * self.num_attention_heads * self.attention_head_size +
            (2 * tp_size * self.num_attention_kv_heads *
             self.attention_head_size),
            bias=bias,
            dtype=dtype,
            tp_group=tp_group,
            tp_size=tp_size,
            gather_output=False)
        self.vis_dense = RowLinear(tp_size * self.num_attention_heads *
                                   self.attention_head_size,
                                   hidden_size,
<<<<<<< HEAD
                                   bias=dense_bias,
=======
                                   bias=self.dense_bias,
>>>>>>> 05316d33
                                   dtype=dtype,
                                   tp_group=tp_group,
                                   tp_size=tp_size)
        embed_positions_for_gpt_attention = RopeEmbeddingUtils.create_sinusoidal_positions_for_cogvlm_attention_plugin(
            self.max_position_embeddings, self.rotary_embedding_dim,
            self.rotary_embedding_base, self.rotary_embedding_scale,
            self.rotary_embedding_scale_type, self.vision_start,
            self.vision_length)
        self.register_parameter(
            'embed_positions_for_gpt_attention',
            Parameter(embed_positions_for_gpt_attention, dtype='float32'))

    def forward(self,
                hidden_states: Tensor,
                use_cache=False,
                kv_cache_params=None,
                attention_params=None):

        assert isinstance(hidden_states, Tensor)
        assert (not default_net().plugin_config.remove_input_padding)
        assert (default_net().plugin_config.gpt_attention_plugin)

        bs = shape(hidden_states, 0)
        seq_length = shape(hidden_states, 1)
        bos = slice(hidden_states, [0, 0, 0],
                    concat([bs, self.vision_start, self.hidden_size]))
        vis_seq_length = minimum(self.vision_length + 1, seq_length - 1)
        vision_hidden_states = slice(
            hidden_states, [0, self.vision_start, 0],
            concat([bs, vis_seq_length, self.hidden_size]))
        text_seq_length = maximum(
            0, seq_length - (self.vision_length + 1 + self.vision_start))
        language_hidden_states = slice(
            hidden_states, [0, self.vision_length + 1 + self.vision_start, 0],
            concat([bs, text_seq_length, self.hidden_size]))
        bos_qkv = self.qkv(bos)
        language_qkv = self.qkv(language_hidden_states)
        vision_qkv = self.vis_qkv(vision_hidden_states)
        qkv = concat([bos_qkv, vision_qkv, language_qkv], dim=1)

        assert attention_params is None or attention_params.is_valid(
            default_net().plugin_config.gpt_attention_plugin,
            default_net().plugin_config.remove_input_padding)
        assert kv_cache_params is None or kv_cache_params.is_valid(
            default_net().plugin_config.gpt_attention_plugin)

        past_key_value = None if kv_cache_params is None else kv_cache_params.get_first_past_key_value(
        )

        if default_net().plugin_config.gpt_attention_plugin:
            if self.cross_attention and (past_key_value is not None):
                past_key_value = kv_cache_params.past_key_value[1]
            assert self.attention_mask_type in [
                AttentionMaskType.causal, AttentionMaskType.bidirectional,
                AttentionMaskType.bidirectionalglm
            ], 'Plugin only support masked MHA.'

            # KV cache scales.
            kv_orig_quant_scale = constant(
                fp32_array([1.0])
            ) / self.kv_cache_scaling_factor.value if self.quant_mode.has_kv_cache_quant(
            ) else None
            kv_quant_orig_scale = self.kv_cache_scaling_factor.value if self.quant_mode.has_kv_cache_quant(
            ) else None

            # Attention output scales
            assert (
                not default_net().plugin_config.use_fp8_context_fmha
            ) or self.quant_mode.has_fp8_qdq(
            ), "FP8 Context FMHA must be used together with the fp8 quantization workflow."

            rotary_cos_sin = self.embed_positions_for_gpt_attention.value
            attention_output_orig_quant_scale = self.attention_output_orig_quant_scale.value if self.attention_output_orig_quant_scale is not None else None
            context, past_key_value = gpt_attention(
                qkv=qkv,
                past_key_value=past_key_value,
                sequence_length=attention_params.sequence_length,
                host_past_key_value_lengths=kv_cache_params.
                host_past_key_value_lengths,
                host_max_attention_window_sizes=kv_cache_params.
                host_max_attention_window_sizes,
                host_sink_token_length=kv_cache_params.host_sink_token_length,
                context_lengths=attention_params.context_lengths,
                cache_indirection=kv_cache_params.cache_indirection,
                host_request_types=attention_params.host_request_types,
<<<<<<< HEAD
                layer_idx=self.layer_idx,
=======
                layer_idx=self.local_layer_idx,
>>>>>>> 05316d33
                num_heads=self.num_attention_heads,
                num_kv_heads=self.num_attention_kv_heads,
                hidden_size_per_head=self.attention_head_size,
                q_scaling=self.q_scaling,
                rotary_embedding_dim=self.rotary_embedding_dim,
                rotary_embedding_base=self.rotary_embedding_base,
                rotary_embedding_scale_type=self.rotary_embedding_scale_type,
                rotary_embedding_scale=self.rotary_embedding_scale,
                rotary_embedding_max_positions=self.max_position_embeddings,
                position_embedding_type=self.position_embedding_type,
                rotary_cos_sin=rotary_cos_sin,
                kv_orig_quant_scale=kv_orig_quant_scale,
                kv_quant_orig_scale=kv_quant_orig_scale,
                attention_output_orig_quant_scale=
                attention_output_orig_quant_scale,
                kv_cache_quant_mode=self.quant_mode,
                max_context_length=attention_params.max_context_length,
                mask_type=self.attention_mask_type,
                alibi_slopes=None,
                tp_size=self.tp_size,
                tp_rank=self.tp_rank,
                vision_start=self.vision_start,
                vision_length=self.vision_length,
                kv_cache_block_offsets=kv_cache_params.kv_cache_block_offsets,
                host_kv_cache_block_offsets=kv_cache_params.
                host_kv_cache_block_offsets,
                host_kv_cache_pool_pointers=kv_cache_params.
                host_kv_cache_pool_pointers,
                do_cross_attention=self.cross_attention,
                cross_qkv=None,
                cross_qkv_length=attention_params.encoder_max_input_length,
                encoder_input_lengths=attention_params.encoder_input_lengths,
                relative_attention_bias=self.rel_attn_table.value
                if self.relative_attention else None,
                max_distance=self.max_distance,
                host_context_lengths=attention_params.host_context_lengths,
                use_cache=use_cache,
                spec_decoding_position_offsets=None,
                spec_decoding_packed_mask=None,
            )

        bs = shape(context, 0)
        seq_length = shape(context, 1)
        bos = slice(context, [0, 0, 0],
                    concat([bs, self.vision_start, self.hidden_size]))
        vis_seq_length = minimum(self.vision_length + 1, seq_length - 1)
        vision_hidden_states = slice(
            context, [0, self.vision_start, 0],
            concat([bs, vis_seq_length, self.hidden_size]))
        text_seq_length = maximum(
            0, seq_length - (self.vision_length + 1 + self.vision_start))
        language_hidden_states = slice(
            context, [0, self.vision_length + 1 + self.vision_start, 0],
            concat([bs, text_seq_length, self.hidden_size]))

        bos_dense = self.dense(bos)
        language_dense = self.dense(language_hidden_states)
        vision_dense = self.vis_dense(vision_hidden_states)
        context = concat([bos_dense, vision_dense, language_dense], dim=1)

        if use_cache:
            return (context, past_key_value)
        else:
            return context<|MERGE_RESOLUTION|>--- conflicted
+++ resolved
@@ -19,14 +19,6 @@
 import tensorrt as trt
 
 from .._common import default_net, precision
-<<<<<<< HEAD
-from .._utils import (fp32_array, int32_array, is_same_dtype,
-                      preview_trt_version, trt_dtype_to_np, trt_dtype_to_str)
-from ..functional import (AttentionMaskType, PositionEmbeddingType,
-                          RopeEmbeddingUtils, RotaryScalingType, Tensor, arange,
-                          bert_attention, cast, clip, concat, conditional,
-                          constant, embedding, expand, expand_dims, expand_mask,
-=======
 from .._utils import (fp32_array, int32_array, is_same_dtype, trt_dtype_to_np,
                       trt_dtype_to_str, trt_gte_10)
 from ..functional import (ACT2FN, AllReduceFusionParams, AttentionMaskType,
@@ -34,7 +26,6 @@
                           RopeEmbeddingUtils, RotaryScalingType, Tensor, arange,
                           bert_attention, cast, clip, concat, constant,
                           embedding, expand, expand_dims, expand_mask,
->>>>>>> 05316d33
                           generate_alibi_biases, generate_alibi_slopes,
                           gpt_attention, matmul)
 from ..functional import max as fmax
@@ -261,46 +252,6 @@
 
 class Attention(Module):
 
-<<<<<<< HEAD
-    def __init__(
-        self,
-        *,
-        local_layer_idx,
-        hidden_size,
-        num_attention_heads,
-        num_kv_heads=None,
-        max_position_embeddings=1024,
-        num_layers=1,
-        apply_query_key_layer_scaling=False,
-        attention_head_size=None,
-        qk_layernorm=False,
-        inner_layernorm=False,
-        eps=1e-05,
-        attention_mask_type=AttentionMaskType.padding,
-        bias=True,
-        dtype=None,
-        position_embedding_type=PositionEmbeddingType.learned_absolute,
-        rotary_embedding_base=10000.0,
-        rotary_embedding_scaling=None,
-        rotary_embedding_percentage=1.0,
-        rope_scaling_short_factors=None,
-        rope_scaling_long_factors=None,
-        original_max_position_embeddings=1024,
-        tp_group=None,
-        tp_size=1,
-        tp_rank=0,
-        quant_mode: QuantMode = QuantMode(0),
-        q_scaling=1.0,
-        cross_attention=False,
-        relative_attention=False,
-        max_distance=0,
-        num_buckets=0,
-        dense_bias=None,
-        clip_qkv=None,
-        alibi_bias_max=8,
-        skip_cross_qkv=False,
-    ):
-=======
     def __init__(self,
                  *,
                  local_layer_idx,
@@ -342,7 +293,6 @@
                  max_attn_value=0.0,
                  block_sparse_params=None,
                  use_implicit_relative_attention=False):
->>>>>>> 05316d33
         super().__init__()
 
         self.local_layer_idx = local_layer_idx
@@ -392,10 +342,7 @@
         self.rotary_embedding_scale_type = RotaryScalingType.none
         self.rotary_embedding_scale = 1.0
         self.rotary_embedding_percentage = rotary_embedding_percentage
-<<<<<<< HEAD
-=======
         self.use_implicit_relative_attention = self.relative_attention and use_implicit_relative_attention
->>>>>>> 05316d33
         if rotary_embedding_scaling is not None:
             assert rotary_embedding_scaling["type"] in ["linear", "dynamic"]
             self.rotary_embedding_scale_type = RotaryScalingType.linear if rotary_embedding_scaling[
@@ -415,9 +362,6 @@
                     self.max_position_embeddings,
                     original_max_position_embeddings, self.rotary_embedding_dim,
                     self.rotary_embedding_base, rope_scaling_short_factors,
-<<<<<<< HEAD
-                    rope_scaling_long_factors)
-=======
                     rope_scaling_long_factors, rope_scaling_short_mscale, rope_scaling_long_mscale)
 
                 if rope_scaling_short_mscale is not None:
@@ -427,21 +371,10 @@
                 else:
                     short_mscale = long_mscale = mscale
 
->>>>>>> 05316d33
                 rope_scaling_short_factors = np.array(
                     rope_scaling_short_factors).reshape(1, -1)
                 rope_scaling_long_factors = np.array(
                     rope_scaling_long_factors).reshape(1, -1)
-<<<<<<< HEAD
-                self.original_max_position_embeddings = original_max_position_embeddings
-
-                self.register_parameter(
-                    'embed_positions_short_factors',
-                    Parameter(embed_positions_short_factors, dtype='float32'))
-                self.register_parameter(
-                    'embed_positions_long_factors',
-                    Parameter(embed_positions_long_factors, dtype='float32'))
-=======
 
                 self.register_parameter(
                     'embed_positions_short_factors',
@@ -453,25 +386,10 @@
                     Parameter(embed_positions_long_factors,
                               dtype='float32',
                               is_buffer=True))
->>>>>>> 05316d33
                 self.register_parameter(
                     'embed_positions_short_factors_for_attention_plugin',
                     Parameter(
                         embed_positions_short_factors_for_attention_plugin,
-<<<<<<< HEAD
-                        dtype='float32'))
-                self.register_parameter(
-                    'embed_positions_long_factors_for_attention_plugin',
-                    Parameter(embed_positions_long_factors_for_attention_plugin,
-                              dtype='float32'))
-                self.mscale = mscale
-                self.register_parameter(
-                    'rope_scaling_short_factors',
-                    Parameter(rope_scaling_short_factors, dtype='float32'))
-                self.register_parameter(
-                    'rope_scaling_long_factors',
-                    Parameter(rope_scaling_long_factors, dtype='float32'))
-=======
                         dtype='float32',
                         is_buffer=True))
                 self.register_parameter(
@@ -491,7 +409,6 @@
                     Parameter(rope_scaling_long_factors,
                               dtype='float32',
                               is_buffer=True))
->>>>>>> 05316d33
             else:
                 # Rotary cos/sin cache.
                 embed_positions = RopeEmbeddingUtils.create_sinusoidal_positions(
@@ -500,11 +417,7 @@
                 )
                 self.register_parameter(
                     'embed_positions',
-<<<<<<< HEAD
-                    Parameter(embed_positions, dtype='float32'))
-=======
                     Parameter(embed_positions, dtype='float32', is_buffer=True))
->>>>>>> 05316d33
                 embed_positions_for_gpt_attention = RopeEmbeddingUtils.create_sinusoidal_positions_for_attention_plugin(
                     self.max_position_embeddings, self.rotary_embedding_dim,
                     self.rotary_embedding_base, self.rotary_embedding_scale,
@@ -512,12 +425,8 @@
                 self.register_parameter(
                     'embed_positions_for_gpt_attention',
                     Parameter(embed_positions_for_gpt_attention,
-<<<<<<< HEAD
-                              dtype='float32'))
-=======
                               dtype='float32',
                               is_buffer=True))
->>>>>>> 05316d33
 
         elif self.position_embedding_type.is_alibi():
             alibi_scale = 1. / self.norm_factor if self.scale_alibi_bias else 1.
@@ -527,14 +436,6 @@
                 tp_rank=self.tp_rank,
                 alibi_scale=alibi_scale,
                 alibi_bias_max=self.alibi_bias_max)
-<<<<<<< HEAD
-            self.register_parameter('alibi_slopes',
-                                    Parameter(alibi_slopes, dtype='float32'))
-
-        self.quant_mode = quant_mode
-        self.register_parameter('kv_cache_scaling_factor', None)
-        self.register_parameter('attention_output_orig_quant_scale', None)
-=======
             self.register_parameter(
                 'alibi_slopes',
                 Parameter(alibi_slopes, dtype='float32', is_buffer=True))
@@ -546,7 +447,6 @@
 
         self.block_sparse_params = block_sparse_params if block_sparse_params is not None else BlockSparseAttnParams(
         )
->>>>>>> 05316d33
 
         # The output feature size is therefore (h/tp + 2*kvh/tp) * d, where h is num_heads,
         # d is head_size, kvh is the num_kv_heads and tp is tensor_parallel_size.
@@ -554,11 +454,7 @@
         # which matches the desired output size (h/tp + 2*kvh/tp) * d after splitting
 
         # out dim is not necessarily hidden_size + kv specific size (in MQA/GQA), but num_heads * heads_size
-<<<<<<< HEAD
-        # example: d_model != num_heads * head_size in Flan-T5
-=======
         # example: d_model != num_heads * head_size in Flan-T5/ByT5/Gemma
->>>>>>> 05316d33
         self.qkv = QKVColumnLinear(
             hidden_size,
             tp_size * self.num_attention_heads * self.attention_head_size +
@@ -572,12 +468,6 @@
         self.dense = RowLinear(tp_size * self.num_attention_heads *
                                self.attention_head_size,
                                hidden_size,
-<<<<<<< HEAD
-                               bias=dense_bias,
-                               dtype=dtype,
-                               tp_group=tp_group,
-                               tp_size=tp_size)
-=======
                                bias=self.dense_bias,
                                dtype=dtype,
                                tp_group=tp_group,
@@ -585,7 +475,6 @@
 
         # see optimize_model's add_lora for LoRA initialization
         self.qkv_lora = None
->>>>>>> 05316d33
 
         # per-layer relative attention table
         if self.use_implicit_relative_attention:
@@ -608,11 +497,6 @@
     def forward(self,
                 hidden_states: Tensor,
                 attention_mask=None,
-<<<<<<< HEAD
-                spec_decoding_packed_mask=None,
-                spec_decoding_position_offsets=None,
-=======
->>>>>>> 05316d33
                 use_cache=False,
                 spec_decoding_params=None,
                 kv_cache_params=None,
@@ -831,8 +715,6 @@
                 not default_net().plugin_config.use_fp8_context_fmha
             ) or self.quant_mode.has_fp8_qdq(
             ), "FP8 Context FMHA must be used together with the fp8 quantization workflow."
-<<<<<<< HEAD
-=======
 
             attention_output_orig_quant_scale = self.attention_output_orig_quant_scale.value if self.attention_output_orig_quant_scale is not None else None
 
@@ -880,50 +762,7 @@
                 short_mscale, long_mscale = self.short_mscale, self.long_mscale
             else:
                 short_mscale, long_mscale = None, None
->>>>>>> 05316d33
-
-            attention_output_orig_quant_scale = self.attention_output_orig_quant_scale.value if self.attention_output_orig_quant_scale is not None else None
-
-            if self.position_embedding_type == PositionEmbeddingType.long_rope:
-                short = slice(
-                    self.embed_positions_short_factors_for_attention_plugin.
-                    value, concat([0, 0, 0]),
-                    concat([
-                        max(attention_params.sequence_length,
-                            self.original_max_position_embeddings),
-                        self.rotary_embedding_dim // 2, 2
-                    ]))
-                long = slice(
-                    self.embed_positions_long_factors_for_attention_plugin.
-                    value, concat([0, 0, 0]),
-                    concat([
-                        max(attention_params.sequence_length,
-                            self.original_max_position_embeddings),
-                        self.rotary_embedding_dim // 2, 2
-                    ]))
-                short = short.view((1, -1))
-                long = long.view((1, -1))
-                embed_positions = concat([short, long], dim=0)
-                select = where(
-                    fmax(attention_params.sequence_length, dim=0) <=
-                    self.original_max_position_embeddings, 0, 1)
-                rotary_cos_sin = slice(embed_positions,
-                                       concat([select, 0]),
-                                       sizes=concat([1, shape(long, 1)]))
-                short_factors = self.rope_scaling_short_factors.value
-                long_factors = self.rope_scaling_long_factors.value
-                scale_factors = concat([short_factors, long_factors], dim=0)
-                rope_scaling_factors = slice(scale_factors,
-                                             concat([select, 0]),
-                                             sizes=concat(
-                                                 [1, shape(long_factors, 1)]))
-                rope_scaling_factors = rope_scaling_factors.view((-1, ))
-            else:
-                # Rotary cos/sin cache.
-                rotary_cos_sin = self.embed_positions_for_gpt_attention.value if self.position_embedding_type.is_rope(
-                ) else None
-                rope_scaling_factors = None
-            mscale = self.mscale if self.position_embedding_type == PositionEmbeddingType.long_rope else None
+
             context, past_key_value = gpt_attention(
                 qkv=qkv,
                 past_key_value=past_key_value,
@@ -945,12 +784,8 @@
                 rotary_embedding_base=self.rotary_embedding_base,
                 rotary_embedding_scale_type=self.rotary_embedding_scale_type,
                 rotary_embedding_scaling_factors=rope_scaling_factors,
-<<<<<<< HEAD
-                rotary_embedding_m_scale=mscale,
-=======
                 rotary_embedding_short_m_scale=short_mscale,
                 rotary_embedding_long_m_scale=long_mscale,
->>>>>>> 05316d33
                 rotary_embedding_scale=self.rotary_embedding_scale,
                 rotary_embedding_max_positions=self.max_position_embeddings,
                 rotary_embedding_original_max_positions=self.
@@ -992,11 +827,6 @@
                 max_distance=self.max_distance,
                 host_context_lengths=attention_params.host_context_lengths,
                 use_cache=use_cache,
-<<<<<<< HEAD
-                spec_decoding_position_offsets=spec_decoding_position_offsets,
-                spec_decoding_packed_mask=spec_decoding_packed_mask,
-            )
-=======
                 spec_decoding_generation_lengths=spec_decoding_params.
                 spec_decoding_generation_lengths,
                 spec_decoding_position_offsets=spec_decoding_params.
@@ -1004,7 +834,6 @@
                 spec_decoding_packed_mask=spec_decoding_params.
                 spec_decoding_packed_mask,
                 qk_tanh_scale=self.max_attn_value)
->>>>>>> 05316d33
 
         else:
             # plain TensorRT mode
@@ -1359,13 +1188,9 @@
 
         if self.inner_layernorm is not None:
             context = self.inner_layernorm(context)
-<<<<<<< HEAD
-        context = self.dense(context, lora_runtime_params=dense_lora_params)
-=======
         context = self.dense(context,
                              lora_runtime_params=dense_lora_params,
                              reduce_fusion_params=reduce_fusion_params)
->>>>>>> 05316d33
 
         if use_cache:
             return (context, past_key_value)
@@ -1636,11 +1461,7 @@
         self.vis_dense = RowLinear(tp_size * self.num_attention_heads *
                                    self.attention_head_size,
                                    hidden_size,
-<<<<<<< HEAD
-                                   bias=dense_bias,
-=======
                                    bias=self.dense_bias,
->>>>>>> 05316d33
                                    dtype=dtype,
                                    tp_group=tp_group,
                                    tp_size=tp_size)
@@ -1726,11 +1547,7 @@
                 context_lengths=attention_params.context_lengths,
                 cache_indirection=kv_cache_params.cache_indirection,
                 host_request_types=attention_params.host_request_types,
-<<<<<<< HEAD
-                layer_idx=self.layer_idx,
-=======
                 layer_idx=self.local_layer_idx,
->>>>>>> 05316d33
                 num_heads=self.num_attention_heads,
                 num_kv_heads=self.num_attention_kv_heads,
                 hidden_size_per_head=self.attention_head_size,

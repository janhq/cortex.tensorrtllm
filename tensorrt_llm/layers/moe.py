# SPDX-FileCopyrightText: Copyright (c) 2022-2024 NVIDIA CORPORATION & AFFILIATES. All rights reserved.
# SPDX-License-Identifier: Apache-2.0
#
# Licensed under the Apache License, Version 2.0 (the "License");
# you may not use this file except in compliance with the License.
# You may obtain a copy of the License at
#
# http://www.apache.org/licenses/LICENSE-2.0
#
# Unless required by applicable law or agreed to in writing, software
# distributed under the License is distributed on an "AS IS" BASIS,
# WITHOUT WARRANTIES OR CONDITIONS OF ANY KIND, either express or implied.
# See the License for the specific language governing permissions and
# limitations under the License.
<<<<<<< HEAD
import inspect
from dataclasses import dataclass
=======
from dataclasses import asdict, dataclass
>>>>>>> 05316d33
from enum import IntEnum
from typing import List, Type, Union

import numpy as np
import tensorrt as trt

<<<<<<< HEAD
from tensorrt_llm._utils import str_dtype_to_trt
from tensorrt_llm.layers.lora import LoraParams

from .._common import default_net, default_trtnet
from ..functional import (_create_tensor, allreduce, cast, div,
                          is_gated_activation, non_gated_version, softmax, sum,
                          topk)
from ..layers import MLP, GatedMLP
=======
from tensorrt_llm._utils import get_init_params, str_dtype_to_trt
from tensorrt_llm.layers.lora import LoraParams

from .._common import default_net, default_trtnet
from ..functional import (AllReduceStrategy, _add_plugin_info, _create_tensor,
                          allreduce, cast, div, is_gated_activation,
                          non_gated_version, softmax, sum, topk)
from ..layers import MLP, GatedMLP
from ..mapping import Mapping
>>>>>>> 05316d33
from ..module import Module, ModuleList
from ..parameter import Parameter
from ..plugin import TRT_LLM_PLUGIN_NAMESPACE
from ..quantization import QuantMode
from ..quantization.functional import quantize
from .linear import RowLinear

activation_str_to_int_map = {
    # [WARNING] Keep the below in sync with cpp/tensorrt_llm/kernels/cutlass_kernels/moe_gemm/moe_gemm_kernels.h
    "gelu": 0,
    "gelu_new": 0,
    "relu": 1,
    "silu": 2,
    "swiglu": 3,
    "geglu": 4,
    "identity": 5,
}


@dataclass
class MoeConfig:

    class ExpertScaleNormalizationMode(IntEnum):
        NONE = 0
        RENORMALIZE = 1

    num_experts: int = 0
    top_k: int = 0
    normalization_mode: ExpertScaleNormalizationMode = ExpertScaleNormalizationMode.RENORMALIZE

    def validate(self) -> "MoeConfig":
        if (self.num_experts == 0) != (self.top_k == 0):
            raise ValueError(
                "Both or neither MoeConfig's num_experts and top_k must be set to 0"
            )
        return self

    def has_moe(self) -> bool:
        return self.num_experts > 1

    @classmethod
    def from_dict(cls, config: dict):
        return cls(**config)

<<<<<<< HEAD
=======
    def to_dict(self):
        return asdict(self)


>>>>>>> 05316d33
def _moe_plugin(moe_config,
                hidden_states,
                routing,
                finished,
                expert_weight_1,
                expert_weight_2,
                expert_bias_1,
                expert_bias_2,
                expert_scale_1,
                expert_scale_2,
                expert_scale_3,
                expert_scale_4,
                hidden_size,
                ffn_hidden_size,
                act_fn,
                dtype,
                weight_dtype,
                output_dtype,
                quant_mode=QuantMode(0),
                tp_size=1,
                ep_size=1,
                tp_rank=0,
                ep_rank=0):
    if isinstance(dtype, str):
        dtype = str_dtype_to_trt(dtype)

    if isinstance(weight_dtype, str):
        weight_dtype = str_dtype_to_trt(weight_dtype)

    if isinstance(output_dtype, str):
        output_dtype = str_dtype_to_trt(output_dtype)

    def from_parameter(x):
        if isinstance(x, Parameter):
            return x.value
        return x

    expert_weight_1 = from_parameter(expert_weight_1)
    expert_weight_2 = from_parameter(expert_weight_2)
    expert_bias_1 = from_parameter(expert_bias_1)
    expert_bias_2 = from_parameter(expert_bias_2)
    expert_scale_1 = from_parameter(expert_scale_1)
    expert_scale_2 = from_parameter(expert_scale_2)
    expert_scale_3 = from_parameter(expert_scale_3)
    expert_scale_4 = from_parameter(expert_scale_4)

    # Create the plugin with our required state
    num_experts = moe_config.num_experts
    # We pass the full number of experts (not divided by ep_size) even for EP mode
    p_num_experts = trt.PluginField("number_of_experts",
                                    np.array(num_experts, dtype=np.int32),
                                    trt.PluginFieldType.INT32)
    p_top_k = trt.PluginField("top_k", np.array(moe_config.top_k,
                                                dtype=np.int32),
                              trt.PluginFieldType.INT32)
    p_expert_hidden_size = trt.PluginField(
        "expert_hidden_size", np.array(hidden_size, dtype=np.int32),
        trt.PluginFieldType.INT32)
    p_expert_inter_size = trt.PluginField(
        "expert_inter_size", np.array(ffn_hidden_size, dtype=np.int32),
        trt.PluginFieldType.INT32)
    p_activation_type = trt.PluginField(
        "activation_type",
        np.array(activation_str_to_int_map[act_fn], dtype=np.int32),
        trt.PluginFieldType.INT32)
    p_type_id = trt.PluginField("type_id", np.array([int(dtype)],
                                                    dtype=np.int32),
                                trt.PluginFieldType.INT32)

    p_weight_type_id = trt.PluginField(
        "weight_type_id", np.array([int(weight_dtype)], dtype=np.int32),
        trt.PluginFieldType.INT32)
    p_output_type_id = trt.PluginField(
        "output_type_id", np.array([int(output_dtype)], dtype=np.int32),
        trt.PluginFieldType.INT32)
    p_quant_mode = trt.PluginField("quant_mode",
                                   np.array([int(quant_mode)], dtype=np.int32),
                                   trt.PluginFieldType.INT32)
    p_use_finished = trt.PluginField(
        "use_finished", np.array([int(finished is not None)], dtype=np.int32),
        trt.PluginFieldType.INT32)
    p_use_bias = trt.PluginField(
        "use_bias", np.array([int(expert_bias_1 is not None)], dtype=np.int32),
        trt.PluginFieldType.INT32)
    p_tp_size = trt.PluginField("tp_size", np.array(tp_size, dtype=np.int32),
                                trt.PluginFieldType.INT32)
    p_tp_rank = trt.PluginField("tp_rank", np.array(tp_rank, dtype=np.int32),
                                trt.PluginFieldType.INT32)
    p_ep_size = trt.PluginField("ep_size", np.array(ep_size, dtype=np.int32),
                                trt.PluginFieldType.INT32)
    p_ep_rank = trt.PluginField("ep_rank", np.array(ep_rank, dtype=np.int32),
                                trt.PluginFieldType.INT32)
    p_normalization_mode = trt.PluginField(
        "normalization_mode",
        np.array(moe_config.normalization_mode, dtype=np.int32),
        trt.PluginFieldType.INT32)

    pfc = trt.PluginFieldCollection([
        p_num_experts, p_top_k, p_expert_hidden_size, p_expert_inter_size,
        p_activation_type, p_type_id, p_weight_type_id, p_output_type_id,
        p_quant_mode, p_use_finished, p_use_bias, p_tp_size, p_tp_rank,
<<<<<<< HEAD
        p_parallelism_mode, p_normalization_mode
=======
        p_ep_size, p_ep_rank, p_normalization_mode
>>>>>>> 05316d33
    ])

    # Create the plugin with our constant inputs to the constructor
    plugin_creator = trt.get_plugin_registry().get_plugin_creator(
        'MixtureOfExperts', '1', TRT_LLM_PLUGIN_NAMESPACE)
    assert plugin_creator is not None
    moe_plugin = plugin_creator.create_plugin("mixture_of_experts", pfc)

    # Instantiate the plugin with our specific inputs
    plugin_inputs = [hidden_states, routing, expert_weight_1, expert_weight_2]

    if expert_bias_1:
        assert expert_bias_2
        plugin_inputs += [expert_bias_1, expert_bias_2]

    if finished is not None:
        plugin_inputs += [finished]

    # Add conditional inputs
    if quant_mode.is_weight_only() or quant_mode.has_fp8_qdq():
        assert expert_scale_1
        assert expert_scale_2
        plugin_inputs += [expert_scale_1, expert_scale_2]

    # Add conditional inputs
    if quant_mode.has_fp8_qdq():
        assert expert_scale_3
        plugin_inputs += [expert_scale_3]

    if expert_scale_4 is not None:
        assert quant_mode.has_fp8_qdq()
        assert output_dtype == trt.fp8
        plugin_inputs += [expert_scale_4]

    plugin_inputs = [i.trt_tensor for i in plugin_inputs]
    layer = default_trtnet().add_plugin_v2(plugin_inputs, moe_plugin)
<<<<<<< HEAD
=======
    _add_plugin_info(layer, plugin_creator, "mixture_of_experts", pfc)
>>>>>>> 05316d33
    if not default_net().strongly_typed:
        for ii in range(layer.num_inputs):
            if layer.get_input(ii).dtype == str_dtype_to_trt("int8"):
                layer.get_input(ii).set_dynamic_range(-127, 127)
    output = _create_tensor(layer.get_output(0), layer)
    return output


# This exists so that MOE can have the same name format as a regular MLP, just with different shaped weight tensors
class MOEWeightWrapper(Module):

    def __init__(self, in_features: int, out_features: int,
                 experts_per_node: int, quant_mode: QuantMode,
                 dtype: Union[str, trt.DataType],
                 weight_dtype: Union[str, trt.DataType], has_bias: bool):
        super().__init__()
        self.quant_mode = quant_mode
        self.expert_shape = (experts_per_node, out_features, in_features)
        self.dtype = dtype
        self.weight_dtype = weight_dtype
        self.has_bias = has_bias

        if quant_mode.is_weight_only():
            bytes_per_col_scale = 2 if quant_mode.is_int4_weight_only() else 1
            # We use a different shape here because the quantized weights have their own layout
            self.expert_shape = (experts_per_node, in_features,
                                 out_features // bytes_per_col_scale)
            self.per_channel_scale = Parameter(shape=(experts_per_node,
                                                      out_features),
                                               dtype=dtype)
        else:
            self.register_parameter('per_channel_scale', None)

        self.weight = Parameter(shape=self.expert_shape, dtype=weight_dtype)

        if has_bias:
            self.bias = Parameter(shape=(experts_per_node, out_features),
                                  dtype=dtype)
        else:
            self.register_parameter('bias', None)

        if quant_mode.has_fp8_qdq():
            self.activation_scaling_factor = Parameter(shape=(1, ),
                                                       dtype=trt.float32)
            self.weights_scaling_factor = Parameter(shape=(experts_per_node, 1),
                                                    dtype=trt.float32)
        else:
            self.register_parameter('activation_scaling_factor', None)
            self.register_parameter('weights_scaling_factor', None)


class MixtureOfExperts(Module):

    def __init__(self,
                 moe_config: MoeConfig,
                 hidden_size: int,
                 ffn_hidden_size: int,
                 hidden_act: str,
                 mapping: Mapping = Mapping(),
                 bias: bool = True,
                 dtype=None,
                 tp_group: List[int] = None,
                 tp_size: int = 1,
                 quant_mode=QuantMode(0)):
        super().__init__()

        self.moe_config = moe_config
        self.num_experts = moe_config.num_experts
        self.top_k = moe_config.top_k

        self.hidden_act = hidden_act
        self.hidden_size = hidden_size
        self.ffn_hidden_size = ffn_hidden_size
        self.expert_inter_size = ffn_hidden_size
        self.dtype = dtype
        self.weight_dtype = dtype
        self.tp_group = tp_group
        self.tp_size = tp_size
        self.mapping = mapping
        self.quant_mode = quant_mode
        self.bias = bias

        self.experts_per_node = self.num_experts
        if self.mapping.has_moe_ep():
            if self.num_experts % self.mapping.moe_ep_size != 0:
                raise ValueError(
                    f"MixtureOfExperts - Number of experts {self.num_experts} is not a multiple of EP size {self.mapping.moe_ep_size}"
                )
            self.experts_per_node = self.experts_per_node // self.mapping.moe_ep_size

        if self.mapping.has_moe_tp():
            if self.ffn_hidden_size % self.mapping.moe_tp_size != 0:
                raise ValueError(
                    f"MixtureOfExperts - FFN Hidden Size {self.ffn_hidden_size} is not a multiple of TP size {self.mapping.moe_tp_size}"
                )
<<<<<<< HEAD
            self.expert_inter_size = self.ffn_hidden_size // tp_size
=======
            self.expert_inter_size = self.ffn_hidden_size // self.mapping.moe_tp_size
>>>>>>> 05316d33

        if quant_mode.has_fp8_qdq() and self.bias:
            # TODO (dastokes) We will need to revisit this if we have a use case for it
            raise ValueError(
                f"MixtureOfExperts - Bias is not supported with FP8")

        if quant_mode.is_weight_only():
            self.weight_dtype = trt.int8
        elif quant_mode.has_fp8_qdq():
            self.weight_dtype = trt.fp8

        # Since output dimension is usually low (in the order of 10s), no TP at
        # all is more efficient as no allreduce required in the end.
        # Note that if we see models that have large number of experts, we may
        # need to consider add TP back here.
        # TODO: Arctic has large # experts, we may need to add TP back here.
        self.router = RowLinear(
            hidden_size,
            self.num_experts,
            bias=False,
            dtype=trt.
            float32,  # Routing is sensitive since it conditions what experts are used
            tp_group=None,
            tp_size=1,
            strict_dtype=True)
<<<<<<< HEAD

        self.init_experts()

=======

        self.init_experts()

>>>>>>> 05316d33
    def init_experts(self):
        # Note we use horizontal fusion for gated activation to do the operation in one GEMM invocation
        #  The left matrix is a linear projection (no activation applied)
        #  The right matrix is the gating value (activation applied)
        # The naming convention is the inverse of GatedMLP, but the same as `tensorrt_llm/functional.py`
        fc_out_size = self.expert_inter_size * 2 if is_gated_activation(
            self.hidden_act) else self.expert_inter_size

        self.fc = MOEWeightWrapper(self.hidden_size, fc_out_size,
                                   self.experts_per_node, self.quant_mode,
                                   self.dtype, self.weight_dtype, self.bias)
        self.proj = MOEWeightWrapper(self.expert_inter_size, self.hidden_size,
                                     self.experts_per_node, self.quant_mode,
                                     self.dtype, self.weight_dtype, self.bias)

    def forward(self, hidden_states, finished=None, lora_layer_params=None):
        moe_router_lora_params = None
        if lora_layer_params is not None:
            moe_router_lora_params = lora_layer_params.get_runtime_params(
                0, "moe_router")
        routing_input = cast(hidden_states, trt.float32)
        routing = self.router(routing_input, moe_router_lora_params)
        return self.forward_experts(hidden_states, routing, finished,
                                    lora_layer_params)

    def forward_experts(self, hidden_states, routing, finished,
                        lora_layer_params):
        if lora_layer_params is not None:
            for module in ["mlp_h_to_4h", "mlp_4h_to_h", "mlp_gate"]:
                if lora_layer_params.get_runtime_params(0, module) is not None:
                    raise RuntimeError(
                        f"MoE plugin does not support {module} LoRA module, please disable MoE plugin"
                    )
        if self.quant_mode.has_fp8_qdq():
            assert self.fc.weight.value.dtype == trt.fp8, (
                "mlp fc weight dtype should be fp8 in the fp8 quantization mode."
            )
            assert self.proj.weight.value.dtype == trt.fp8, (
                "mlp proj weight dtype should be fp8 in the fp8 quantization mode."
            )
            hidden_states_quant = hidden_states
            if hidden_states_quant.dtype != trt.fp8:
                hidden_states_quant = quantize(
                    hidden_states, self.fc.activation_scaling_factor.value,
                    'fp8')

            dtype_quant = trt.fp8
            weight_dtype_quant = trt.fp8

            fc1_dequant = self.fc.weights_scaling_factor.value * self.fc.activation_scaling_factor.value
            fc2_quant = div(1.0, self.proj.activation_scaling_factor.value)
            fc2_dequant = self.proj.weights_scaling_factor.value * self.proj.activation_scaling_factor.value

            scale_1 = fc1_dequant
            scale_2 = fc2_quant
            scale_3 = fc2_dequant
            scale_4 = None

            output_dtype_quant = self.dtype

            if output_dtype_quant == trt.fp8 and scale_4 is None:
                raise RuntimeError(
                    "Cannot output FP8 value without knowing quantization parameter"
                )

        else:
            hidden_states_quant = hidden_states
            dtype_quant = self.dtype
            weight_dtype_quant = self.weight_dtype
            output_dtype_quant = self.dtype

            scale_1 = self.fc.per_channel_scale
            scale_2 = self.proj.per_channel_scale
            scale_3 = None
            scale_4 = None
        output = _moe_plugin(self.moe_config,
                             hidden_states_quant,
                             routing,
                             expert_weight_1=self.fc.weight.value,
                             expert_weight_2=self.proj.weight.value,
                             expert_bias_1=self.fc.bias,
                             expert_bias_2=self.proj.bias,
                             expert_scale_1=scale_1,
                             expert_scale_2=scale_2,
                             expert_scale_3=scale_3,
                             expert_scale_4=scale_4,
                             finished=finished,
                             hidden_size=self.hidden_size,
                             ffn_hidden_size=self.expert_inter_size,
                             act_fn=self.hidden_act,
                             dtype=dtype_quant,
                             weight_dtype=weight_dtype_quant,
                             output_dtype=output_dtype_quant,
                             quant_mode=self.quant_mode,
<<<<<<< HEAD
                             tp_size=self.tp_size,
                             tp_rank=self.tp_rank)

        if self.tp_size > 1 and self.tp_group is not None and self.moe_config.tp_mode != MoeConfig.ParallelismMode.NONE:
=======
                             tp_size=self.mapping.moe_tp_size,
                             tp_rank=self.mapping.moe_tp_rank,
                             ep_size=self.mapping.moe_ep_size,
                             ep_rank=self.mapping.moe_ep_rank)

        if self.tp_size > 1 and self.tp_group is not None:
>>>>>>> 05316d33
            output = allreduce(output, self.tp_group)

        return output

    def load_weights(self, moe: "MixtureOfExperts"):
        '''
        Load weights from base MOE layer
        '''
        raise NotImplementedError("Subclass shall override this")

    def to(self,
           moe_cls: Type["MixtureOfExperts"],
           config=None) -> "MixtureOfExperts":
        from ..quantization.quantize import quantize

<<<<<<< HEAD
        # initialize subclass with all parameters in __init__ of base class
        new_moe = moe_cls(
            **{
                name: getattr(self, name)
                for name in list(
                    inspect.signature(MixtureOfExperts.__init__).parameters)[1:]
            })
=======
        new_moe = moe_cls(**get_init_params(self))
>>>>>>> 05316d33
        if config is not None:
            quantize(new_moe, config.quantization)
        new_moe.load_weights(self)
        new_moe.router = self.router
        return new_moe


MOE = MixtureOfExperts


class MoeOOTB(MOE):

    def init_experts(self):
        if self.quant_mode.is_weight_only():
            raise ValueError(
                f"OOTB MOE does not support weight only quantization now, current quant mode: {self.quant_mode}"
            )
        ClsMLP = GatedMLP if is_gated_activation(self.hidden_act) else MLP

        # In OOTB mode, when TP is enabled, using MLP class to do TP settings
        # pass self.ffn_hidden_size to original size,
<<<<<<< HEAD
        if self.moe_config.tp_mode == MoeConfig.ParallelismMode.TENSOR_PARALLEL:
            tp_size = self.tp_size
            tp_group = self.tp_group
=======
        if self.mapping.has_moe_tp():
            tp_size = self.mapping.moe_tp_size
            tp_group = self.mapping.moe_tp_group
>>>>>>> 05316d33
        else:
            tp_size = 1
            tp_group = None
        self.experts = ModuleList([
            ClsMLP(self.hidden_size, self.ffn_hidden_size,
                   non_gated_version(self.hidden_act), self.bias, self.dtype,
                   tp_group, tp_size, self.quant_mode)
            for _ in range(self.experts_per_node)
        ])

    def moe_to_expert_lora_params(self, lora_layer_params, expert_idx):

        def get_params(module):
            ranks = lora_layer_params.get_runtime_params(0,
                                                         module).lora_ranks[0]
            weights_pointers = lora_layer_params.get_runtime_params(
                0, module).lora_weights_pointers[0]
            return ranks, weights_pointers

        if lora_layer_params is None:
            return None
        fc_lora_ranks, fc_lora_weights_pointers = get_params("moe_h_to_4h")
        proj_lora_ranks, proj_lora_weights_pointers = get_params("moe_4h_to_h")
        gate_lora_ranks = None
        gate_lora_weights_pointers = None
        if is_gated_activation(self.hidden_act):
            gate_lora_ranks, gate_lora_weights_pointers = get_params("moe_gate")
        return LoraParams(
            lora_ranks=[{
                "mlp_h_to_4h_lora_ranks": fc_lora_ranks,
                "mlp_4h_to_h_lora_ranks": proj_lora_ranks,
                "mlp_gate_lora_ranks": gate_lora_ranks,
            }],
            lora_weights_pointers=[{
                "mlp_h_to_4h_lora_weights_pointers":
                fc_lora_weights_pointers,
                "mlp_4h_to_h_lora_weights_pointers":
                proj_lora_weights_pointers,
                "mlp_gate_lora_weights_pointers":
                gate_lora_weights_pointers,
            }],
            host_context_lengths=lora_layer_params.host_context_lengths,
            max_context_length=lora_layer_params.max_context_length,
            max_encoder_context_length=lora_layer_params.
            max_encoder_context_length,
            host_request_types=lora_layer_params.host_request_types,
            host_encoder_input_lengths=lora_layer_params.
            host_encoder_input_lengths,
            weight_index=expert_idx,
        )

    def forward_experts(self, hidden_states, routing, finished,
                        lora_layer_params):
        if self.moe_config.normalization_mode == MoeConfig.ExpertScaleNormalizationMode.RENORMALIZE:
            topk_values, topk_indices = topk(routing, self.top_k, dim=-1)
            topk_values = softmax(topk_values, -1)
        else:
            router_probs = softmax(routing, -1)
            topk_values, topk_indices = topk(router_probs, self.top_k, dim=-1)

        output = hidden_states * 0.0  # Create output space
        # Experts inference
        for i, expert in enumerate(self.experts):
<<<<<<< HEAD
            if self.tp_mode == MoeConfig.ParallelismMode.EXPERT_PARALLEL:
                index = i + self.experts_per_node * self.tp_rank
=======
            if self.mapping.has_moe_ep():
                index = i + self.experts_per_node * self.mapping.moe_ep_rank
>>>>>>> 05316d33
            else:
                index = i
            # inference expert
            out = expert(hidden_states,
                         lora_layer_params=self.moe_to_expert_lora_params(
                             lora_layer_params, index))

            expert_mask = topk_indices == index
            expert_weights = cast(
                sum(topk_values * cast(expert_mask, topk_values.dtype),
                    dim=-1,
                    keepdim=True), self.dtype)

            output += out * expert_weights
<<<<<<< HEAD
        if self.tp_size > 1 and self.tp_group is not None and self.moe_config.tp_mode == MoeConfig.ParallelismMode.EXPERT_PARALLEL:
            output = allreduce(output, self.tp_group)
=======
        if self.mapping.has_moe_ep() and self.mapping.moe_ep_group is not None:
            output = allreduce(output,
                               self.mapping.moe_ep_group,
                               strategy=AllReduceStrategy.NCCL)
>>>>>>> 05316d33

        return output

    def load_weights(self, moe: MOE):
        for i, expert in enumerate(self.experts):
            is_gated_act = is_gated_activation(self.hidden_act)
            # Gated weight pack in expert1 weights
            # expert_weight_1
            experts_weight_1_raw = moe.fc.weight.raw_value
            if self.quant_mode.is_weight_only():
                expert.fc.weight.value = experts_weight_1_raw[
                    i, :, -self.expert_inter_size:]
                if is_gated_act:
                    expert.gate.weight.value = experts_weight_1_raw[
                        i, :, :self.expert_inter_size]
            else:
                expert.fc.weight.value = experts_weight_1_raw[
                    i, -self.expert_inter_size:, :]
                if is_gated_act:
                    expert.gate.weight.value = experts_weight_1_raw[
                        i, :self.expert_inter_size, :]

            # expert_weight_2
            experts_weight_2_raw = moe.proj.weight.raw_value
            expert.proj.weight.value = experts_weight_2_raw[i, :, :]

            has_bias = self.bias
            if has_bias:
                experts_bias_1_raw = moe.fc.bias.raw_value
                expert.fc.bias.value = experts_bias_1_raw[
                    i, -self.expert_inter_size:]
                experts_bias_2_raw = moe.proj.bias.raw_value
                expert.proj.bias.value = experts_bias_2_raw[i, :]
                if is_gated_act:
                    expert.gate.bias.value = experts_bias_1_raw[
                        i, :self.expert_inter_size]<|MERGE_RESOLUTION|>--- conflicted
+++ resolved
@@ -12,28 +12,13 @@
 # WITHOUT WARRANTIES OR CONDITIONS OF ANY KIND, either express or implied.
 # See the License for the specific language governing permissions and
 # limitations under the License.
-<<<<<<< HEAD
-import inspect
-from dataclasses import dataclass
-=======
 from dataclasses import asdict, dataclass
->>>>>>> 05316d33
 from enum import IntEnum
 from typing import List, Type, Union
 
 import numpy as np
 import tensorrt as trt
 
-<<<<<<< HEAD
-from tensorrt_llm._utils import str_dtype_to_trt
-from tensorrt_llm.layers.lora import LoraParams
-
-from .._common import default_net, default_trtnet
-from ..functional import (_create_tensor, allreduce, cast, div,
-                          is_gated_activation, non_gated_version, softmax, sum,
-                          topk)
-from ..layers import MLP, GatedMLP
-=======
 from tensorrt_llm._utils import get_init_params, str_dtype_to_trt
 from tensorrt_llm.layers.lora import LoraParams
 
@@ -43,7 +28,6 @@
                           non_gated_version, softmax, sum, topk)
 from ..layers import MLP, GatedMLP
 from ..mapping import Mapping
->>>>>>> 05316d33
 from ..module import Module, ModuleList
 from ..parameter import Parameter
 from ..plugin import TRT_LLM_PLUGIN_NAMESPACE
@@ -88,13 +72,10 @@
     def from_dict(cls, config: dict):
         return cls(**config)
 
-<<<<<<< HEAD
-=======
     def to_dict(self):
         return asdict(self)
 
 
->>>>>>> 05316d33
 def _moe_plugin(moe_config,
                 hidden_states,
                 routing,
@@ -196,11 +177,7 @@
         p_num_experts, p_top_k, p_expert_hidden_size, p_expert_inter_size,
         p_activation_type, p_type_id, p_weight_type_id, p_output_type_id,
         p_quant_mode, p_use_finished, p_use_bias, p_tp_size, p_tp_rank,
-<<<<<<< HEAD
-        p_parallelism_mode, p_normalization_mode
-=======
         p_ep_size, p_ep_rank, p_normalization_mode
->>>>>>> 05316d33
     ])
 
     # Create the plugin with our constant inputs to the constructor
@@ -237,10 +214,7 @@
 
     plugin_inputs = [i.trt_tensor for i in plugin_inputs]
     layer = default_trtnet().add_plugin_v2(plugin_inputs, moe_plugin)
-<<<<<<< HEAD
-=======
     _add_plugin_info(layer, plugin_creator, "mixture_of_experts", pfc)
->>>>>>> 05316d33
     if not default_net().strongly_typed:
         for ii in range(layer.num_inputs):
             if layer.get_input(ii).dtype == str_dtype_to_trt("int8"):
@@ -336,11 +310,7 @@
                 raise ValueError(
                     f"MixtureOfExperts - FFN Hidden Size {self.ffn_hidden_size} is not a multiple of TP size {self.mapping.moe_tp_size}"
                 )
-<<<<<<< HEAD
-            self.expert_inter_size = self.ffn_hidden_size // tp_size
-=======
             self.expert_inter_size = self.ffn_hidden_size // self.mapping.moe_tp_size
->>>>>>> 05316d33
 
         if quant_mode.has_fp8_qdq() and self.bias:
             # TODO (dastokes) We will need to revisit this if we have a use case for it
@@ -366,15 +336,9 @@
             tp_group=None,
             tp_size=1,
             strict_dtype=True)
-<<<<<<< HEAD
 
         self.init_experts()
 
-=======
-
-        self.init_experts()
-
->>>>>>> 05316d33
     def init_experts(self):
         # Note we use horizontal fusion for gated activation to do the operation in one GEMM invocation
         #  The left matrix is a linear projection (no activation applied)
@@ -469,19 +433,12 @@
                              weight_dtype=weight_dtype_quant,
                              output_dtype=output_dtype_quant,
                              quant_mode=self.quant_mode,
-<<<<<<< HEAD
-                             tp_size=self.tp_size,
-                             tp_rank=self.tp_rank)
-
-        if self.tp_size > 1 and self.tp_group is not None and self.moe_config.tp_mode != MoeConfig.ParallelismMode.NONE:
-=======
                              tp_size=self.mapping.moe_tp_size,
                              tp_rank=self.mapping.moe_tp_rank,
                              ep_size=self.mapping.moe_ep_size,
                              ep_rank=self.mapping.moe_ep_rank)
 
         if self.tp_size > 1 and self.tp_group is not None:
->>>>>>> 05316d33
             output = allreduce(output, self.tp_group)
 
         return output
@@ -497,17 +454,7 @@
            config=None) -> "MixtureOfExperts":
         from ..quantization.quantize import quantize
 
-<<<<<<< HEAD
-        # initialize subclass with all parameters in __init__ of base class
-        new_moe = moe_cls(
-            **{
-                name: getattr(self, name)
-                for name in list(
-                    inspect.signature(MixtureOfExperts.__init__).parameters)[1:]
-            })
-=======
         new_moe = moe_cls(**get_init_params(self))
->>>>>>> 05316d33
         if config is not None:
             quantize(new_moe, config.quantization)
         new_moe.load_weights(self)
@@ -529,15 +476,9 @@
 
         # In OOTB mode, when TP is enabled, using MLP class to do TP settings
         # pass self.ffn_hidden_size to original size,
-<<<<<<< HEAD
-        if self.moe_config.tp_mode == MoeConfig.ParallelismMode.TENSOR_PARALLEL:
-            tp_size = self.tp_size
-            tp_group = self.tp_group
-=======
         if self.mapping.has_moe_tp():
             tp_size = self.mapping.moe_tp_size
             tp_group = self.mapping.moe_tp_group
->>>>>>> 05316d33
         else:
             tp_size = 1
             tp_group = None
@@ -601,13 +542,8 @@
         output = hidden_states * 0.0  # Create output space
         # Experts inference
         for i, expert in enumerate(self.experts):
-<<<<<<< HEAD
-            if self.tp_mode == MoeConfig.ParallelismMode.EXPERT_PARALLEL:
-                index = i + self.experts_per_node * self.tp_rank
-=======
             if self.mapping.has_moe_ep():
                 index = i + self.experts_per_node * self.mapping.moe_ep_rank
->>>>>>> 05316d33
             else:
                 index = i
             # inference expert
@@ -622,15 +558,10 @@
                     keepdim=True), self.dtype)
 
             output += out * expert_weights
-<<<<<<< HEAD
-        if self.tp_size > 1 and self.tp_group is not None and self.moe_config.tp_mode == MoeConfig.ParallelismMode.EXPERT_PARALLEL:
-            output = allreduce(output, self.tp_group)
-=======
         if self.mapping.has_moe_ep() and self.mapping.moe_ep_group is not None:
             output = allreduce(output,
                                self.mapping.moe_ep_group,
                                strategy=AllReduceStrategy.NCCL)
->>>>>>> 05316d33
 
         return output
 

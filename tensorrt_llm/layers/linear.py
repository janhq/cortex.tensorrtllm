--- conflicted
+++ resolved
@@ -171,18 +171,6 @@
         else:
             self.register_parameter('bias', None)
 
-<<<<<<< HEAD
-        # see add_lora in tensorrt_llm/models/modeling_utils.py for LoRA initialization
-        self.lora = None
-
-    def multiply_gather(
-            self,
-            x,
-            weight,
-            gemm_plugin: Optional[str] = None,
-            use_fp8: bool = False,
-            lora_runtime_params: Optional[LoraRuntimeParams] = None):
-=======
         # see optimize_model's add_lora for LoRA initialization
         self.lora = None
 
@@ -194,7 +182,6 @@
                         alpha: Optional[np.ndarray] = None,
                         lora_runtime_params: Optional[LoraRuntimeParams] = None,
                         lora_hidden_state: Optional[Tensor] = None):
->>>>>>> 05316d33
         hidden_state = x
         if gemm_plugin:
             if gemm_plugin == 'fp8':
@@ -207,12 +194,8 @@
                              transb=True,
                              pad_lda=self.pad_lda,
                              use_fp8=use_fp8,
-<<<<<<< HEAD
-                             strict_dtype=self.strict_dtype)
-=======
                              alpha=alpha,
                              strict_dtype=strict_dtype)
->>>>>>> 05316d33
         else:
             x = matmul(x, weight, transb=True)
 
@@ -234,22 +217,14 @@
 
     def forward(self,
                 x,
-<<<<<<< HEAD
-                lora_runtime_params: Optional[LoraRuntimeParams] = None):
-=======
                 lora_runtime_params: Optional[LoraRuntimeParams] = None,
                 lora_hidden_state: Optional[Tensor] = None):
->>>>>>> 05316d33
         return self.multiply_gather(
             x,
             self.weight.value,
             gemm_plugin=default_net().plugin_config.gemm_plugin,
-<<<<<<< HEAD
-            lora_runtime_params=lora_runtime_params)
-=======
             lora_runtime_params=lora_runtime_params,
             lora_hidden_state=lora_hidden_state)
->>>>>>> 05316d33
 
     def weight_loader(self, mapping: Mapping, param: Parameter,
                       loaded_weight: torch.Tensor):
@@ -334,11 +309,7 @@
         else:
             self.register_parameter('bias', None)
 
-<<<<<<< HEAD
-        # see add_lora in tensorrt_llm/models/modeling_utils.py for LoRA initialization
-=======
         # see optimize_model's add_lora for LoRA initialization
->>>>>>> 05316d33
         self.lora = None
 
         self.tp_group = tp_group
@@ -351,14 +322,10 @@
             weight,
             gemm_plugin: Optional[str] = None,
             use_fp8: bool = False,
-<<<<<<< HEAD
-            lora_runtime_params: Optional[LoraRuntimeParams] = None):
-=======
             alpha: Optional[np.ndarray] = None,
             lora_runtime_params: Optional[LoraRuntimeParams] = None,
             lora_hidden_state: Optional[Tensor] = None,
             reduce_fusion_params: Optional[AllReduceFusionParams] = None):
->>>>>>> 05316d33
         hidden_state = x
         if gemm_plugin:
             if gemm_plugin == 'fp8':
@@ -371,12 +338,8 @@
                              transb=True,
                              pad_lda=self.pad_lda,
                              use_fp8=use_fp8,
-<<<<<<< HEAD
-                             strict_dtype=self.strict_dtype)
-=======
                              alpha=alpha,
                              strict_dtype=strict_dtype)
->>>>>>> 05316d33
         else:
             x = matmul(x, weight, transb=True)
 
@@ -410,24 +373,16 @@
 
     def forward(self,
                 x,
-<<<<<<< HEAD
-                lora_runtime_params: Optional[LoraRuntimeParams] = None):
-=======
                 lora_runtime_params: Optional[LoraRuntimeParams] = None,
                 lora_hidden_state: Optional[Tensor] = None,
                 reduce_fusion_params: Optional[AllReduceFusionParams] = None):
->>>>>>> 05316d33
         return self.multiply_reduce(
             x,
             self.weight.value,
             gemm_plugin=default_net().plugin_config.gemm_plugin,
-<<<<<<< HEAD
-            lora_runtime_params=lora_runtime_params)
-=======
             lora_runtime_params=lora_runtime_params,
             lora_hidden_state=lora_hidden_state,
             reduce_fusion_params=reduce_fusion_params)
->>>>>>> 05316d33
 
     def weight_loader(self, mapping: Mapping, param: Parameter,
                       loaded_weight: torch.Tensor):

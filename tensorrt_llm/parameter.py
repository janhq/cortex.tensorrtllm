--- conflicted
+++ resolved
@@ -53,14 +53,6 @@
             self._shape = value.shape
             self._value = self._regularize_value(value)
         self.is_buffer = is_buffer
-
-    @property
-    def shape(self):
-        return self._shape
-
-    @property
-    def dtype(self):
-        return self._dtype
 
     @property
     def shape(self):
@@ -133,14 +125,11 @@
     @value.setter
     def value(self, v: Union[np.ndarray, torch.Tensor]):
         v = self._regularize_value(v)
-<<<<<<< HEAD
-=======
 
         if v.shape != self.shape and v.ndim == 0 and max(self.shape) == 1:
             # convert the scalar into a tensor which each dim is 1.
             v = v.reshape(self.shape)
 
->>>>>>> 05316d33
         assert v.shape == self.shape, \
             f'The value updated is not the same shape as the original. ' \
             f'Updated: {v.shape}, original: {self.shape}'

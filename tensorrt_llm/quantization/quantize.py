--- conflicted
+++ resolved
@@ -1,13 +1,8 @@
-<<<<<<< HEAD
-from ..layers import (MLP, Attention, ColumnLinear, GatedMLP, LayerNorm,
-                      RmsNorm, RowLinear)
-=======
 import fnmatch
 
 from .._utils import get_init_params
 from ..layers import (MLP, Attention, ColumnLinear, Embedding, GatedMLP,
                       LayerNorm, RmsNorm, RowLinear)
->>>>>>> 05316d33
 from ..models.modeling_utils import QuantConfig
 from ..parameter import Parameter
 from .layers import (FP8Linear, FP8RowLinear, Int8SmoothQuantLinear,
@@ -20,48 +15,6 @@
 from .mode import W8A8_SQ_PLUGIN_LIST, QuantAlgo
 
 
-<<<<<<< HEAD
-def weight_only_quantize(model,
-                         quant_config: QuantConfig,
-                         current_key_name=None):
-    assert quant_config.quant_mode.is_weight_only()
-
-    exclude_modules = quant_config.exclude_modules or ['lm_head', 'router']
-
-    for name, module in model.named_children():
-        if current_key_name is None:
-            current_key_name = []
-        current_key_name.append(name)
-
-        if len(list(module.children())) > 0:
-            weight_only_quantize(module, quant_config, current_key_name)
-
-        if isinstance(module, ColumnLinear) and name not in exclude_modules:
-            if not any(key in '.'.join(current_key_name)
-                       for key in exclude_modules):
-                model._modules[name] = WeightOnlyQuantColumnLinear(
-                    in_features=module.in_features,
-                    out_features=module.out_features * module.tp_size,
-                    bias=module.bias is not None,
-                    dtype=module.dtype,
-                    tp_group=module.tp_group,
-                    tp_size=module.tp_size,
-                    gather_output=module.gather_output,
-                    quant_mode=quant_config.quant_mode)
-        elif isinstance(module, RowLinear) and name not in exclude_modules:
-            if not any(key in '.'.join(current_key_name)
-                       for key in exclude_modules):
-                model._modules[name] = WeightOnlyQuantRowLinear(
-                    in_features=module.in_features * module.tp_size,
-                    out_features=module.out_features,
-                    bias=module.bias is not None,
-                    dtype=module.dtype,
-                    tp_group=module.tp_group,
-                    tp_size=module.tp_size,
-                    quant_mode=quant_config.quant_mode)
-
-        current_key_name.pop(-1)
-=======
 def quantize_layers(
     model,
     quant_config: QuantConfig,
@@ -108,7 +61,6 @@
                 setattr(parent, module_name, quant_layer)
             else:
                 model = quant_layer
->>>>>>> 05316d33
 
     setattr(model, 'quant_mode', quant_config.quant_mode)
     return model
@@ -117,50 +69,6 @@
 def weight_only_quantize(model, quant_config: QuantConfig):
     assert quant_config.quant_mode.is_weight_only()
 
-<<<<<<< HEAD
-    exclude_modules = quant_config.exclude_modules or ['lm_head', 'router']
-
-    for name, module in model.named_children():
-        if current_key_name is None:
-            current_key_name = []
-        current_key_name.append(name)
-
-        if len(list(module.children())) > 0:
-            weight_only_groupwise_quantize(module, quant_config,
-                                           current_key_name)
-
-        if isinstance(module, ColumnLinear) and name not in exclude_modules:
-            if not any(key in '.'.join(current_key_name)
-                       for key in exclude_modules):
-                model._modules[name] = WeightOnlyGroupwiseQuantColumnLinear(
-                    in_features=module.in_features,
-                    out_features=module.out_features * module.tp_size,
-                    group_size=quant_config.group_size,
-                    pre_quant_scale=quant_config.pre_quant_scale,
-                    zero=quant_config.has_zero_point,
-                    bias=module.bias is not None,
-                    use_w4a8_awq=quant_config.quant_algo == QuantAlgo.W4A8_AWQ,
-                    dtype=module.dtype,
-                    tp_group=module.tp_group,
-                    tp_size=module.tp_size,
-                    gather_output=module.gather_output)
-        elif isinstance(module, RowLinear) and name not in exclude_modules:
-            if not any(key in '.'.join(current_key_name)
-                       for key in exclude_modules):
-                model._modules[name] = WeightOnlyGroupwiseQuantRowLinear(
-                    in_features=module.in_features * module.tp_size,
-                    out_features=module.out_features,
-                    group_size=quant_config.group_size,
-                    pre_quant_scale=quant_config.pre_quant_scale,
-                    zero=quant_config.has_zero_point,
-                    bias=module.bias is not None,
-                    use_w4a8_awq=quant_config.quant_algo == QuantAlgo.W4A8_AWQ,
-                    dtype=module.dtype,
-                    tp_group=module.tp_group,
-                    tp_size=module.tp_size)
-
-        current_key_name.pop(-1)
-=======
     quant_map = {
         ColumnLinear: WeightOnlyQuantColumnLinear,
         RowLinear: WeightOnlyQuantRowLinear,
@@ -180,7 +88,6 @@
         preprocess_init_params,
     )
     return model
->>>>>>> 05316d33
 
 
 def weight_only_groupwise_quantize(model, quant_config: QuantConfig):
@@ -211,35 +118,6 @@
     model,
     quant_config: QuantConfig,
 ):
-<<<<<<< HEAD
-    exclude_modules = quant_config.exclude_modules or ['lm_head', 'router']
-
-    for name, module in model.named_children():
-        if current_key_name is None:
-            current_key_name = []
-        current_key_name.append(name)
-
-        if len(list(module.children())) > 0:
-            smooth_quantize_ootb(module, quant_config, current_key_name)
-
-        if isinstance(module, ColumnLinear) and name not in exclude_modules:
-            if not any(key in '.'.join(current_key_name)
-                       for key in exclude_modules):
-                model._modules[name] = Int8SmoothQuantLinear(
-                    module.in_features, module.out_features * module.tp_size,
-                    module.bias, module.dtype, module.tp_group, module.tp_size,
-                    module.gather_output)
-        elif isinstance(module, RowLinear) and name not in exclude_modules:
-            if not any(key in '.'.join(current_key_name)
-                       for key in exclude_modules):
-                model._modules[name] = Int8SmoothQuantRowLinear(
-                    module.in_features * module.tp_size, module.out_features,
-                    module.bias, module.dtype, module.tp_group, module.tp_size)
-
-        current_key_name.pop(-1)
-
-    setattr(model, 'quant_mode', quant_config.quant_mode)
-=======
     quant_map = {
         ColumnLinear: Int8SmoothQuantLinear,
         RowLinear: Int8SmoothQuantRowLinear,
@@ -250,88 +128,10 @@
         quant_config,
         quant_map,
     )
->>>>>>> 05316d33
     return model
 
 
 def smooth_quantize_plugin(model, quant_mode):
-<<<<<<< HEAD
-    for layer_idx, layer in enumerate(model.transformer.layers):
-        config = layer.config
-
-        assert hasattr(layer,
-                       "input_layernorm"), "The layer has no input_layernorm"
-        quant_norm_cls = None
-        if isinstance(layer.input_layernorm, RmsNorm):
-            quant_norm_cls = SmoothQuantRmsNorm
-        elif isinstance(layer.input_layernorm, LayerNorm):
-            quant_norm_cls = SmoothQuantLayerNorm
-        assert quant_norm_cls is not None
-        layer.input_layernorm = quant_norm_cls(
-            normalized_shape=config.hidden_size,
-            eps=config.norm_epsilon,
-            dtype=config.dtype,
-            quant_mode=quant_mode)
-
-        assert hasattr(layer, "attention"), "The layer has no attention"
-        qkv_bias = layer.attention.qkv.bias is not None
-        dense_bias = layer.attention.dense.bias is not None
-        head_size = config.head_size if hasattr(config, 'head_size') else None
-        layer.attention = SmoothQuantAttention(
-            layer_idx=layer_idx,
-            hidden_size=config.hidden_size,
-            num_attention_heads=config.num_attention_heads,
-            num_kv_heads=config.num_key_value_heads,
-            attention_head_size=head_size,
-            max_position_embeddings=config.max_position_embeddings,
-            num_layers=config.num_hidden_layers,
-            dtype=config.dtype,
-            attention_mask_type=layer.attention.attention_mask_type,
-            position_embedding_type=layer.attention.position_embedding_type,
-            rotary_embedding_base=layer.attention.rotary_embedding_base,
-            rotary_embedding_scaling=layer.attention.rotary_embedding_scaling,
-            rotary_embedding_percentage=layer.attention.
-            rotary_embedding_percentage,
-            tp_group=config.mapping.tp_group,
-            tp_size=config.mapping.tp_size,
-            tp_rank=config.mapping.tp_rank,
-            quant_mode=quant_mode,
-            bias=(qkv_bias and dense_bias),
-            qkv_bias_only=(qkv_bias and not dense_bias))
-
-        assert hasattr(layer, "mlp"), "The layer has no mlp"
-
-        mlp_norm_cls = None
-        if isinstance(layer.mlp, GatedMLP):
-            mlp_norm_cls = SmoothQuantGatedMLP
-        elif isinstance(layer.mlp, MLP):
-            mlp_norm_cls = SmoothQuantMLP
-
-        mlp_hidden_size = config.hidden_size * 4 if config.intermediate_size is None else config.intermediate_size
-        layer.mlp = mlp_norm_cls(hidden_size=config.hidden_size,
-                                 ffn_hidden_size=mlp_hidden_size,
-                                 hidden_act=config.hidden_act,
-                                 dtype=config.dtype,
-                                 tp_group=config.mapping.tp_group,
-                                 tp_size=config.mapping.tp_size,
-                                 quant_mode=quant_mode,
-                                 bias=layer.mlp.bias)
-        assert hasattr(layer,
-                       "post_layernorm"), "The layer has no post_layernorm"
-
-        quant_norm_cls = None
-        if isinstance(layer.post_layernorm, RmsNorm):
-            quant_norm_cls = SmoothQuantRmsNorm
-        elif isinstance(layer.post_layernorm, LayerNorm):
-            quant_norm_cls = SmoothQuantLayerNorm
-        assert quant_norm_cls is not None
-
-        layer.post_layernorm = quant_norm_cls(
-            normalized_shape=config.hidden_size,
-            eps=config.norm_epsilon,
-            dtype=config.dtype,
-            quant_mode=quant_mode)
-=======
     quant_map = {
         RmsNorm: SmoothQuantRmsNorm,
         LayerNorm: SmoothQuantLayerNorm,
@@ -363,7 +163,6 @@
             setattr(parent, layer_name, quant_layer)
         else:
             model = quant_layer
->>>>>>> 05316d33
 
     setattr(model, 'quant_mode', quant_mode)
     return model
@@ -377,45 +176,6 @@
         return smooth_quantize_ootb(model, quant_config)
 
 
-<<<<<<< HEAD
-def fp8_quantize(model, quant_config: QuantConfig, current_key_name=None):
-    assert quant_config.quant_mode.has_fp8_qdq()
-
-    exclude_modules = quant_config.exclude_modules or ['lm_head', 'router']
-    for name, module in model.named_children():
-        if current_key_name is None:
-            current_key_name = []
-        current_key_name.append(name)
-
-        if len(list(module.children())) > 0:
-            fp8_quantize(module, quant_config, current_key_name)
-
-        if isinstance(module, ColumnLinear) and name not in exclude_modules:
-            if not any(key in '.'.join(current_key_name)
-                       for key in exclude_modules):
-                model._modules[name] = FP8Linear(
-                    in_features=module.in_features,
-                    out_features=module.out_features * module.tp_size,
-                    bias=module.bias is not None,
-                    dtype=module.dtype,
-                    tp_group=module.tp_group,
-                    tp_size=module.tp_size,
-                    gather_output=module.gather_output)
-        elif isinstance(module, RowLinear) and name not in exclude_modules:
-            if not any(key in '.'.join(current_key_name)
-                       for key in exclude_modules):
-                model._modules[name] = FP8RowLinear(
-                    in_features=module.in_features * module.tp_size,
-                    out_features=module.out_features,
-                    bias=module.bias is not None,
-                    dtype=module.dtype,
-                    tp_group=module.tp_group,
-                    tp_size=module.tp_size)
-
-        current_key_name.pop(-1)
-
-    setattr(model, 'quant_mode', quant_config.quant_mode)
-=======
 def fp8_quantize(model, quant_config: QuantConfig):
     assert quant_config.quant_mode.has_fp8_qdq()
 
@@ -429,17 +189,12 @@
         quant_config,
         quant_map,
     )
->>>>>>> 05316d33
     return model
 
 
 def kv_cache_quantize(model, quant_config: QuantConfig):
     assert quant_config.quant_mode.has_kv_cache_quant()
-<<<<<<< HEAD
-    for name, module in model.named_modules(remove_duplicate=True):
-=======
     for name, module in model.named_modules():
->>>>>>> 05316d33
         if isinstance(module, (Attention, SmoothQuantAttention)):
             module.kv_cache_scaling_factor = Parameter(shape=(1, ),
                                                        dtype='float32')

--- conflicted
+++ resolved
@@ -48,20 +48,6 @@
 # Install TensorRT 10.0.1 for TensorRT-LLM
 if (-not $skipTRT) {
     Write-Output "Downloading TensorRT"
-<<<<<<< HEAD
-    Invoke-WebRequest -Uri 'https://developer.nvidia.com/downloads/compute/machine-learning/tensorrt/10.0.1/zip/TensorRT-10.0.1.6.Windows10.win10.cuda-12.4.zip' -OutFile 'TensorRT-10.0.1.6.zip'
-    Write-Output "Extracting TensorRT"
-    # Get path
-    $absolutePath = Resolve-Path $TRTPath
-    Expand-Archive -Path '.\TensorRT-10.0.1.6.zip' -DestinationPath $absolutePath
-    Write-Output "Removing TensorRT zip"
-    Remove-Item -Path 'TensorRT-10.0.1.6.zip' -Force
-    Write-Output "Adding TensorRT to system Path"
-    [Environment]::SetEnvironmentVariable('Path', "$env:Path;$absolutePath\TensorRT-10.0.1.6\lib", [EnvironmentVariableTarget]::Machine)
-    Write-Output "Installing TensorRT Python wheel"
-    python3 -m pip install $absolutePath\TensorRT-10.0.1.6\python\tensorrt-10.0.1-cp310-none-win_amd64.whl
-    Write-Output "Done TensorRT installation at '$absolutePath\TensorRT-10.0.1.6'"
-=======
     Invoke-WebRequest -Uri 'https://developer.nvidia.com/downloads/compute/machine-learning/tensorrt/10.1.0/zip/TensorRT-10.1.0.27.Windows.win10.cuda-12.4.zip' -OutFile 'TensorRT-10.1.0.27.zip'
     Write-Output "Extracting TensorRT"
     # Get path
@@ -74,7 +60,6 @@
     Write-Output "Installing TensorRT Python wheel"
     python3 -m pip install $absolutePath\TensorRT-10.1.0.27\python\tensorrt-10.1.0-cp310-none-win_amd64.whl
     Write-Output "Done TensorRT installation at '$absolutePath\TensorRT-10.1.0.27'"
->>>>>>> 05316d33
 } else {
     Write-Output "Skipping TensorRT installation"
 }
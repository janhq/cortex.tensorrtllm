/*
 * Copyright (c) 2019-2024, NVIDIA CORPORATION.  All rights reserved.
 * Copyright (c) 2021, NAVER Corp.  Authored by CLOVA.
 *
 * Licensed under the Apache License, Version 2.0 (the "License");
 * you may not use this file except in compliance with the License.
 * You may obtain a copy of the License at
 *
 *     http://www.apache.org/licenses/LICENSE-2.0
 *
 * Unless required by applicable law or agreed to in writing, software
 * distributed under the License is distributed on an "AS IS" BASIS,
 * WITHOUT WARRANTIES OR CONDITIONS OF ANY KIND, either express or implied.
 * See the License for the specific language governing permissions and
 * limitations under the License.
 */

#pragma once

<<<<<<< HEAD
#include "tensorrt_llm/common/tensor.h"
#include "tensorrt_llm/kernels/decodingCommon.h"
#include "tensorrt_llm/layers/baseLayer.h"
#include "tensorrt_llm/layers/samplingParams.h"
#include "tensorrt_llm/runtime/common.h"
namespace tc = tensorrt_llm::common;

namespace tensorrt_llm
{
namespace layers
=======
#include "tensorrt_llm/layers/baseLayer.h"
#include "tensorrt_llm/runtime/common.h"

namespace tensorrt_llm::layers
>>>>>>> 05316d33
{

//! \brief Layer to randomly sample tokens from TopP logits.
//! Layer expects probs precomputed in "logits" tensor
template <typename T>
class TopPSamplingLayer : public BaseLayer
{
    using Base = BaseLayer;

public:
    TopPSamplingLayer(DecoderDomain const& decoderDomain, cudaStream_t stream,
        std::shared_ptr<tensorrt_llm::common::IAllocator> allocator, bool isDeterministic = true,
        bool isAirTopP = true);
    ~TopPSamplingLayer();

    void setup(runtime::SizeType32 batchSize, runtime::SizeType32 beamWidth, runtime::SizeType32 const* batchSlots,
<<<<<<< HEAD
        std::shared_ptr<BaseSetupParams> setupParams) override;
    void forward(std::shared_ptr<BaseOutputParams> outputs, std::shared_ptr<BaseInputParams> inputs) override;
=======
        std::shared_ptr<BaseSetupParams> const& setupParams) override;
    void forwardAsync(std::shared_ptr<BaseDecodingOutputs> const& outputs,
        std::shared_ptr<BaseDecodingInputs> const& inputs) override;
>>>>>>> 05316d33

    [[nodiscard]] bool const* getSkipDecodeHost() const
    {
        return mSkipDecodeHost;
    }

protected:
    runtime::SizeType32* mRuntimeTopKDevice{nullptr};
    float* mRuntimeTopPDevice{nullptr};
    float mRuntimeMaxTopP{0.f};
    float* mInitialTopPDevice{nullptr};
    float* mTopPDecayDevice{nullptr};
    float* mTopPMinDevice{nullptr};
    runtime::TokenIdType* mTopPResetIdsDevice{nullptr};
    void* mSetupWorkspaceDevice{nullptr};

    bool* mSkipDecodeDevice{nullptr};
    bool* mSkipDecodeHost{nullptr};
    runtime::SizeType32 mAirTopPBlockNum{0};

    cudaDeviceProp mDeviceProp;
    bool mIsDeterministic{true};
    bool mIsAirTopP{false};

    using Base::mWorkspaceSize;
    using Base::mAllocatedSize;

    using Base::mStream;
    using Base::mAllocator;

    using Base::mDecoderDomain;

private:
    void allocateBuffer(runtime::SizeType32 batchSize);
    void freeBuffer();
};

} // namespace tensorrt_llm::layers<|MERGE_RESOLUTION|>--- conflicted
+++ resolved
@@ -17,23 +17,10 @@
 
 #pragma once
 
-<<<<<<< HEAD
-#include "tensorrt_llm/common/tensor.h"
-#include "tensorrt_llm/kernels/decodingCommon.h"
-#include "tensorrt_llm/layers/baseLayer.h"
-#include "tensorrt_llm/layers/samplingParams.h"
-#include "tensorrt_llm/runtime/common.h"
-namespace tc = tensorrt_llm::common;
-
-namespace tensorrt_llm
-{
-namespace layers
-=======
 #include "tensorrt_llm/layers/baseLayer.h"
 #include "tensorrt_llm/runtime/common.h"
 
 namespace tensorrt_llm::layers
->>>>>>> 05316d33
 {
 
 //! \brief Layer to randomly sample tokens from TopP logits.
@@ -50,14 +37,9 @@
     ~TopPSamplingLayer();
 
     void setup(runtime::SizeType32 batchSize, runtime::SizeType32 beamWidth, runtime::SizeType32 const* batchSlots,
-<<<<<<< HEAD
-        std::shared_ptr<BaseSetupParams> setupParams) override;
-    void forward(std::shared_ptr<BaseOutputParams> outputs, std::shared_ptr<BaseInputParams> inputs) override;
-=======
         std::shared_ptr<BaseSetupParams> const& setupParams) override;
     void forwardAsync(std::shared_ptr<BaseDecodingOutputs> const& outputs,
         std::shared_ptr<BaseDecodingInputs> const& inputs) override;
->>>>>>> 05316d33
 
     [[nodiscard]] bool const* getSkipDecodeHost() const
     {

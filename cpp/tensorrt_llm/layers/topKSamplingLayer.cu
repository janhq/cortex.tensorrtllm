/*
 * Copyright (c) 2019-2024, NVIDIA CORPORATION.  All rights reserved.
 * Copyright (c) 2021, NAVER Corp.  Authored by CLOVA.
 *
 * Licensed under the Apache License, Version 2.0 (the "License");
 * you may not use this file except in compliance with the License.
 * You may obtain a copy of the License at
 *
 *     http://www.apache.org/licenses/LICENSE-2.0
 *
 * Unless required by applicable law or agreed to in writing, software
 * distributed under the License is distributed on an "AS IS" BASIS,
 * WITHOUT WARRANTIES OR CONDITIONS OF ANY KIND, either express or implied.
 * See the License for the specific language governing permissions and
 * limitations under the License.
 */

#include "tensorrt_llm/common/logger.h"
#include "tensorrt_llm/common/memoryUtils.h"
#include "tensorrt_llm/kernels/decodingCommon.h"
#include "tensorrt_llm/kernels/samplingTopKKernels.h"
<<<<<<< HEAD
#include "tensorrt_llm/kernels/samplingTopPKernels.h"
=======
>>>>>>> 05316d33
#include "tensorrt_llm/layers/defaultDecodingParams.h"
#include "tensorrt_llm/layers/layerUtils.h"
#include "tensorrt_llm/layers/topKSamplingLayer.h"

#include <algorithm>
#include <float.h>

using namespace tensorrt_llm::common;
using namespace tensorrt_llm::kernels;
using namespace tensorrt_llm::runtime;

namespace tensorrt_llm::layers
{

template <int32_t TOP_K_MAX>
__global__ void setupTopKRuntimeArgs(SizeType32 batchSize, SizeType32 topK, SizeType32* topKs, SizeType32 topKsSize,
    float topP, float* topPs, SizeType32 topPsSize, bool* skipDecode, SizeType32 const* batchSlots)
{
    auto const index = static_cast<SizeType32>(blockIdx.x * blockDim.x + threadIdx.x);
    for (auto bi = index; bi < batchSize; bi += static_cast<SizeType32>(gridDim.x * blockDim.x))
    {
        auto const batchSlot = batchSlots != nullptr ? batchSlots[bi] : bi;
        auto k = topKsSize > 1 ? topKs[batchSlot] : topK;
        auto p = topPsSize > 1 ? topPs[batchSlot] : topP;
        if (k == 0 && p == 0.0f)
        {
            // TensorRT-LLM's topp implementation does not support topp = 0.0f, but it
            // equivalent to greedy search. So, we set the topk = 1 as an alternative
            // solution.
            k = 1;
        }
        if (k > 0 && p == 0.0f)
        {
            // This case corresponds to the old topk sampling, which is equivalent to
            // the old topk_topp sampling with topp=1.0f. TopKSamplingLayer and
            // TopKTopPSamplingLayer are now merged by TopKSamplingLayer. Thus, we
            // replace the case topk>0 and topp=0.0f by topk>0 and topp=1.0f for the
            // compatibility.
            p = 1.0f;
        }
        // Clip k value. A topk sampling kernel supports up to TOP_K_MAX.
        topKs[batchSlot] = k;
        // Clip p value if it is out of range. range = [0.0, 1.0].
        topPs[batchSlot] = p;
        skipDecode[batchSlot] = k == 0;
    }
}

template <typename T>
TopKSamplingLayer<T>::TopKSamplingLayer(
    DecoderDomain const& decoderDomain, cudaStream_t stream, std::shared_ptr<IAllocator> allocator)
    : BaseLayer(decoderDomain, stream, std::move(allocator))
{
    TLLM_LOG_TRACE("%s start", __PRETTY_FUNCTION__);

<<<<<<< HEAD
    allocateBuffer(mDecoderDomain.getMaxBatchSize());
=======
    allocateBuffer(mDecoderDomain.getBatchSize());
>>>>>>> 05316d33

    TLLM_LOG_TRACE("%s stop", __PRETTY_FUNCTION__);
}

template <typename T>
TopKSamplingLayer<T>::~TopKSamplingLayer()
{
    TLLM_LOG_TRACE("%s start", __PRETTY_FUNCTION__);

    freeBuffer();

    TLLM_LOG_TRACE("%s stop", __PRETTY_FUNCTION__);
}

template <typename T>
void TopKSamplingLayer<T>::allocateBuffer(SizeType32 const batchSize)
{
    TLLM_LOG_TRACE("%s start", __PRETTY_FUNCTION__);

    mWorkspaceSize = getTopKWorkspaceSize<T>(batchSize, 1, TOP_K_MAX, mDecoderDomain.getVocabSizePadded());

    std::array<size_t, 4> deviceBufferSizes;
    deviceBufferSizes[0] = sizeof(SizeType32) * batchSize;
    deviceBufferSizes[1] = sizeof(float) * batchSize;
    deviceBufferSizes[2] = sizeof(bool) * batchSize;
    deviceBufferSizes[3] = std::max(deviceBufferSizes[0], deviceBufferSizes[1]);

    mRuntimeTopKDevice = mAllocator->reMalloc(mRuntimeTopKDevice, deviceBufferSizes[0], false);
    mRuntimeTopPDevice = mAllocator->reMalloc(mRuntimeTopPDevice, deviceBufferSizes[1], false);
    mSkipDecodeDevice = mAllocator->reMalloc(mSkipDecodeDevice, deviceBufferSizes[2], false);
    mSetupWorkspaceDevice = mAllocator->reMalloc(mSetupWorkspaceDevice, deviceBufferSizes[3], false);

    mSkipDecodeHost = static_cast<bool*>(std::realloc(mSkipDecodeHost, sizeof(bool) * batchSize));

    mAllocatedSize = std::accumulate(deviceBufferSizes.begin(), deviceBufferSizes.end(), size_t{0});
    TLLM_LOG_DEBUG("topKSamplingLayer allocated %lu bytes on GPU", mAllocatedSize);

    TLLM_LOG_TRACE("%s stop", __PRETTY_FUNCTION__);
}

template <typename T>
void TopKSamplingLayer<T>::freeBuffer()
{
    TLLM_LOG_TRACE("%s start", __PRETTY_FUNCTION__);

    mAllocator->free((void**) (&mRuntimeTopKDevice));
    mAllocator->free((void**) (&mRuntimeTopPDevice));
    mAllocator->free((void**) (&mSkipDecodeDevice));
    mAllocator->free((void**) (&mSetupWorkspaceDevice));
    std::free(mSkipDecodeHost);

    TLLM_LOG_TRACE("%s stop", __PRETTY_FUNCTION__);
}

template <typename T>
void TopKSamplingLayer<T>::setup(SizeType32 batchSize, SizeType32 beamWidth, SizeType32 const* batchSlots,
<<<<<<< HEAD
    std::shared_ptr<BaseSetupParams> baseSetupParams)
=======
    std::shared_ptr<BaseSetupParams> const& baseSetupParams)
>>>>>>> 05316d33
{
    TLLM_LOG_TRACE("%s start", __PRETTY_FUNCTION__);

    auto setupParams = std::dynamic_pointer_cast<SamplingSetupParams>(baseSetupParams);

    auto const defaultTopK = DefaultDecodingParams::getTopK();
<<<<<<< HEAD
    auto runtimeTopK = setupParams->runtime_top_k.value_or(std::vector<SizeType32>(batchSize, defaultTopK));
    auto runtimeTopP = setupParams->runtime_top_p.value_or(std::vector<float>{});

    auto const runtimeTopKSize = runtimeTopK.size();
    auto const runtimeTopPSize = runtimeTopP.size();
    mNormalizeLogProbs = setupParams->normalize_log_probs.has_value() && setupParams->normalize_log_probs.value();
=======
    auto runtimeTopK = setupParams->runtimeTopK.value_or(std::vector<SizeType32>(batchSize, defaultTopK));
    auto runtimeTopP = setupParams->runtimeTopP.value_or(std::vector<float>{});

    auto const runtimeTopKSize = runtimeTopK.size();
    auto const runtimeTopPSize = runtimeTopP.size();
    mNormalizeLogProbs = setupParams->normalizeLogProbs.has_value() && setupParams->normalizeLogProbs.value();
>>>>>>> 05316d33

    for (auto& topP : runtimeTopP)
    {
        if (topP < 0.f || topP > 1.0f)
        {
            TLLM_LOG_WARNING("TopP (%f) is out of range ([0.0, 1.0f]). Clip to closest number.", topP);
            topP = std::clamp(topP, 0.f, 1.f);
        }
    }
    for (auto& topK : runtimeTopK)
    {
        if (topK < 0 || topK > TOP_K_MAX)
        {
            TLLM_LOG_WARNING(
                "TopK (%d) is larger than max supported number (%d). Clip to max supported number.", topK, TOP_K_MAX);
            topK = std::clamp(topK, 0, static_cast<SizeType32>(TOP_K_MAX));
        }
    }

    auto const topK = *std::max_element(std::begin(runtimeTopK), std::end(runtimeTopK));
    auto const topP = (runtimeTopPSize == 0) ? DefaultDecodingParams::getTopP() : runtimeTopP.front();

    if (runtimeTopKSize > 1)
    {
        TLLM_CHECK_WITH_INFO(runtimeTopK.size() == batchSize,
            fmtstr("runtimeTopK.size() (%lu) == batchSize (%d) is not satisfied!", runtimeTopK.size(), batchSize));
        cudaAutoCpy(
            reinterpret_cast<runtime::SizeType32*>(mSetupWorkspaceDevice), runtimeTopK.data(), batchSize, mStream);
        invokeScatterDecodingParams(reinterpret_cast<runtime::SizeType32*>(mSetupWorkspaceDevice), mRuntimeTopKDevice,
            batchSlots, batchSize, mStream);
    }
    if (runtimeTopPSize > 1)
    {
        TLLM_CHECK_WITH_INFO(runtimeTopP.size() == batchSize,
            fmtstr("runtimeTopP.size() (%lu) == batchSize (%d) is not satisfied!", runtimeTopP.size(), batchSize));
        cudaAutoCpy(reinterpret_cast<float*>(mSetupWorkspaceDevice), runtimeTopP.data(), batchSize, mStream);
        invokeScatterDecodingParams(
            reinterpret_cast<float*>(mSetupWorkspaceDevice), mRuntimeTopPDevice, batchSlots, batchSize, mStream);
    }

    {
        dim3 block(std::min(static_cast<uint32_t>(batchSize), 256u));
        dim3 grid(divUp(static_cast<uint32_t>(batchSize), block.x));
        // support topK up to TOP_K_MAX.
        setupTopKRuntimeArgs<TOP_K_MAX><<<grid, block, 0, mStream>>>(batchSize, topK, mRuntimeTopKDevice,
            runtimeTopKSize, topP, mRuntimeTopPDevice, runtimeTopPSize, mSkipDecodeDevice, batchSlots);
    }

<<<<<<< HEAD
    cudaAutoCpy(mSkipDecodeHost, mSkipDecodeDevice, mDecoderDomain.getMaxBatchSize(), mStream);
    std::vector<SizeType32> runtimeTopKs(mDecoderDomain.getMaxBatchSize());
    cudaAutoCpy(runtimeTopKs.data(), mRuntimeTopKDevice, mDecoderDomain.getMaxBatchSize(), mStream);
=======
    cudaAutoCpy(mSkipDecodeHost, mSkipDecodeDevice, mDecoderDomain.getBatchSize(), mStream);
    std::vector<SizeType32> runtimeTopKs(mDecoderDomain.getBatchSize());
    cudaAutoCpy(runtimeTopKs.data(), mRuntimeTopKDevice, mDecoderDomain.getBatchSize(), mStream);
>>>>>>> 05316d33
    {
        runtime::SizeType32 maxTopK = 0;
        for (SizeType32 bi = 0; bi < batchSize; ++bi)
        {
            auto bid = bi;
            if (batchSlots)
            {
                bid = batchSlots[bi];
            }
            maxTopK = std::max(maxTopK, runtimeTopKs[bid]);
        }
        mRuntimeMaxTopK = std::max(mRuntimeMaxTopK, maxTopK);
    }

    TLLM_LOG_TRACE("%s stop", __PRETTY_FUNCTION__);
}

template <typename T>
<<<<<<< HEAD
void TopKSamplingLayer<T>::forward(
    std::shared_ptr<BaseOutputParams> baseOutputs, std::shared_ptr<BaseInputParams> baseInputs)
{
    TLLM_LOG_TRACE("%s start", __PRETTY_FUNCTION__);

    std::shared_ptr<SamplingInputParams> inputs = std::dynamic_pointer_cast<SamplingInputParams>(baseInputs);
    std::shared_ptr<SamplingOutputParams> outputs = std::dynamic_pointer_cast<SamplingOutputParams>(baseOutputs);

    auto const batchSize = inputs->logits.shape[0];

    auto logits = inputs->logits.template getPtr<T>();
    auto endIds = inputs->end_ids.template getPtr<TokenIdType const>();
    auto batchSlots = inputs->batch_slots ? inputs->batch_slots->template getPtr<SizeType32 const>() : nullptr;
    auto curandStatesDevice = inputs->curand_states;
    auto samplingWorkspaceDevice = inputs->sampling_workspace;
    auto const probsComputed = inputs->probs_computed;

    std::vector<int32_t> batchSlotsVec(batchSize);
    std::iota(batchSlotsVec.begin(), batchSlotsVec.end(), 0);
    auto batchSlotsHost
        = inputs->batch_slots ? inputs->batch_slots->template getPtr<int const>() : batchSlotsVec.data();
=======
void TopKSamplingLayer<T>::forwardAsync(
    std::shared_ptr<BaseDecodingOutputs> const& outputs, std::shared_ptr<BaseDecodingInputs> const& baseInputs)
{
    TLLM_LOG_TRACE("%s start", __PRETTY_FUNCTION__);

    auto inputs = std::dynamic_pointer_cast<SamplingInputs>(baseInputs);

    auto const batchSize = inputs->logits->shape[0];

    auto logits = inputs->logits->template getPtr<T>();
    auto endIds = inputs->endIds.template getPtr<TokenIdType const>();
    auto batchSlots = inputs->batchSlots ? inputs->batchSlots->template getPtr<SizeType32 const>() : nullptr;
    auto curandStatesDevice = inputs->curandStates;
    auto samplingWorkspaceDevice = inputs->samplingWorkspace;
    auto const probsComputed = inputs->probsComputed;

    std::vector<int32_t> batchSlotsVec(batchSize);
    std::iota(batchSlotsVec.begin(), batchSlotsVec.end(), 0);
    auto batchSlotsHost = inputs->batchSlots ? inputs->batchSlots->template getPtr<int const>() : batchSlotsVec.data();
>>>>>>> 05316d33
    auto const skip = allOfBatchSlots(batchSlotsHost, mSkipDecodeHost, batchSize, true);
    if (skip)
    {
        return;
    }

    TLLM_CHECK_WITH_INFO(curandStatesDevice, "No curand states provided");
    TLLM_CHECK_WITH_INFO(samplingWorkspaceDevice, "No sampling workspace provided");

    FinishedState* finishedInput = (inputs->finished)
        ? reinterpret_cast<FinishedState*>(inputs->finished->template getPtr<FinishedState::UnderlyingType>())
        : nullptr;
    FinishedState* finishedOutput = (outputs->finished)
        ? reinterpret_cast<FinishedState*>(outputs->finished->template getPtr<FinishedState::UnderlyingType>())
        : nullptr;

<<<<<<< HEAD
    auto cumLogProbs = (outputs->cum_log_probs) ? outputs->cum_log_probs->template getPtr<float>() : nullptr;
    auto outputLogProbs = (outputs->output_log_probs) ? outputs->output_log_probs->template getPtr<float>() : nullptr;
    auto sequenceLengths
        = (outputs->sequence_length) ? outputs->sequence_length->template getPtr<SizeType32>() : nullptr;

    TopKSamplingKernelParams<T> params;
    params.logProbs = logits;
    params.outputIdsPtrs = outputs->output_ids_ptr.template getPtr<TokenIdType*>();
=======
    auto cumLogProbs = (outputs->cumLogProbs) ? outputs->cumLogProbs->template getPtr<float>() : nullptr;
    auto outputLogProbs
        = (outputs->outputLogProbsTiled) ? outputs->outputLogProbsTiled->template getPtr<float>() : nullptr;
    auto sequenceLengths = (outputs->sequenceLength) ? outputs->sequenceLength->template getPtr<SizeType32>() : nullptr;

    TopKSamplingKernelParams<T> params;
    params.logProbs = logits;
    params.outputIdsPtrs = outputs->outputIdsPtr.template getPtr<TokenIdType*>();
>>>>>>> 05316d33
    params.workspace = samplingWorkspaceDevice;
    params.maxTopP = 1.0f;
    params.topPs = mRuntimeTopPDevice;
    params.maxTopK = mRuntimeMaxTopK;
    params.topKs = mRuntimeTopKDevice;
    params.sequenceLengths = sequenceLengths;
    params.endIds = endIds;
    params.batchSlots = batchSlots;
    params.finishedInput = finishedInput;
    params.finishedOutput = finishedOutput;
    params.skipDecode = mSkipDecodeDevice;
    params.cumLogProbs = cumLogProbs;
    params.outputLogProbs = outputLogProbs;
    params.curandState = curandStatesDevice;
    params.batchSize = batchSize;
<<<<<<< HEAD
    params.maxBatchSize = mDecoderDomain.getMaxBatchSize();
=======
    params.maxBatchSize = mDecoderDomain.getBatchSize();
>>>>>>> 05316d33
    params.maxTokensPerStep = 1;
    params.vocabSizePadded = mDecoderDomain.getVocabSizePadded();
    params.normalizeLogProbs = mNormalizeLogProbs;
    params.logitsHasProbs = probsComputed;

    invokeBatchTopKSampling(params, mStream);
    sync_check_cuda_error();

    TLLM_LOG_TRACE("%s stop", __PRETTY_FUNCTION__);
}

template class TopKSamplingLayer<float>;
template class TopKSamplingLayer<half>;

} // namespace tensorrt_llm::layers<|MERGE_RESOLUTION|>--- conflicted
+++ resolved
@@ -19,10 +19,6 @@
 #include "tensorrt_llm/common/memoryUtils.h"
 #include "tensorrt_llm/kernels/decodingCommon.h"
 #include "tensorrt_llm/kernels/samplingTopKKernels.h"
-<<<<<<< HEAD
-#include "tensorrt_llm/kernels/samplingTopPKernels.h"
-=======
->>>>>>> 05316d33
 #include "tensorrt_llm/layers/defaultDecodingParams.h"
 #include "tensorrt_llm/layers/layerUtils.h"
 #include "tensorrt_llm/layers/topKSamplingLayer.h"
@@ -78,11 +74,7 @@
 {
     TLLM_LOG_TRACE("%s start", __PRETTY_FUNCTION__);
 
-<<<<<<< HEAD
-    allocateBuffer(mDecoderDomain.getMaxBatchSize());
-=======
     allocateBuffer(mDecoderDomain.getBatchSize());
->>>>>>> 05316d33
 
     TLLM_LOG_TRACE("%s stop", __PRETTY_FUNCTION__);
 }
@@ -139,32 +131,19 @@
 
 template <typename T>
 void TopKSamplingLayer<T>::setup(SizeType32 batchSize, SizeType32 beamWidth, SizeType32 const* batchSlots,
-<<<<<<< HEAD
-    std::shared_ptr<BaseSetupParams> baseSetupParams)
-=======
     std::shared_ptr<BaseSetupParams> const& baseSetupParams)
->>>>>>> 05316d33
 {
     TLLM_LOG_TRACE("%s start", __PRETTY_FUNCTION__);
 
     auto setupParams = std::dynamic_pointer_cast<SamplingSetupParams>(baseSetupParams);
 
     auto const defaultTopK = DefaultDecodingParams::getTopK();
-<<<<<<< HEAD
-    auto runtimeTopK = setupParams->runtime_top_k.value_or(std::vector<SizeType32>(batchSize, defaultTopK));
-    auto runtimeTopP = setupParams->runtime_top_p.value_or(std::vector<float>{});
-
-    auto const runtimeTopKSize = runtimeTopK.size();
-    auto const runtimeTopPSize = runtimeTopP.size();
-    mNormalizeLogProbs = setupParams->normalize_log_probs.has_value() && setupParams->normalize_log_probs.value();
-=======
     auto runtimeTopK = setupParams->runtimeTopK.value_or(std::vector<SizeType32>(batchSize, defaultTopK));
     auto runtimeTopP = setupParams->runtimeTopP.value_or(std::vector<float>{});
 
     auto const runtimeTopKSize = runtimeTopK.size();
     auto const runtimeTopPSize = runtimeTopP.size();
     mNormalizeLogProbs = setupParams->normalizeLogProbs.has_value() && setupParams->normalizeLogProbs.value();
->>>>>>> 05316d33
 
     for (auto& topP : runtimeTopP)
     {
@@ -213,15 +192,9 @@
             runtimeTopKSize, topP, mRuntimeTopPDevice, runtimeTopPSize, mSkipDecodeDevice, batchSlots);
     }
 
-<<<<<<< HEAD
-    cudaAutoCpy(mSkipDecodeHost, mSkipDecodeDevice, mDecoderDomain.getMaxBatchSize(), mStream);
-    std::vector<SizeType32> runtimeTopKs(mDecoderDomain.getMaxBatchSize());
-    cudaAutoCpy(runtimeTopKs.data(), mRuntimeTopKDevice, mDecoderDomain.getMaxBatchSize(), mStream);
-=======
     cudaAutoCpy(mSkipDecodeHost, mSkipDecodeDevice, mDecoderDomain.getBatchSize(), mStream);
     std::vector<SizeType32> runtimeTopKs(mDecoderDomain.getBatchSize());
     cudaAutoCpy(runtimeTopKs.data(), mRuntimeTopKDevice, mDecoderDomain.getBatchSize(), mStream);
->>>>>>> 05316d33
     {
         runtime::SizeType32 maxTopK = 0;
         for (SizeType32 bi = 0; bi < batchSize; ++bi)
@@ -240,29 +213,6 @@
 }
 
 template <typename T>
-<<<<<<< HEAD
-void TopKSamplingLayer<T>::forward(
-    std::shared_ptr<BaseOutputParams> baseOutputs, std::shared_ptr<BaseInputParams> baseInputs)
-{
-    TLLM_LOG_TRACE("%s start", __PRETTY_FUNCTION__);
-
-    std::shared_ptr<SamplingInputParams> inputs = std::dynamic_pointer_cast<SamplingInputParams>(baseInputs);
-    std::shared_ptr<SamplingOutputParams> outputs = std::dynamic_pointer_cast<SamplingOutputParams>(baseOutputs);
-
-    auto const batchSize = inputs->logits.shape[0];
-
-    auto logits = inputs->logits.template getPtr<T>();
-    auto endIds = inputs->end_ids.template getPtr<TokenIdType const>();
-    auto batchSlots = inputs->batch_slots ? inputs->batch_slots->template getPtr<SizeType32 const>() : nullptr;
-    auto curandStatesDevice = inputs->curand_states;
-    auto samplingWorkspaceDevice = inputs->sampling_workspace;
-    auto const probsComputed = inputs->probs_computed;
-
-    std::vector<int32_t> batchSlotsVec(batchSize);
-    std::iota(batchSlotsVec.begin(), batchSlotsVec.end(), 0);
-    auto batchSlotsHost
-        = inputs->batch_slots ? inputs->batch_slots->template getPtr<int const>() : batchSlotsVec.data();
-=======
 void TopKSamplingLayer<T>::forwardAsync(
     std::shared_ptr<BaseDecodingOutputs> const& outputs, std::shared_ptr<BaseDecodingInputs> const& baseInputs)
 {
@@ -282,7 +232,6 @@
     std::vector<int32_t> batchSlotsVec(batchSize);
     std::iota(batchSlotsVec.begin(), batchSlotsVec.end(), 0);
     auto batchSlotsHost = inputs->batchSlots ? inputs->batchSlots->template getPtr<int const>() : batchSlotsVec.data();
->>>>>>> 05316d33
     auto const skip = allOfBatchSlots(batchSlotsHost, mSkipDecodeHost, batchSize, true);
     if (skip)
     {
@@ -299,16 +248,6 @@
         ? reinterpret_cast<FinishedState*>(outputs->finished->template getPtr<FinishedState::UnderlyingType>())
         : nullptr;
 
-<<<<<<< HEAD
-    auto cumLogProbs = (outputs->cum_log_probs) ? outputs->cum_log_probs->template getPtr<float>() : nullptr;
-    auto outputLogProbs = (outputs->output_log_probs) ? outputs->output_log_probs->template getPtr<float>() : nullptr;
-    auto sequenceLengths
-        = (outputs->sequence_length) ? outputs->sequence_length->template getPtr<SizeType32>() : nullptr;
-
-    TopKSamplingKernelParams<T> params;
-    params.logProbs = logits;
-    params.outputIdsPtrs = outputs->output_ids_ptr.template getPtr<TokenIdType*>();
-=======
     auto cumLogProbs = (outputs->cumLogProbs) ? outputs->cumLogProbs->template getPtr<float>() : nullptr;
     auto outputLogProbs
         = (outputs->outputLogProbsTiled) ? outputs->outputLogProbsTiled->template getPtr<float>() : nullptr;
@@ -317,7 +256,6 @@
     TopKSamplingKernelParams<T> params;
     params.logProbs = logits;
     params.outputIdsPtrs = outputs->outputIdsPtr.template getPtr<TokenIdType*>();
->>>>>>> 05316d33
     params.workspace = samplingWorkspaceDevice;
     params.maxTopP = 1.0f;
     params.topPs = mRuntimeTopPDevice;
@@ -333,11 +271,7 @@
     params.outputLogProbs = outputLogProbs;
     params.curandState = curandStatesDevice;
     params.batchSize = batchSize;
-<<<<<<< HEAD
-    params.maxBatchSize = mDecoderDomain.getMaxBatchSize();
-=======
     params.maxBatchSize = mDecoderDomain.getBatchSize();
->>>>>>> 05316d33
     params.maxTokensPerStep = 1;
     params.vocabSizePadded = mDecoderDomain.getVocabSizePadded();
     params.normalizeLogProbs = mNormalizeLogProbs;

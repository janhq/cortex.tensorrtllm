/*
 * Copyright (c) 2019-2024, NVIDIA CORPORATION.  All rights reserved.
 *
 * Licensed under the Apache License, Version 2.0 (the "License");
 * you may not use this file except in compliance with the License.
 * You may obtain a copy of the License at
 *
 *     http://www.apache.org/licenses/LICENSE-2.0
 *
 * Unless required by applicable law or agreed to in writing, software
 * distributed under the License is distributed on an "AS IS" BASIS,
 * WITHOUT WARRANTIES OR CONDITIONS OF ANY KIND, either express or implied.
 * See the License for the specific language governing permissions and
 * limitations under the License.
 */

#pragma once

#include "tensorrt_llm/common/allocator.h"
<<<<<<< HEAD
#include "tensorrt_llm/common/tensor.h"
#include "tensorrt_llm/layers/decodingParams.h"
=======
#include "tensorrt_llm/common/cudaAllocator.h"
#include "tensorrt_llm/layers/decodingParams.h"
#include "tensorrt_llm/runtime/bufferManager.h"
>>>>>>> 05316d33
#include "tensorrt_llm/runtime/common.h"

#include <utility>

namespace tensorrt_llm::layers
{

class BaseLayer
{
public:
    using SizeType32 = runtime::SizeType32;
    using TokenIdType = runtime::TokenIdType;

    BaseLayer(DecoderDomain const& decoderDomain, cudaStream_t stream,
        std::shared_ptr<tensorrt_llm::common::IAllocator> allocator)
<<<<<<< HEAD
        : mStream(stream)
        , mAllocator(std::move(allocator))
=======
        : mBufferManager(nullptr)
        , mStream(stream)
        , mAllocator(std::move(allocator))
        , mDecoderDomain(std::move(decoderDomain))
    {
    }

    BaseLayer(DecoderDomain const& decoderDomain, std::shared_ptr<runtime::BufferManager> const& bufferManager)
        : mBufferManager(bufferManager)
        , mStream(mBufferManager->getStream().get())
        , mAllocator(std::make_shared<tensorrt_llm::common::CudaAllocator>(*mBufferManager))
>>>>>>> 05316d33
        , mDecoderDomain(decoderDomain)
    {
    }

    virtual ~BaseLayer() = default;

    //! @returns cuda stream associated with layer
    [[nodiscard]] cudaStream_t getStream() const noexcept
    {
        return mStream;
    }

    //! @brief set stream to the layer
    void setStream(cudaStream_t stream) noexcept
    {
        mStream = stream;
    }

    //! @returns workspace needed for this layer in bytes
    [[nodiscard]] size_t getWorkspaceSize() const noexcept
    {
        return mWorkspaceSize;
    }

    //! @returns size of memory allocated by layer in bytes
    [[nodiscard]] size_t getAllocatedSize() const noexcept
    {
        return mAllocatedSize;
    }

    // clang-format off
    //! \brief Virtual function to setup internal states of the layer with sampling params
    //! specified in setupParams for the entries specified by batchSlots.
    //! It updates data for new requests in internal tensors inplace.
    //! Thus, it must be called only once for new requests.
    //!
    //! \param batchSize current batch size configured in the system
    //! \param beamWidth current beam width configured in the system
    //! \param batchSlots input tensor [maxBatchSize], address map of the new requests, in pinned memory
    //! \param setupParams shared pointer to params inherited from BaseSetupParams
    // clang-format on
    virtual void setup(runtime::SizeType32 batchSize, runtime::SizeType32 beamWidth,
<<<<<<< HEAD
        runtime::SizeType32 const* batchSlots, std::shared_ptr<BaseSetupParams> setupParams)
        = 0;

    // clang-format off
    //! \brief Virtual function to execute layer.
    //!
    //! \param outputs shared pointer to params inherited from BaseOutputParams
    //! \param inputs shared pointer to params inherited from BaseForwardParams
    // clang-format on
    virtual void forward(std::shared_ptr<BaseOutputParams> outputs, std::shared_ptr<BaseInputParams> inputs) = 0;

protected:
=======
        runtime::SizeType32 const* batchSlots, std::shared_ptr<BaseSetupParams> const& setupParams)
        = 0;

    // clang-format off
    //! \brief Virtual function to execute layer async on GPU.
    //! There must be no stream synchronization inside this function.
    //!
    //! \param outputs shared pointer to params inherited from BaseDecodingOutputs
    //! \param inputs shared pointer to params inherited from BaseForwardParams
    // clang-format on
    virtual void forwardAsync(
        std::shared_ptr<BaseDecodingOutputs> const& outputs, std::shared_ptr<BaseDecodingInputs> const& inputs)
        = 0;

    // clang-format off
    //! \brief Virtual function to execute layer synchronously on CPU / GPU.
    //! It is allowed (but not necassary) to synchronize on stream inside this function.
    //! It is targeted mainly for prototyping.
    //!
    //! \param outputs shared pointer to params inherited from BaseDecodingOutputs
    //! \param inputs shared pointer to params inherited from BaseForwardParams
    // clang-format on
    virtual void forwardSync(
        std::shared_ptr<BaseDecodingOutputs> const& outputs, std::shared_ptr<BaseDecodingInputs> const& inputs)
    {
    }

protected:
    // Buffer Manager
    std::shared_ptr<runtime::BufferManager> mBufferManager;
>>>>>>> 05316d33
    // Cuda stream
    cudaStream_t mStream;
    // Memory allocator
    std::shared_ptr<tensorrt_llm::common::IAllocator> mAllocator;

    // Required workspace size in bytes
    size_t mWorkspaceSize{0};
    // Allocated memory size in bytes
    size_t mAllocatedSize{0};

    // Domain in which token decoding is computed
    DecoderDomain mDecoderDomain;

    // TODO to be deprecated
    bool mIsAllocateBuffer{false};
};

} // namespace tensorrt_llm::layers<|MERGE_RESOLUTION|>--- conflicted
+++ resolved
@@ -17,14 +17,9 @@
 #pragma once
 
 #include "tensorrt_llm/common/allocator.h"
-<<<<<<< HEAD
-#include "tensorrt_llm/common/tensor.h"
-#include "tensorrt_llm/layers/decodingParams.h"
-=======
 #include "tensorrt_llm/common/cudaAllocator.h"
 #include "tensorrt_llm/layers/decodingParams.h"
 #include "tensorrt_llm/runtime/bufferManager.h"
->>>>>>> 05316d33
 #include "tensorrt_llm/runtime/common.h"
 
 #include <utility>
@@ -40,10 +35,6 @@
 
     BaseLayer(DecoderDomain const& decoderDomain, cudaStream_t stream,
         std::shared_ptr<tensorrt_llm::common::IAllocator> allocator)
-<<<<<<< HEAD
-        : mStream(stream)
-        , mAllocator(std::move(allocator))
-=======
         : mBufferManager(nullptr)
         , mStream(stream)
         , mAllocator(std::move(allocator))
@@ -55,7 +46,6 @@
         : mBufferManager(bufferManager)
         , mStream(mBufferManager->getStream().get())
         , mAllocator(std::make_shared<tensorrt_llm::common::CudaAllocator>(*mBufferManager))
->>>>>>> 05316d33
         , mDecoderDomain(decoderDomain)
     {
     }
@@ -98,20 +88,6 @@
     //! \param setupParams shared pointer to params inherited from BaseSetupParams
     // clang-format on
     virtual void setup(runtime::SizeType32 batchSize, runtime::SizeType32 beamWidth,
-<<<<<<< HEAD
-        runtime::SizeType32 const* batchSlots, std::shared_ptr<BaseSetupParams> setupParams)
-        = 0;
-
-    // clang-format off
-    //! \brief Virtual function to execute layer.
-    //!
-    //! \param outputs shared pointer to params inherited from BaseOutputParams
-    //! \param inputs shared pointer to params inherited from BaseForwardParams
-    // clang-format on
-    virtual void forward(std::shared_ptr<BaseOutputParams> outputs, std::shared_ptr<BaseInputParams> inputs) = 0;
-
-protected:
-=======
         runtime::SizeType32 const* batchSlots, std::shared_ptr<BaseSetupParams> const& setupParams)
         = 0;
 
@@ -142,7 +118,6 @@
 protected:
     // Buffer Manager
     std::shared_ptr<runtime::BufferManager> mBufferManager;
->>>>>>> 05316d33
     // Cuda stream
     cudaStream_t mStream;
     // Memory allocator

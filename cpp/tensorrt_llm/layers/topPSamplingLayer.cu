/*
 * Copyright (c) 2019-2024, NVIDIA CORPORATION.  All rights reserved.
 * Copyright (c) 2021, NAVER Corp.  Authored by CLOVA.
 *
 * Licensed under the Apache License, Version 2.0 (the "License");
 * you may not use this file except in compliance with the License.
 * You may obtain a copy of the License at
 *
 *     http://www.apache.org/licenses/LICENSE-2.0
 *
 * Unless required by applicable law or agreed to in writing, software
 * distributed under the License is distributed on an "AS IS" BASIS,
 * WITHOUT WARRANTIES OR CONDITIONS OF ANY KIND, either express or implied.
 * See the License for the specific language governing permissions and
 * limitations under the License.
 */

#include "tensorrt_llm/common/logger.h"
#include "tensorrt_llm/common/memoryUtils.h"
#include "tensorrt_llm/kernels/decodingCommon.h"
<<<<<<< HEAD
#include "tensorrt_llm/kernels/samplingTopKKernels.h"
=======
>>>>>>> 05316d33
#include "tensorrt_llm/kernels/samplingTopPKernels.h"
#include "tensorrt_llm/layers/defaultDecodingParams.h"
#include "tensorrt_llm/layers/layerUtils.h"
#include "tensorrt_llm/layers/topPSamplingLayer.h"

#include <algorithm>
#include <float.h>

using namespace tensorrt_llm::common;
using namespace tensorrt_llm::kernels;
using namespace tensorrt_llm::runtime;

namespace tensorrt_llm::layers
{

static __global__ void setTopPRuntimeArgs(SizeType32 batchSize, SizeType32 topK, SizeType32* topKs,
    SizeType32 topKsSize, float topP, float* topPs, SizeType32 topPsSize, bool* skipDecode,
    SizeType32 const* batchSlots, float* initialTopPBuf)
{
    /**
     * @brief Setup the runtime arguments for topp, broadcasting top_p to top_ps
              and top_k to top_ks.
     */

    auto index = static_cast<SizeType32>(blockIdx.x * blockDim.x + threadIdx.x);
    for (SizeType32 bi = index; bi < batchSize; bi += static_cast<SizeType32>(gridDim.x * blockDim.x))
    {
        auto const batchSlot = batchSlots != nullptr ? batchSlots[bi] : bi;
        auto k = topKsSize > 1 ? topKs[batchSlot] : topK;
        auto const p = topPsSize > 1 ? topPs[batchSlot] : topP;
        if (k == 0 && p == 0.0f)
        {
            // TensorRT-LLM's topp implementation does not support topp = 0.0f, but it
            // equivalent to greedy search. So, we set the topk = 1 as an alternative
            // solution.
            k = 1;
        }
        topKs[batchSlot] = k;
        topPs[batchSlot] = p;
        skipDecode[batchSlot] = k > 0;

        initialTopPBuf[batchSlot] = topPs[batchSlot];
    }
}

template <typename T>
TopPSamplingLayer<T>::TopPSamplingLayer(DecoderDomain const& decoderDomain, cudaStream_t stream,
    std::shared_ptr<IAllocator> allocator, bool isDeterministic, bool isAirTopP)
    : BaseLayer(decoderDomain, stream, std::move(allocator))
    , mIsDeterministic(isDeterministic)
    , mIsAirTopP(isAirTopP)
{
    TLLM_LOG_TRACE("%s start", __PRETTY_FUNCTION__);

    int deviceId;
    tc::check_cuda_error(cudaGetDevice(&deviceId)); // Get the correct device id
    tc::check_cuda_error(cudaGetDeviceProperties(&mDeviceProp, deviceId));

<<<<<<< HEAD
    allocateBuffer(mDecoderDomain.getMaxBatchSize());
=======
    allocateBuffer(mDecoderDomain.getBatchSize());
>>>>>>> 05316d33

    TLLM_LOG_TRACE("%s stop", __PRETTY_FUNCTION__);
}

template <typename T>
TopPSamplingLayer<T>::~TopPSamplingLayer()
{
    TLLM_LOG_TRACE("%s start", __PRETTY_FUNCTION__);

    freeBuffer();

    TLLM_LOG_TRACE("%s stop", __PRETTY_FUNCTION__);
}

template <typename T>
void TopPSamplingLayer<T>::allocateBuffer(SizeType32 batchSize)
{
    TLLM_LOG_TRACE("%s start", __PRETTY_FUNCTION__);

    if (mIsAirTopP == false)
    {
        mWorkspaceSize = getTopPWorkspaceSize<T>(batchSize, mDecoderDomain.getVocabSizePadded());
    }
    else
    {
        mWorkspaceSize = getAirTopPWorkspaceSize<T>(batchSize, mDecoderDomain.getVocabSizePadded(), mIsDeterministic);
    }

    std::array<size_t, 8> deviceBufferSizes = {sizeof(SizeType32) * batchSize, sizeof(float) * batchSize,
        sizeof(float) * batchSize, sizeof(float) * batchSize, sizeof(float) * batchSize,
        sizeof(TokenIdType) * batchSize, sizeof(bool) * batchSize, 0};
    deviceBufferSizes[7] = *std::max_element(&deviceBufferSizes[0], &deviceBufferSizes[6]);

    mRuntimeTopKDevice = mAllocator->reMalloc(mRuntimeTopKDevice, deviceBufferSizes[0], false);
    mRuntimeTopPDevice = mAllocator->reMalloc(mRuntimeTopPDevice, deviceBufferSizes[1], false);
    mInitialTopPDevice = mAllocator->reMalloc(mInitialTopPDevice, deviceBufferSizes[2], false);
    mTopPDecayDevice = mAllocator->reMalloc(mTopPDecayDevice, deviceBufferSizes[3], false);
    mTopPMinDevice = mAllocator->reMalloc(mTopPMinDevice, deviceBufferSizes[4], false);
    mTopPResetIdsDevice = mAllocator->reMalloc(mTopPResetIdsDevice, deviceBufferSizes[5], false);
    mSkipDecodeDevice = mAllocator->reMalloc(mSkipDecodeDevice, deviceBufferSizes[6], false);
    mSetupWorkspaceDevice = mAllocator->reMalloc(mSetupWorkspaceDevice, deviceBufferSizes[7], false);

    mSkipDecodeHost = static_cast<bool*>(std::realloc(mSkipDecodeHost, sizeof(bool) * batchSize));
    std::fill(mSkipDecodeHost, mSkipDecodeHost + batchSize, true);

    mAllocatedSize = std::accumulate(deviceBufferSizes.begin(), deviceBufferSizes.end(), 0);
    TLLM_LOG_DEBUG("topPSamplingLayer allocated %lu bytes on GPU", mAllocatedSize);

    TLLM_LOG_TRACE("%s stop", __PRETTY_FUNCTION__);
}

template <typename T>
void TopPSamplingLayer<T>::freeBuffer()
{
    TLLM_LOG_TRACE("%s start", __PRETTY_FUNCTION__);

    mAllocator->free((void**) (&mRuntimeTopKDevice));
    mAllocator->free((void**) (&mRuntimeTopPDevice));
    mAllocator->free((void**) (&mInitialTopPDevice));
    mAllocator->free((void**) (&mTopPDecayDevice));
    mAllocator->free((void**) (&mTopPMinDevice));
    mAllocator->free((void**) (&mTopPResetIdsDevice));
    mAllocator->free((void**) (&mSkipDecodeDevice));
    mAllocator->free((void**) (&mSetupWorkspaceDevice));
    std::free(mSkipDecodeHost);

    TLLM_LOG_TRACE("%s stop", __PRETTY_FUNCTION__);
}

template <typename T>
void TopPSamplingLayer<T>::setup(SizeType32 const batchSize, SizeType32 const beamWidth, SizeType32 const* batchSlots,
<<<<<<< HEAD
    std::shared_ptr<BaseSetupParams> baseSetupParams)
=======
    std::shared_ptr<BaseSetupParams> const& baseSetupParams)
>>>>>>> 05316d33
{
    TLLM_LOG_TRACE("%s start", __PRETTY_FUNCTION__);

    auto setupParams = std::dynamic_pointer_cast<SamplingSetupParams>(baseSetupParams);

    auto const defaultTopK = DefaultDecodingParams::getTopK();
<<<<<<< HEAD
    auto runtimeTopK = setupParams->runtime_top_k.value_or(std::vector<SizeType32>(batchSize, defaultTopK));
    auto runtimeTopP = setupParams->runtime_top_p.value_or(std::vector<float>{});
=======
    auto runtimeTopK = setupParams->runtimeTopK.value_or(std::vector<SizeType32>(batchSize, defaultTopK));
    auto runtimeTopP = setupParams->runtimeTopP.value_or(std::vector<float>{});
>>>>>>> 05316d33

    auto const runtimeTopKSize = runtimeTopK.size();
    auto const runtimeTopPSize = runtimeTopP.size();

    auto const defaultTopPDecay = DefaultDecodingParams::getTopPDecay();
<<<<<<< HEAD
    auto decayVec = setupParams->top_p_decay.value_or(std::vector<float>(batchSize, defaultTopPDecay));

    auto const defaultTopPMin = DefaultDecodingParams::getTopPMin(); // prevent TopP becoming 0.0
    auto topPMinVec = setupParams->top_p_min.value_or(std::vector<float>(batchSize, defaultTopPMin));

    auto const defaultTopPResetId = DefaultDecodingParams::getTopPResetId();
    auto topPResetIdsVec
        = setupParams->top_p_reset_ids.value_or(std::vector<TokenIdType>(batchSize, defaultTopPResetId));
=======
    auto decayVec = setupParams->topPDecay.value_or(std::vector<float>(batchSize, defaultTopPDecay));

    auto const defaultTopPMin = DefaultDecodingParams::getTopPMin(); // prevent TopP becoming 0.0
    auto topPMinVec = setupParams->topPMin.value_or(std::vector<float>(batchSize, defaultTopPMin));

    auto const defaultTopPResetId = DefaultDecodingParams::getTopPResetId();
    auto topPResetIdsVec = setupParams->topPResetIds.value_or(std::vector<TokenIdType>(batchSize, defaultTopPResetId));
>>>>>>> 05316d33

    if (runtimeTopPSize == 0)
    {
        for (SizeType32 bi = 0; bi < batchSize; ++bi)
        {
            auto bid = bi;
            if (batchSlots)
            {
                bid = batchSlots[bi];
            }
            mSkipDecodeHost[bid] = true;
        }
<<<<<<< HEAD
        cudaAutoCpy(mSkipDecodeDevice, mSkipDecodeHost, mDecoderDomain.getMaxBatchSize(), mStream);
=======
        cudaAutoCpy(mSkipDecodeDevice, mSkipDecodeHost, mDecoderDomain.getBatchSize(), mStream);
>>>>>>> 05316d33
        return;
    }

    for (auto& topP : runtimeTopP)
    {
        if (topP < 0.f || topP > 1.0f)
        {
            TLLM_LOG_WARNING("TopP (%f) is out of range ([0.0, 1.0f]). Clip to closest number.", topP);
            topP = std::clamp(topP, 0.f, 1.f);
        }
    }

    for (auto& decay : decayVec)
    {
        if (decay <= 0.f || decay > 1.0f)
        {
            TLLM_LOG_WARNING(
                "Decay (%f) is out of range ((0.0, 1.0f]). Change to default (%f).", decay, defaultTopPDecay);
            decay = defaultTopPDecay;
        }
    }

    for (auto& topPMin : topPMinVec)
    {
        if (topPMin <= 0.f || topPMin > 1.0f)
        {
            TLLM_LOG_WARNING(
                "TopP min (%f) is out of range ([0.0, 1.0f]). Change to default (%f).", topPMin, defaultTopPMin);
            topPMin = defaultTopPMin;
        }
    }

    auto const topK = runtimeTopK.at(0);
    auto const topP = runtimeTopP.at(0);

    if (runtimeTopKSize > 1)
    {
        TLLM_CHECK_WITH_INFO(static_cast<SizeType32>(runtimeTopK.size()) == batchSize,
            fmtstr("runtimeTopK.size() (%lu) == batchSize (%d) is not satisfied!", runtimeTopK.size(), batchSize));
        cudaAutoCpy(reinterpret_cast<SizeType32*>(mSetupWorkspaceDevice), runtimeTopK.data(), batchSize, mStream);
        invokeScatterDecodingParams(
            reinterpret_cast<SizeType32*>(mSetupWorkspaceDevice), mRuntimeTopKDevice, batchSlots, batchSize, mStream);
    }
    if (runtimeTopPSize > 1)
    {
        TLLM_CHECK_WITH_INFO(static_cast<SizeType32>(runtimeTopP.size()) == batchSize,
<<<<<<< HEAD
            fmtstr("runtime_top_p.size() (%lu) == batchSize (%d) is not satisfied!", runtimeTopP.size(), batchSize));
=======
            fmtstr("runtimeTopP.size() (%lu) == batchSize (%d) is not satisfied!", runtimeTopP.size(), batchSize));
>>>>>>> 05316d33
        cudaAutoCpy(reinterpret_cast<float*>(mSetupWorkspaceDevice), runtimeTopP.data(), batchSize, mStream);
        invokeScatterDecodingParams(
            reinterpret_cast<float*>(mSetupWorkspaceDevice), mRuntimeTopPDevice, batchSlots, batchSize, mStream);
    }

    auto fillBuffers
        = [this, &batchSize, &batchSlots](std::string name, auto const& vector, auto deviceTmpBuffer, auto deviceBuffer)
    {
        TLLM_CHECK_WITH_INFO(static_cast<SizeType32>(vector.size()) == batchSize,
            fmtstr("%s.size() (%lu) == batchSize (%d) is not satisfied!", name.c_str(), vector.size(), batchSize));
        cudaAutoCpy(deviceTmpBuffer, vector.data(), batchSize, mStream);
        invokeScatterDecodingParams(deviceTmpBuffer, deviceBuffer, batchSlots, batchSize, mStream);
    };

    fillBuffers("topPDecay", decayVec, reinterpret_cast<float*>(mSetupWorkspaceDevice), mTopPDecayDevice);

    fillBuffers("topPMin", topPMinVec, reinterpret_cast<float*>(mSetupWorkspaceDevice), mTopPMinDevice);

    fillBuffers(
        "topPResetIds", topPResetIdsVec, reinterpret_cast<TokenIdType*>(mSetupWorkspaceDevice), mTopPResetIdsDevice);

    {
        dim3 block(std::min(static_cast<uint32_t>(batchSize), 256u));
        dim3 grid(divUp(static_cast<uint32_t>(batchSize), block.x));
        setTopPRuntimeArgs<<<grid, block, 0, mStream>>>(batchSize, topK, mRuntimeTopKDevice, runtimeTopKSize, topP,
            mRuntimeTopPDevice, runtimeTopPSize, mSkipDecodeDevice, batchSlots, mInitialTopPDevice);
        sync_check_cuda_error();
    }

<<<<<<< HEAD
    cudaAutoCpy(mSkipDecodeHost, mSkipDecodeDevice, mDecoderDomain.getMaxBatchSize(), mStream);
    std::vector<float> runtimeTopPs(mDecoderDomain.getMaxBatchSize());
    cudaAutoCpy(runtimeTopPs.data(), mRuntimeTopPDevice, mDecoderDomain.getMaxBatchSize(), mStream);
=======
    cudaAutoCpy(mSkipDecodeHost, mSkipDecodeDevice, mDecoderDomain.getBatchSize(), mStream);
    std::vector<float> runtimeTopPs(mDecoderDomain.getBatchSize());
    cudaAutoCpy(runtimeTopPs.data(), mRuntimeTopPDevice, mDecoderDomain.getBatchSize(), mStream);
>>>>>>> 05316d33
    {
        auto maxTopP = 0.f;
        for (SizeType32 bi = 0; bi < batchSize; ++bi)
        {
            auto const bid = batchSlots ? batchSlots[bi] : bi;
            maxTopP = std::max(maxTopP, runtimeTopPs[bid]);
        }
        mRuntimeMaxTopP = std::max(mRuntimeMaxTopP, maxTopP);
    }

    if (mIsAirTopP == true)
    {
        auto smCnt = mDeviceProp.multiProcessorCount;
        if (smCnt <= 0)
        {
            int deviceId;
            check_cuda_error(cudaGetDevice(&deviceId)); // Get the correct device id
            cudaDeviceProp prop;
            check_cuda_error(cudaGetDeviceProperties(&prop, deviceId));
            smCnt = prop.multiProcessorCount;
        }
        mAirTopPBlockNum
            = calcAirTopPBlockNum<T>(batchSize, (int) mDecoderDomain.getVocabSizePadded(), smCnt, mIsDeterministic);
    }

    TLLM_LOG_TRACE("%s stop", __PRETTY_FUNCTION__);
}

template <typename T>
<<<<<<< HEAD
void TopPSamplingLayer<T>::forward(
    std::shared_ptr<BaseOutputParams> baseOutputs, std::shared_ptr<BaseInputParams> baseInputs)
{
    TLLM_LOG_TRACE("%s start", __PRETTY_FUNCTION__);

    std::shared_ptr<SamplingInputParams> inputs = std::dynamic_pointer_cast<SamplingInputParams>(baseInputs);
    std::shared_ptr<SamplingOutputParams> outputs = std::dynamic_pointer_cast<SamplingOutputParams>(baseOutputs);

    auto const batchSize = inputs->logits.shape[0];

    std::vector<int32_t> batchSlotsVec(batchSize);
    std::iota(batchSlotsVec.begin(), batchSlotsVec.end(), 0);
    auto batchSlotsHost
        = inputs->batch_slots ? inputs->batch_slots->template getPtr<int const>() : batchSlotsVec.data();
=======
void TopPSamplingLayer<T>::forwardAsync(
    std::shared_ptr<BaseDecodingOutputs> const& outputs, std::shared_ptr<BaseDecodingInputs> const& baseInputs)
{
    TLLM_LOG_TRACE("%s start", __PRETTY_FUNCTION__);

    auto inputs = std::dynamic_pointer_cast<SamplingInputs>(baseInputs);

    auto const batchSize = inputs->logits->shape[0];

    std::vector<int32_t> batchSlotsVec(batchSize);
    std::iota(batchSlotsVec.begin(), batchSlotsVec.end(), 0);
    auto batchSlotsHost = inputs->batchSlots ? inputs->batchSlots->template getPtr<int const>() : batchSlotsVec.data();
>>>>>>> 05316d33
    auto const skip = allOfBatchSlots(batchSlotsHost, mSkipDecodeHost, batchSize, true);
    if (skip)
    {
        return;
    }

    // Probabilities must be already computed instead of logits
<<<<<<< HEAD
    auto probs = inputs->logits.template getPtr<T>();
    auto endIds = inputs->end_ids.template getPtr<TokenIdType const>();
    auto batchSlots = inputs->batch_slots ? inputs->batch_slots->template getPtr<SizeType32 const>() : nullptr;
    auto curandStatesDevice = inputs->curand_states;
    auto samplingWorkspaceDevice = inputs->sampling_workspace;
=======
    auto probs = inputs->logits->template getPtr<T>();
    auto endIds = inputs->endIds.template getPtr<TokenIdType const>();
    auto batchSlots = inputs->batchSlots ? inputs->batchSlots->template getPtr<SizeType32 const>() : nullptr;
    auto curandStatesDevice = inputs->curandStates;
    auto samplingWorkspaceDevice = inputs->samplingWorkspace;
>>>>>>> 05316d33

    TLLM_CHECK_WITH_INFO(curandStatesDevice, "No curand states provided");
    TLLM_CHECK_WITH_INFO(samplingWorkspaceDevice, "No sampling workspace provided");

    FinishedState* finishedInput = (inputs->finished)
        ? reinterpret_cast<FinishedState*>(inputs->finished->template getPtr<FinishedState::UnderlyingType>())
        : nullptr;
    FinishedState* finishedOutput = (outputs->finished)
        ? reinterpret_cast<FinishedState*>(outputs->finished->template getPtr<FinishedState::UnderlyingType>())
        : nullptr;

<<<<<<< HEAD
    auto cumLogProbs = (outputs->cum_log_probs) ? outputs->cum_log_probs->template getPtr<float>() : nullptr;
    auto outputLogProbs = (outputs->output_log_probs) ? outputs->output_log_probs->template getPtr<float>() : nullptr;
    auto sequenceLength
        = (outputs->sequence_length) ? outputs->sequence_length->template getPtr<SizeType32>() : nullptr;

    TopPSamplingKernelParams<T> params;
    params.probs = probs;
    params.outputIds = outputs->output_ids_ptr.template getPtr<TokenIdType*>();
=======
    auto cumLogProbs = (outputs->cumLogProbs) ? outputs->cumLogProbs->template getPtr<float>() : nullptr;
    auto outputLogProbs
        = (outputs->outputLogProbsTiled) ? outputs->outputLogProbsTiled->template getPtr<float>() : nullptr;
    auto sequenceLength = (outputs->sequenceLength) ? outputs->sequenceLength->template getPtr<SizeType32>() : nullptr;

    TopPSamplingKernelParams<T> params;
    params.probs = probs;
    params.outputIds = outputs->outputIdsPtr.template getPtr<TokenIdType*>();
>>>>>>> 05316d33
    params.workspace = samplingWorkspaceDevice;
    params.topPs = mRuntimeTopPDevice;
    params.sequenceLength = sequenceLength;
    params.endIds = endIds;
    params.batchSlots = batchSlots;
    params.finishedInput = finishedInput;
    params.finishedOutput = finishedOutput;
    params.skipDecode = mSkipDecodeDevice;
    params.cumLogProbs = cumLogProbs;
    params.outputLogProbs = outputLogProbs;
    params.curandState = curandStatesDevice;
    params.batchSize = batchSize;
<<<<<<< HEAD
    params.maxBatchSize = mDecoderDomain.getMaxBatchSize();
=======
    params.maxBatchSize = mDecoderDomain.getBatchSize();
>>>>>>> 05316d33
    params.vocabSizePadded = mDecoderDomain.getVocabSizePadded();

    if (mIsAirTopP == false)
    {
        invokeBatchTopPSampling<T>(params, mStream);
        sync_check_cuda_error();
    }
    else
    {
        params.blockNum = mAirTopPBlockNum;
        params.isDeterministic = mIsDeterministic;
        invokeBatchAirTopPSampling<T>(params, mStream);
        sync_check_cuda_error();
    }

    sync_check_cuda_error();
    invokeComputeToppDecay(mRuntimeTopPDevice, mInitialTopPDevice,
<<<<<<< HEAD
        outputs->output_ids_ptr.template getPtr<TokenIdType const*>(), mTopPDecayDevice, mTopPMinDevice,
=======
        outputs->outputIdsPtr.template getPtr<TokenIdType const*>(), mTopPDecayDevice, mTopPMinDevice,
>>>>>>> 05316d33
        mTopPResetIdsDevice, sequenceLength, batchSlots, batchSize, mStream);
    sync_check_cuda_error();
    TLLM_LOG_TRACE("%s stop", __PRETTY_FUNCTION__);
}

template class TopPSamplingLayer<float>;
template class TopPSamplingLayer<half>;

} // namespace tensorrt_llm::layers<|MERGE_RESOLUTION|>--- conflicted
+++ resolved
@@ -18,10 +18,6 @@
 #include "tensorrt_llm/common/logger.h"
 #include "tensorrt_llm/common/memoryUtils.h"
 #include "tensorrt_llm/kernels/decodingCommon.h"
-<<<<<<< HEAD
-#include "tensorrt_llm/kernels/samplingTopKKernels.h"
-=======
->>>>>>> 05316d33
 #include "tensorrt_llm/kernels/samplingTopPKernels.h"
 #include "tensorrt_llm/layers/defaultDecodingParams.h"
 #include "tensorrt_llm/layers/layerUtils.h"
@@ -80,11 +76,7 @@
     tc::check_cuda_error(cudaGetDevice(&deviceId)); // Get the correct device id
     tc::check_cuda_error(cudaGetDeviceProperties(&mDeviceProp, deviceId));
 
-<<<<<<< HEAD
-    allocateBuffer(mDecoderDomain.getMaxBatchSize());
-=======
     allocateBuffer(mDecoderDomain.getBatchSize());
->>>>>>> 05316d33
 
     TLLM_LOG_TRACE("%s stop", __PRETTY_FUNCTION__);
 }
@@ -156,39 +148,20 @@
 
 template <typename T>
 void TopPSamplingLayer<T>::setup(SizeType32 const batchSize, SizeType32 const beamWidth, SizeType32 const* batchSlots,
-<<<<<<< HEAD
-    std::shared_ptr<BaseSetupParams> baseSetupParams)
-=======
     std::shared_ptr<BaseSetupParams> const& baseSetupParams)
->>>>>>> 05316d33
 {
     TLLM_LOG_TRACE("%s start", __PRETTY_FUNCTION__);
 
     auto setupParams = std::dynamic_pointer_cast<SamplingSetupParams>(baseSetupParams);
 
     auto const defaultTopK = DefaultDecodingParams::getTopK();
-<<<<<<< HEAD
-    auto runtimeTopK = setupParams->runtime_top_k.value_or(std::vector<SizeType32>(batchSize, defaultTopK));
-    auto runtimeTopP = setupParams->runtime_top_p.value_or(std::vector<float>{});
-=======
     auto runtimeTopK = setupParams->runtimeTopK.value_or(std::vector<SizeType32>(batchSize, defaultTopK));
     auto runtimeTopP = setupParams->runtimeTopP.value_or(std::vector<float>{});
->>>>>>> 05316d33
 
     auto const runtimeTopKSize = runtimeTopK.size();
     auto const runtimeTopPSize = runtimeTopP.size();
 
     auto const defaultTopPDecay = DefaultDecodingParams::getTopPDecay();
-<<<<<<< HEAD
-    auto decayVec = setupParams->top_p_decay.value_or(std::vector<float>(batchSize, defaultTopPDecay));
-
-    auto const defaultTopPMin = DefaultDecodingParams::getTopPMin(); // prevent TopP becoming 0.0
-    auto topPMinVec = setupParams->top_p_min.value_or(std::vector<float>(batchSize, defaultTopPMin));
-
-    auto const defaultTopPResetId = DefaultDecodingParams::getTopPResetId();
-    auto topPResetIdsVec
-        = setupParams->top_p_reset_ids.value_or(std::vector<TokenIdType>(batchSize, defaultTopPResetId));
-=======
     auto decayVec = setupParams->topPDecay.value_or(std::vector<float>(batchSize, defaultTopPDecay));
 
     auto const defaultTopPMin = DefaultDecodingParams::getTopPMin(); // prevent TopP becoming 0.0
@@ -196,7 +169,6 @@
 
     auto const defaultTopPResetId = DefaultDecodingParams::getTopPResetId();
     auto topPResetIdsVec = setupParams->topPResetIds.value_or(std::vector<TokenIdType>(batchSize, defaultTopPResetId));
->>>>>>> 05316d33
 
     if (runtimeTopPSize == 0)
     {
@@ -209,11 +181,7 @@
             }
             mSkipDecodeHost[bid] = true;
         }
-<<<<<<< HEAD
-        cudaAutoCpy(mSkipDecodeDevice, mSkipDecodeHost, mDecoderDomain.getMaxBatchSize(), mStream);
-=======
         cudaAutoCpy(mSkipDecodeDevice, mSkipDecodeHost, mDecoderDomain.getBatchSize(), mStream);
->>>>>>> 05316d33
         return;
     }
 
@@ -260,11 +228,7 @@
     if (runtimeTopPSize > 1)
     {
         TLLM_CHECK_WITH_INFO(static_cast<SizeType32>(runtimeTopP.size()) == batchSize,
-<<<<<<< HEAD
-            fmtstr("runtime_top_p.size() (%lu) == batchSize (%d) is not satisfied!", runtimeTopP.size(), batchSize));
-=======
             fmtstr("runtimeTopP.size() (%lu) == batchSize (%d) is not satisfied!", runtimeTopP.size(), batchSize));
->>>>>>> 05316d33
         cudaAutoCpy(reinterpret_cast<float*>(mSetupWorkspaceDevice), runtimeTopP.data(), batchSize, mStream);
         invokeScatterDecodingParams(
             reinterpret_cast<float*>(mSetupWorkspaceDevice), mRuntimeTopPDevice, batchSlots, batchSize, mStream);
@@ -294,15 +258,9 @@
         sync_check_cuda_error();
     }
 
-<<<<<<< HEAD
-    cudaAutoCpy(mSkipDecodeHost, mSkipDecodeDevice, mDecoderDomain.getMaxBatchSize(), mStream);
-    std::vector<float> runtimeTopPs(mDecoderDomain.getMaxBatchSize());
-    cudaAutoCpy(runtimeTopPs.data(), mRuntimeTopPDevice, mDecoderDomain.getMaxBatchSize(), mStream);
-=======
     cudaAutoCpy(mSkipDecodeHost, mSkipDecodeDevice, mDecoderDomain.getBatchSize(), mStream);
     std::vector<float> runtimeTopPs(mDecoderDomain.getBatchSize());
     cudaAutoCpy(runtimeTopPs.data(), mRuntimeTopPDevice, mDecoderDomain.getBatchSize(), mStream);
->>>>>>> 05316d33
     {
         auto maxTopP = 0.f;
         for (SizeType32 bi = 0; bi < batchSize; ++bi)
@@ -332,22 +290,6 @@
 }
 
 template <typename T>
-<<<<<<< HEAD
-void TopPSamplingLayer<T>::forward(
-    std::shared_ptr<BaseOutputParams> baseOutputs, std::shared_ptr<BaseInputParams> baseInputs)
-{
-    TLLM_LOG_TRACE("%s start", __PRETTY_FUNCTION__);
-
-    std::shared_ptr<SamplingInputParams> inputs = std::dynamic_pointer_cast<SamplingInputParams>(baseInputs);
-    std::shared_ptr<SamplingOutputParams> outputs = std::dynamic_pointer_cast<SamplingOutputParams>(baseOutputs);
-
-    auto const batchSize = inputs->logits.shape[0];
-
-    std::vector<int32_t> batchSlotsVec(batchSize);
-    std::iota(batchSlotsVec.begin(), batchSlotsVec.end(), 0);
-    auto batchSlotsHost
-        = inputs->batch_slots ? inputs->batch_slots->template getPtr<int const>() : batchSlotsVec.data();
-=======
 void TopPSamplingLayer<T>::forwardAsync(
     std::shared_ptr<BaseDecodingOutputs> const& outputs, std::shared_ptr<BaseDecodingInputs> const& baseInputs)
 {
@@ -360,7 +302,6 @@
     std::vector<int32_t> batchSlotsVec(batchSize);
     std::iota(batchSlotsVec.begin(), batchSlotsVec.end(), 0);
     auto batchSlotsHost = inputs->batchSlots ? inputs->batchSlots->template getPtr<int const>() : batchSlotsVec.data();
->>>>>>> 05316d33
     auto const skip = allOfBatchSlots(batchSlotsHost, mSkipDecodeHost, batchSize, true);
     if (skip)
     {
@@ -368,19 +309,11 @@
     }
 
     // Probabilities must be already computed instead of logits
-<<<<<<< HEAD
-    auto probs = inputs->logits.template getPtr<T>();
-    auto endIds = inputs->end_ids.template getPtr<TokenIdType const>();
-    auto batchSlots = inputs->batch_slots ? inputs->batch_slots->template getPtr<SizeType32 const>() : nullptr;
-    auto curandStatesDevice = inputs->curand_states;
-    auto samplingWorkspaceDevice = inputs->sampling_workspace;
-=======
     auto probs = inputs->logits->template getPtr<T>();
     auto endIds = inputs->endIds.template getPtr<TokenIdType const>();
     auto batchSlots = inputs->batchSlots ? inputs->batchSlots->template getPtr<SizeType32 const>() : nullptr;
     auto curandStatesDevice = inputs->curandStates;
     auto samplingWorkspaceDevice = inputs->samplingWorkspace;
->>>>>>> 05316d33
 
     TLLM_CHECK_WITH_INFO(curandStatesDevice, "No curand states provided");
     TLLM_CHECK_WITH_INFO(samplingWorkspaceDevice, "No sampling workspace provided");
@@ -392,16 +325,6 @@
         ? reinterpret_cast<FinishedState*>(outputs->finished->template getPtr<FinishedState::UnderlyingType>())
         : nullptr;
 
-<<<<<<< HEAD
-    auto cumLogProbs = (outputs->cum_log_probs) ? outputs->cum_log_probs->template getPtr<float>() : nullptr;
-    auto outputLogProbs = (outputs->output_log_probs) ? outputs->output_log_probs->template getPtr<float>() : nullptr;
-    auto sequenceLength
-        = (outputs->sequence_length) ? outputs->sequence_length->template getPtr<SizeType32>() : nullptr;
-
-    TopPSamplingKernelParams<T> params;
-    params.probs = probs;
-    params.outputIds = outputs->output_ids_ptr.template getPtr<TokenIdType*>();
-=======
     auto cumLogProbs = (outputs->cumLogProbs) ? outputs->cumLogProbs->template getPtr<float>() : nullptr;
     auto outputLogProbs
         = (outputs->outputLogProbsTiled) ? outputs->outputLogProbsTiled->template getPtr<float>() : nullptr;
@@ -410,7 +333,6 @@
     TopPSamplingKernelParams<T> params;
     params.probs = probs;
     params.outputIds = outputs->outputIdsPtr.template getPtr<TokenIdType*>();
->>>>>>> 05316d33
     params.workspace = samplingWorkspaceDevice;
     params.topPs = mRuntimeTopPDevice;
     params.sequenceLength = sequenceLength;
@@ -423,11 +345,7 @@
     params.outputLogProbs = outputLogProbs;
     params.curandState = curandStatesDevice;
     params.batchSize = batchSize;
-<<<<<<< HEAD
-    params.maxBatchSize = mDecoderDomain.getMaxBatchSize();
-=======
     params.maxBatchSize = mDecoderDomain.getBatchSize();
->>>>>>> 05316d33
     params.vocabSizePadded = mDecoderDomain.getVocabSizePadded();
 
     if (mIsAirTopP == false)
@@ -445,11 +363,7 @@
 
     sync_check_cuda_error();
     invokeComputeToppDecay(mRuntimeTopPDevice, mInitialTopPDevice,
-<<<<<<< HEAD
-        outputs->output_ids_ptr.template getPtr<TokenIdType const*>(), mTopPDecayDevice, mTopPMinDevice,
-=======
         outputs->outputIdsPtr.template getPtr<TokenIdType const*>(), mTopPDecayDevice, mTopPMinDevice,
->>>>>>> 05316d33
         mTopPResetIdsDevice, sequenceLength, batchSlots, batchSize, mStream);
     sync_check_cuda_error();
     TLLM_LOG_TRACE("%s stop", __PRETTY_FUNCTION__);

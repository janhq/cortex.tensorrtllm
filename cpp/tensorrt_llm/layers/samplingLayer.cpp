--- conflicted
+++ resolved
@@ -31,13 +31,8 @@
 namespace tensorrt_llm::layers
 {
 template <typename T>
-<<<<<<< HEAD
-SamplingLayer<T>::SamplingLayer(DecodingMode const& mode, DecoderDomain const& decoderDomain, cudaStream_t stream,
-    std::shared_ptr<IAllocator> allocator)
-=======
 SamplingLayer<T>::SamplingLayer(executor::DecodingMode const& mode, DecoderDomain const& decoderDomain,
     cudaStream_t stream, std::shared_ptr<IAllocator> allocator)
->>>>>>> 05316d33
     : BaseLayer(decoderDomain, stream, std::move(allocator))
     , mDecodingMode(mode)
 {
@@ -56,11 +51,7 @@
             std::make_unique<TopPSamplingLayer<T>>(decoderDomain, mStream, mAllocator, /* deterministic */ true));
     }
 
-<<<<<<< HEAD
-    allocateBuffer(decoderDomain.getMaxBatchSize());
-=======
     allocateBuffer(decoderDomain.getBatchSize());
->>>>>>> 05316d33
 
     TLLM_LOG_TRACE("%s stop", __PRETTY_FUNCTION__);
 }
@@ -119,11 +110,7 @@
 
 template <typename T>
 void SamplingLayer<T>::setup(SizeType32 batchSize, SizeType32 beamWidth, SizeType32 const* batchSlots,
-<<<<<<< HEAD
-    std::shared_ptr<BaseSetupParams> baseSetupParams)
-=======
     std::shared_ptr<BaseSetupParams> const& baseSetupParams)
->>>>>>> 05316d33
 {
     TLLM_LOG_TRACE("%s start", __PRETTY_FUNCTION__);
 
@@ -156,10 +143,6 @@
         invokeCurandInitialize(mCurandStatesDevice, batchSlots, batchSize, 0, mStream);
     }
 
-<<<<<<< HEAD
-    for (auto&& layer : mSamplingLayers)
-    {
-=======
     if (setupParams->outputLogProbs)
     {
         // FIXME(nkorobov): monotonically growing
@@ -176,7 +159,6 @@
 
     for (auto&& layer : mSamplingLayers)
     {
->>>>>>> 05316d33
         layer->setup(batchSize, beamWidth, batchSlots, setupParams);
     }
 
@@ -184,45 +166,6 @@
 }
 
 template <typename T>
-<<<<<<< HEAD
-void SamplingLayer<T>::forward(
-    std::shared_ptr<BaseOutputParams> baseOutputs, std::shared_ptr<BaseInputParams> baseInputs)
-{
-    TLLM_LOG_TRACE("%s start", __PRETTY_FUNCTION__);
-
-    auto inputs = std::dynamic_pointer_cast<SamplingInputParams>(baseInputs);
-    auto outputs = std::dynamic_pointer_cast<SamplingOutputParams>(baseOutputs);
-
-    auto const batchSize = inputs->logits.shape[0];
-
-    auto logits = inputs->logits.template getPtr<T>();
-    auto endIds = inputs->end_ids.template getPtr<int const>();
-    auto batchSlots = inputs->batch_slots ? inputs->batch_slots->template getPtr<int const>() : nullptr;
-    float* cumLogProbs = (outputs->cum_log_probs) ? outputs->cum_log_probs->template getPtr<float>() : nullptr;
-    float* outputLogProbs = (outputs->output_log_probs) ? outputs->output_log_probs->template getPtr<float>() : nullptr;
-
-    FinishedState* finishedInput = (inputs->finished)
-        ? reinterpret_cast<FinishedState*>(inputs->finished->template getPtr<FinishedState::UnderlyingType>())
-        : nullptr;
-
-    auto const skipTopP = !mDecodingMode.isTopP();
-
-    // Compute probabilities either for TopP or if cumLogProbs or outputLogProbs are specified
-    bool const skipSoftMax = skipTopP && cumLogProbs == nullptr && outputLogProbs == nullptr;
-
-    inputs->curand_states = mCurandStatesDevice;
-    inputs->sampling_workspace = mSamplingWorkspaceDevice;
-    inputs->probs_computed = !skipSoftMax;
-
-    invokeAddBiasSoftMax(logits, (T**) nullptr, logits, (T*) (nullptr), endIds, finishedInput, batchSlots, batchSize,
-        mDecoderDomain.getMaxBatchSize(), /* bw */ 1, mDecoderDomain.getVocabSize(),
-        mDecoderDomain.getVocabSizePadded(), skipSoftMax, /* batchSlotLogits */ false, mStream);
-    sync_check_cuda_error();
-
-    for (auto&& layer : mSamplingLayers)
-    {
-        layer->forward(baseOutputs, baseInputs);
-=======
 void SamplingLayer<T>::forwardAsync(
     std::shared_ptr<BaseDecodingOutputs> const& outputs, std::shared_ptr<BaseDecodingInputs> const& baseInputs)
 {
@@ -259,7 +202,6 @@
     for (auto&& layer : mSamplingLayers)
     {
         layer->forwardAsync(outputs, baseInputs);
->>>>>>> 05316d33
     }
 
     TLLM_LOG_TRACE("%s stop", __PRETTY_FUNCTION__);

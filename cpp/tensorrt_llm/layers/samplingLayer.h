--- conflicted
+++ resolved
@@ -17,34 +17,16 @@
 
 #pragma once
 
-<<<<<<< HEAD
-#include <curand_kernel.h>
-
-#include "tensorrt_llm/common/tensor.h"
-#include "tensorrt_llm/layers/baseLayer.h"
-#include "tensorrt_llm/layers/decodingParams.h"
-#include "tensorrt_llm/layers/samplingParams.h"
-#include "tensorrt_llm/layers/topKSamplingLayer.h"
-#include "tensorrt_llm/layers/topPSamplingLayer.h"
-#include "tensorrt_llm/runtime/common.h"
-#include "tensorrt_llm/runtime/decodingMode.h"
-
-namespace tc = tensorrt_llm::common;
-=======
 #include "tensorrt_llm/executor/types.h"
 #include "tensorrt_llm/layers/baseLayer.h"
 #include "tensorrt_llm/layers/decodingParams.h"
 #include "tensorrt_llm/runtime/common.h"
->>>>>>> 05316d33
 
 #include <curand_kernel.h>
 
-<<<<<<< HEAD
-=======
 namespace tensorrt_llm::layers
 {
 
->>>>>>> 05316d33
 //! \brief Top class for sampling layers.
 //! It sets up and executes TopKSamplingLayer and TopPSamplingLayer samplings
 template <typename T>
@@ -53,26 +35,16 @@
 public:
     using Base = BaseLayer;
 
-<<<<<<< HEAD
-    SamplingLayer(runtime::DecodingMode const& mode, DecoderDomain const& decoderDomain, cudaStream_t stream,
-=======
     SamplingLayer(executor::DecodingMode const& mode, DecoderDomain const& decoderDomain, cudaStream_t stream,
->>>>>>> 05316d33
         std::shared_ptr<tensorrt_llm::common::IAllocator> allocator);
 
     ~SamplingLayer() override = default;
 
     void setup(runtime::SizeType32 batchSize, runtime::SizeType32 beamWidth, runtime::SizeType32 const* batchSlots,
-<<<<<<< HEAD
-        std::shared_ptr<BaseSetupParams> setupParams) override;
-
-    void forward(std::shared_ptr<BaseOutputParams> outputs, std::shared_ptr<BaseInputParams> inputs) override;
-=======
         std::shared_ptr<BaseSetupParams> const& setupParams) override;
 
     void forwardAsync(std::shared_ptr<BaseDecodingOutputs> const& outputs,
         std::shared_ptr<BaseDecodingInputs> const& inputs) override;
->>>>>>> 05316d33
 
 private:
     using Base::mWorkspaceSize;
@@ -83,18 +55,6 @@
 
     using Base::mDecoderDomain;
 
-<<<<<<< HEAD
-    runtime::DecodingMode mDecodingMode;
-
-    void* mSamplingWorkspaceDevice{nullptr};
-    curandState_t* mCurandStatesDevice{nullptr};
-    uint64_t* mRandomSeedsDevice{nullptr};
-
-    bool* mSkipDecodeDevice{nullptr};
-
-    bool* mSkipDecodeHost{nullptr};
-    bool mSkipAny{false};
-=======
     executor::DecodingMode mDecodingMode;
 
     void* mSamplingWorkspaceDevice{nullptr};
@@ -108,7 +68,6 @@
 
     bool mOutputLogProbs{false};
     bool mCumLogProbs{false};
->>>>>>> 05316d33
 
     std::vector<std::unique_ptr<BaseLayer>> mSamplingLayers;
 

/*
 * Copyright (c) 2022-2024, NVIDIA CORPORATION.  All rights reserved.
 *
 * Licensed under the Apache License, Version 2.0 (the "License");
 * you may not use this file except in compliance with the License.
 * You may obtain a copy of the License at
 *
 *     http://www.apache.org/licenses/LICENSE-2.0
 *
 * Unless required by applicable law or agreed to in writing, software
 * distributed under the License is distributed on an "AS IS" BASIS,
 * WITHOUT WARRANTIES OR CONDITIONS OF ANY KIND, either express or implied.
 * See the License for the specific language governing permissions and
 * limitations under the License.
 */

#include "tensorrt_llm/kernels/beamSearchKernels.h"
#include "tensorrt_llm/kernels/decodingCommon.h"
#include "tensorrt_llm/kernels/decodingKernels.h"
#include "tensorrt_llm/thop/thUtils.h"

namespace th = torch;
namespace tl = tensorrt_llm;
namespace tk = tensorrt_llm::kernels;

namespace torch_ext
{

// Must be similar to [cpp/tensorrt_llm/runtime/gptSession.cpp] GptDecoder<T>::gatherTree
th::Tensor gatherTree(                                    // BS: batch_size, BM: beam_width, MSL: max_seq_length
    th::Tensor& sequence_lengths,                         // [BS*BM], int
    th::Tensor& output_ids,                               // [BS, BM, MSL],int
    th::Tensor& parent_ids,                               // [BS, BM, MSL], int
    th::Tensor& end_ids,                                  // [BS*BM], int
    th::Tensor& tiled_input_lengths,                      // [BS*BM], int
    th::optional<th::Tensor> cum_log_probs_opt,           // [BS, BM], float
<<<<<<< HEAD
=======
    th::optional<th::Tensor> log_probs_opt,               // [BS, BM, MSL], float
    th::optional<th::Tensor> log_probs_tiled_opt,         // [MSL, BS, BM], float, transpose of output_log_probs_opt
>>>>>>> 05316d33
    th::optional<th::Tensor> beam_hyps_output_ids_cba,    // [BS, BM*2, MSL], int
    th::optional<th::Tensor> beam_hyps_seq_len_cba,       // [BS, BM*2], int
    th::optional<th::Tensor> beam_hyps_cum_log_probs_cba, // [BS, BM*2], float
    th::optional<th::Tensor> beam_hyps_normed_scores_cba, // [BS, BM*2], float
    th::optional<th::Tensor> beam_hyps_log_probs_cba,     // [BS, BM*2, MSL], float
    th::optional<th::Tensor> beam_hyps_min_normed_scores, // [BS], float
    th::optional<th::Tensor> beam_hyps_num_beams,         // [BS], int
    th::optional<th::Tensor> beam_hyps_is_done,           // [BS], bool
    th::optional<th::Tensor> finished,                    // [BS, BM], uint8
    th::Tensor& length_penalty,                           // [BS], float
    int64_t const batch_size,                             //
    int64_t const beam_width,                             //
    int64_t const max_seq_len,                            //
    bool const use_beam_hyps                              //
)
{
    auto stream = at::cuda::getCurrentCUDAStream().stream();
    th::Tensor final_output_ids = torch::zeros(
        {batch_size, beam_width, max_seq_len}, torch::dtype(torch::kInt32).device(torch::kCUDA).requires_grad(false));
    if (use_beam_hyps && beam_width > 1)
    {
        int32_t* final_output_ids_ptr = get_ptr<int32_t>(final_output_ids);
        tk::invokeInitializeOutput(
            final_output_ids_ptr, get_ptr<int32_t>(end_ids), batch_size * beam_width, max_seq_len, stream);

        tk::BeamHypotheses bh;
        bh.nBatchSize = batch_size;
        bh.nBeamWidth = beam_width;
        bh.nMaxSeqLen = max_seq_len;
        bh.lengthPenalties = get_ptr<float>(length_penalty);
        bh.inputLengths = get_ptr<int32_t>(tiled_input_lengths);
        bh.outputIds = final_output_ids_ptr;
<<<<<<< HEAD
        bh.logProbs = nullptr; //  TODO (wili): add this output?
=======
        bh.logProbs = log_probs_opt.has_value() ? get_ptr<float>(log_probs_opt.value()) : nullptr;
        bh.logProbsTiled = log_probs_tiled_opt.has_value() ? get_ptr<float>(log_probs_tiled_opt.value()) : nullptr;
>>>>>>> 05316d33
        bh.sequenceLengths = get_ptr<int32_t>(sequence_lengths);
        bh.cumLogProbs = cum_log_probs_opt.has_value() ? get_ptr<float>(cum_log_probs_opt.value()) : nullptr;
        bh.outputIdsCBA = get_ptr<int32_t>(beam_hyps_output_ids_cba.value());
        bh.logProbsCBA = get_ptr<float>(beam_hyps_log_probs_cba.value());
        bh.sequenceLengthsCBA = get_ptr<int32_t>(beam_hyps_seq_len_cba.value());
        bh.cumLogProbsCBA = get_ptr<float>(beam_hyps_cum_log_probs_cba.value());
        bh.normedScoresCBA = get_ptr<float>(beam_hyps_normed_scores_cba.value());
        bh.numBeamsCBA = get_ptr<int32_t>(beam_hyps_num_beams.value());
        bh.minNormedScoresCBA = get_ptr<float>(beam_hyps_min_normed_scores.value());
        bh.batchDones = get_ptr<bool>(beam_hyps_is_done.value());
        bh.finished
            = reinterpret_cast<tk::FinishedState*>(get_ptr<tk::FinishedState::UnderlyingType>(finished.value()));
        bh.outputIdsUnfinish = get_ptr<int32_t>(output_ids);
        bh.parentIdsUnfinish = get_ptr<int32_t>(parent_ids);

        tk::invokeInsertUnfinishedPath(bh, stream);
        sync_check_cuda_error();

        tk::invokeFinalize(bh, stream);
        sync_check_cuda_error();
    }
    else if (!use_beam_hyps && beam_width > 1)
    {
        th::Tensor workspace = torch::zeros(batch_size * beam_width * max_seq_len * sizeof(int32_t),
            torch::dtype(torch::kInt8).device(torch::kCUDA).requires_grad(false));

        // For sampling, it is equivalent to all parent ids are 0.
        tk::gatherTreeParam param;
        param.beams = get_ptr<int32_t>(workspace);
        // Remove prompt length if possible
        param.sequenceLengths = get_ptr<int32_t>(sequence_lengths);
        // add sequence_length 1 here because the sequence_length of time step t is t - 1
        param.maxSequenceLengthFinalStep = 1;
        // response input lengths (used to slice the ids during postprocessing), used in interactive generation
        // This feature is not supported yet, setting it to nullptr temporarily.
        param.responseInputLengths = nullptr;
        param.maxSeqLen = max_seq_len;
        param.batchSize = batch_size;
        param.beamWidth = beam_width;
        param.stepIds = get_ptr<int32_t>(output_ids);
        param.parentIds = beam_width == 1 ? nullptr : get_ptr<int32_t>(parent_ids);
        param.endTokens = get_ptr<int32_t>(end_ids);
        param.inputLengths = get_ptr<int32_t>(tiled_input_lengths);

        param.stream = stream;
        param.outputIds = get_ptr<int32_t>(final_output_ids);
        param.cumLogProbs = cum_log_probs_opt.has_value() ? get_ptr<float>(cum_log_probs_opt.value()) : nullptr;
        param.lengthPenalty = get_val<float>(length_penalty, 0);

        // NOTE: need to remove all prompt virtual tokens
        tk::invokeGatherTree(param);
        sync_check_cuda_error();
    }
    else
    {
        cudaMemcpyAsync(get_ptr<int32_t>(final_output_ids), get_ptr<int32_t>(output_ids),
            sizeof(int) * batch_size * beam_width * max_seq_len, cudaMemcpyDeviceToDevice, stream);
        sync_check_cuda_error();
    }
    return final_output_ids;
}

} // namespace torch_ext

static auto gather_tree = torch::RegisterOperators("tensorrt_llm::gather_tree", &torch_ext::gatherTree);<|MERGE_RESOLUTION|>--- conflicted
+++ resolved
@@ -34,11 +34,8 @@
     th::Tensor& end_ids,                                  // [BS*BM], int
     th::Tensor& tiled_input_lengths,                      // [BS*BM], int
     th::optional<th::Tensor> cum_log_probs_opt,           // [BS, BM], float
-<<<<<<< HEAD
-=======
     th::optional<th::Tensor> log_probs_opt,               // [BS, BM, MSL], float
     th::optional<th::Tensor> log_probs_tiled_opt,         // [MSL, BS, BM], float, transpose of output_log_probs_opt
->>>>>>> 05316d33
     th::optional<th::Tensor> beam_hyps_output_ids_cba,    // [BS, BM*2, MSL], int
     th::optional<th::Tensor> beam_hyps_seq_len_cba,       // [BS, BM*2], int
     th::optional<th::Tensor> beam_hyps_cum_log_probs_cba, // [BS, BM*2], float
@@ -71,12 +68,8 @@
         bh.lengthPenalties = get_ptr<float>(length_penalty);
         bh.inputLengths = get_ptr<int32_t>(tiled_input_lengths);
         bh.outputIds = final_output_ids_ptr;
-<<<<<<< HEAD
-        bh.logProbs = nullptr; //  TODO (wili): add this output?
-=======
         bh.logProbs = log_probs_opt.has_value() ? get_ptr<float>(log_probs_opt.value()) : nullptr;
         bh.logProbsTiled = log_probs_tiled_opt.has_value() ? get_ptr<float>(log_probs_tiled_opt.value()) : nullptr;
->>>>>>> 05316d33
         bh.sequenceLengths = get_ptr<int32_t>(sequence_lengths);
         bh.cumLogProbs = cum_log_probs_opt.has_value() ? get_ptr<float>(cum_log_probs_opt.value()) : nullptr;
         bh.outputIdsCBA = get_ptr<int32_t>(beam_hyps_output_ids_cba.value());

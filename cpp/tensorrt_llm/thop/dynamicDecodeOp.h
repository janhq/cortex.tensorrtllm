/*
 * Copyright (c) 2022-2024, NVIDIA CORPORATION.  All rights reserved.
 *
 * Licensed under the Apache License, Version 2.0 (the "License");
 * you may not use this file except in compliance with the License.
 * You may obtain a copy of the License at
 *
 *     http://www.apache.org/licenses/LICENSE-2.0
 *
 * Unless required by applicable law or agreed to in writing, software
 * distributed under the License is distributed on an "AS IS" BASIS,
 * WITHOUT WARRANTIES OR CONDITIONS OF ANY KIND, either express or implied.
 * See the License for the specific language governing permissions and
 * limitations under the License.
 */

#include "tensorrt_llm/common/cudaBf16Wrapper.h"
#include "tensorrt_llm/layers/dynamicDecodeLayer.h"
#include "tensorrt_llm/runtime/iTensor.h"
#include "tensorrt_llm/thop/thUtils.h"

namespace th = torch;

namespace torch_ext
{

class IFtDynamicDecode
{
public:
    virtual void setup(size_t const batch_size, size_t const beam_width, th::optional<th::Tensor> runtime_top_k_opt,
        th::optional<th::Tensor> runtime_top_p_opt, th::optional<th::Tensor> temperature_opt,
        th::optional<th::Tensor> repetition_penalty_opt, th::optional<th::Tensor> presence_penalty_opt,
        th::optional<th::Tensor> frequency_penalty_opt, th::optional<th::Tensor> min_length_opt,
        th::optional<th::Tensor> length_penalty_opt, th::optional<th::Tensor> early_stopping_opt,
        th::optional<th::Tensor> beam_search_diversity_rate_opt, th::optional<th::Tensor> random_seed_opt,
        th::optional<th::Tensor> top_p_decay_opt, th::optional<th::Tensor> top_p_min_opt,
        th::optional<th::Tensor> top_p_reset_ids_opt, th::optional<th::Tensor> no_repeat_ngram_size_opt,
        bool output_log_probs, bool cum_log_probs)
        = 0;

    virtual void forward(th::Tensor const& logits, int const step, int const max_input_length,
        int const max_attention_window, int const sink_token_length, uint64_t const ite, int const local_batch_size,
        th::Tensor end_id, th::optional<th::Tensor> embedding_bias_opt, th::optional<th::Tensor> input_lengths_opt,
        th::optional<th::Tensor> sequence_limit_length_opt, th::optional<th::Tensor> stop_words_list_ptrs_opt,
        th::optional<th::Tensor> stop_words_lens_opt, int32_t const max_stop_words_len,
        th::optional<th::Tensor> bad_words_list_ptrs_opt, th::optional<th::Tensor> bad_words_lens_opt,
<<<<<<< HEAD
        int32_t const max_bad_words_len, th::optional<th::Tensor> no_repeat_ngram_size_opt,
        th::optional<th::Tensor> src_cache_indirection_opt, th::Tensor& output_token_ids, th::Tensor& newTokens,
        th::Tensor& should_stop, th::optional<th::Tensor> finished_input, th::optional<th::Tensor> finished_output,
=======
        int32_t const max_bad_words_len, th::optional<th::Tensor> src_cache_indirection_opt,
        th::Tensor& output_token_ids, th::Tensor& newTokens, th::Tensor& should_stop,
        th::optional<th::Tensor> finished_input, th::optional<th::Tensor> finished_output,
>>>>>>> 05316d33
        th::optional<th::Tensor> sequence_lengths_opt, th::optional<th::Tensor> cum_log_probs_opt,
        th::optional<th::Tensor> output_log_probs_opt, th::optional<th::Tensor> output_log_probs_tiled_opt,
        th::optional<th::Tensor> parent_ids_opt, th::optional<th::Tensor> tgt_cache_indirection_opt,
        th::optional<th::Tensor> beam_hyps_output_ids_cba_opt, th::optional<th::Tensor> beam_hyps_seq_len_cba_opt,
        th::optional<th::Tensor> beam_hyps_cum_log_probs_cba_opt,
        th::optional<th::Tensor> beam_hyps_normed_scores_cba_opt, th::optional<th::Tensor> beam_hyps_log_probs_cba_opt,
        th::optional<th::Tensor> beam_hyps_min_normed_scores_opt, th::optional<th::Tensor> beam_hyps_num_beams_opt,
        th::optional<th::Tensor> beam_hyps_is_done_opt, bool const use_beam_hyps)
        = 0;
};

template <typename T>
class FtDynamicDecode : public IFtDynamicDecode
{
public:
    FtDynamicDecode(size_t const max_batch_size, size_t const max_beam_width, size_t const vocab_size,
        size_t const vocab_size_padded, int const tensor_para_size, int const pipeline_para_size);

    void setup(size_t const batch_size, size_t const beam_width, th::optional<th::Tensor> runtime_top_k_opt,
        th::optional<th::Tensor> runtime_top_p_opt, th::optional<th::Tensor> temperature_opt,
        th::optional<th::Tensor> repetition_penalty_opt, th::optional<th::Tensor> presence_penalty_opt,
        th::optional<th::Tensor> frequency_penalty_opt, th::optional<th::Tensor> min_length_opt,
        th::optional<th::Tensor> length_penalty_opt, th::optional<th::Tensor> early_stopping_opt,
        th::optional<th::Tensor> beam_search_diversity_rate_opt, th::optional<th::Tensor> random_seed_opt,
        th::optional<th::Tensor> top_p_decay_opt, th::optional<th::Tensor> top_p_min_opt,
        th::optional<th::Tensor> top_p_reset_ids_opt, th::optional<th::Tensor> no_repeat_ngram_size_opt,
        bool output_log_probs, bool cum_log_probs) override;

    void forward(th::Tensor const& logits, int const step, int const max_input_length, int const max_attention_window,
        int const sink_token_length, uint64_t const ite, int const local_batch_size, th::Tensor end_id,
        th::optional<th::Tensor> embedding_bias_opt, th::optional<th::Tensor> input_lengths_opt,
        th::optional<th::Tensor> sequence_limit_length_opt, th::optional<th::Tensor> stop_words_list_ptrs_opt,
        th::optional<th::Tensor> stop_words_lens_opt, int32_t const max_stop_words_len,
        th::optional<th::Tensor> bad_words_list_ptrs_opt, th::optional<th::Tensor> bad_words_lens_opt,
<<<<<<< HEAD
        int32_t const max_bad_words_len, th::optional<th::Tensor> no_repeat_ngram_size_opt,
        th::optional<th::Tensor> src_cache_indirection_opt, th::Tensor& output_token_ids, th::Tensor& newTokens,
        th::Tensor& should_stop, th::optional<th::Tensor> finished_input, th::optional<th::Tensor> finished_output,
=======
        int32_t const max_bad_words_len, th::optional<th::Tensor> src_cache_indirection_opt,
        th::Tensor& output_token_ids, th::Tensor& newTokens, th::Tensor& should_stop,
        th::optional<th::Tensor> finished_input, th::optional<th::Tensor> finished_output,
>>>>>>> 05316d33
        th::optional<th::Tensor> sequence_lengths_opt, th::optional<th::Tensor> cum_log_probs_opt,
        th::optional<th::Tensor> output_log_probs_opt, th::optional<th::Tensor> output_log_probs_tiled_opt,
        th::optional<th::Tensor> parent_ids_opt, th::optional<th::Tensor> tgt_cache_indirection_opt,
        th::optional<th::Tensor> beam_hyps_output_ids_cba_opt, th::optional<th::Tensor> beam_hyps_seq_len_cba_opt,
        th::optional<th::Tensor> beam_hyps_cum_log_probs_cba_opt,
        th::optional<th::Tensor> beam_hyps_normed_scores_cba_opt, th::optional<th::Tensor> beam_hyps_log_probs_cba_opt,
        th::optional<th::Tensor> beam_hyps_min_normed_scores_opt, th::optional<th::Tensor> beam_hyps_num_beams_opt,
        th::optional<th::Tensor> beam_hyps_is_done_opt, bool const use_beam_hyps) override;

private:
<<<<<<< HEAD
    tensorrt_llm::runtime::ITensor::SharedPtr finished_sum_; // [batch_size] pinned
    std::shared_ptr<tensorrt_llm::layers::DynamicDecodeLayer<T>> dynamic_decode_layer_;
=======
    tensorrt_llm::runtime::ITensor::SharedPtr mFinishedSum; // [batch_size] pinned
    std::shared_ptr<tensorrt_llm::layers::DynamicDecodeLayer<T>> mDynamicDecodeLayer;
    std::optional<size_t> mBeamWidth;
>>>>>>> 05316d33
};

class DynamicDecodeOp : public th::jit::CustomClassHolder
{
public:
    DynamicDecodeOp(int64_t const max_batch_size, int64_t const max_beam_width, int64_t const vocab_size,
        int64_t const vocab_size_padded, int64_t const tensor_para_size, int64_t const pipeline_para_size,
        at::ScalarType const scalar_type);

    void setup(int64_t const batch_size, int64_t const beam_width, th::optional<th::Tensor> runtime_top_k_opt,
        th::optional<th::Tensor> runtime_top_p_opt, th::optional<th::Tensor> temperature_opt,
        th::optional<th::Tensor> repetition_penalty_opt, th::optional<th::Tensor> presence_penalty_opt,
        th::optional<th::Tensor> frequency_penalty_opt, th::optional<th::Tensor> min_length_opt,
        th::optional<th::Tensor> length_penalty_opt, th::optional<th::Tensor> early_stopping_opt,
        th::optional<th::Tensor> beam_search_diversity_rate_opt, th::optional<th::Tensor> random_seed_opt,
        th::optional<th::Tensor> top_p_decay_opt, th::optional<th::Tensor> top_p_min_opt,
        th::optional<th::Tensor> top_p_reset_ids_opt, th::optional<th::Tensor> no_repeat_ngram_size_opt,
        bool output_log_probs, bool cum_log_probs);

    th::Tensor forward(th::Tensor const& logits, int64_t const step, int64_t const max_input_length,
        int64_t const max_attention_window, int64_t const sink_token_length, int64_t const ite,
        int64_t const local_batch_size, th::Tensor end_id, th::optional<th::Tensor> embedding_bias_opt,
        th::optional<th::Tensor> input_lengths_opt, th::optional<th::Tensor> sequence_limit_length_opt,
        th::optional<th::Tensor> stop_words_list_ptrs_opt, th::optional<th::Tensor> stop_words_lens_opt,
        int64_t const max_stop_words_len, th::optional<th::Tensor> bad_words_list_ptrs_opt,
        th::optional<th::Tensor> bad_words_lens_opt, int64_t const max_bad_words_len,
<<<<<<< HEAD
        th::optional<th::Tensor> no_repeat_ngram_size_opt, th::optional<th::Tensor> src_cache_indirection_opt,
        th::Tensor output_token_ids, th::Tensor newTokens, th::optional<th::Tensor> finished_input,
        th::optional<th::Tensor> finished_output, th::optional<th::Tensor> sequence_lengths_opt,
        th::optional<th::Tensor> cum_log_probs_opt, th::optional<th::Tensor> output_log_probs_opt,
        th::optional<th::Tensor> output_log_probs_tiled_opt, th::optional<th::Tensor> parent_ids_opt,
        th::optional<th::Tensor> tgt_cache_indirection_opt, th::optional<th::Tensor> beam_hyps_output_ids_cba_opt,
        th::optional<th::Tensor> beam_hyps_seq_len_cba_opt, th::optional<th::Tensor> beam_hyps_cum_log_probs_cba_opt,
=======
        th::optional<th::Tensor> src_cache_indirection_opt, th::Tensor output_token_ids, th::Tensor newTokens,
        th::optional<th::Tensor> finished_input, th::optional<th::Tensor> finished_output,
        th::optional<th::Tensor> sequence_lengths_opt, th::optional<th::Tensor> cum_log_probs_opt,
        th::optional<th::Tensor> output_log_probs_opt, th::optional<th::Tensor> output_log_probs_tiled_opt,
        th::optional<th::Tensor> parent_ids_opt, th::optional<th::Tensor> tgt_cache_indirection_opt,
        th::optional<th::Tensor> beam_hyps_output_ids_cba_opt, th::optional<th::Tensor> beam_hyps_seq_len_cba_opt,
        th::optional<th::Tensor> beam_hyps_cum_log_probs_cba_opt,
>>>>>>> 05316d33
        th::optional<th::Tensor> beam_hyps_normed_scores_cba_opt, th::optional<th::Tensor> beam_hyps_log_probs_cba_opt,
        th::optional<th::Tensor> beam_hyps_min_normed_scores_opt, th::optional<th::Tensor> beam_hyps_num_beams_opt,
        th::optional<th::Tensor> beam_hyps_is_done_opt, bool const use_beam_hyps);

private:
    // Members initialized in constructor and used in call of createInstance()
<<<<<<< HEAD
    size_t const max_batch_size_;
    size_t const max_beam_width_;
    size_t const vocab_size_;
    size_t const vocab_size_padded_;
    int const tensor_para_size_;
    int const pipeline_para_size_;
    at::ScalarType const scalar_type_;                 // Data type of expected input logits
    std::unique_ptr<IFtDynamicDecode> dynamic_decode_; // FT Dynamic decode layer wrapper instance
=======
    size_t const maxBatchSize_;
    size_t const maxBeamWidth_;
    size_t const vocabSize_;
    size_t const vocabSizePadded_;
    int const tensorParaSize_;
    int const pipelineParaSize_;
    at::ScalarType const scalarType_;                 // Data type of expected input logits
    std::unique_ptr<IFtDynamicDecode> dynamicDecode_; // FT Dynamic decode layer wrapper instance
>>>>>>> 05316d33

    void createInstance();
};

} // namespace torch_ext<|MERGE_RESOLUTION|>--- conflicted
+++ resolved
@@ -44,15 +44,9 @@
         th::optional<th::Tensor> sequence_limit_length_opt, th::optional<th::Tensor> stop_words_list_ptrs_opt,
         th::optional<th::Tensor> stop_words_lens_opt, int32_t const max_stop_words_len,
         th::optional<th::Tensor> bad_words_list_ptrs_opt, th::optional<th::Tensor> bad_words_lens_opt,
-<<<<<<< HEAD
-        int32_t const max_bad_words_len, th::optional<th::Tensor> no_repeat_ngram_size_opt,
-        th::optional<th::Tensor> src_cache_indirection_opt, th::Tensor& output_token_ids, th::Tensor& newTokens,
-        th::Tensor& should_stop, th::optional<th::Tensor> finished_input, th::optional<th::Tensor> finished_output,
-=======
         int32_t const max_bad_words_len, th::optional<th::Tensor> src_cache_indirection_opt,
         th::Tensor& output_token_ids, th::Tensor& newTokens, th::Tensor& should_stop,
         th::optional<th::Tensor> finished_input, th::optional<th::Tensor> finished_output,
->>>>>>> 05316d33
         th::optional<th::Tensor> sequence_lengths_opt, th::optional<th::Tensor> cum_log_probs_opt,
         th::optional<th::Tensor> output_log_probs_opt, th::optional<th::Tensor> output_log_probs_tiled_opt,
         th::optional<th::Tensor> parent_ids_opt, th::optional<th::Tensor> tgt_cache_indirection_opt,
@@ -87,15 +81,9 @@
         th::optional<th::Tensor> sequence_limit_length_opt, th::optional<th::Tensor> stop_words_list_ptrs_opt,
         th::optional<th::Tensor> stop_words_lens_opt, int32_t const max_stop_words_len,
         th::optional<th::Tensor> bad_words_list_ptrs_opt, th::optional<th::Tensor> bad_words_lens_opt,
-<<<<<<< HEAD
-        int32_t const max_bad_words_len, th::optional<th::Tensor> no_repeat_ngram_size_opt,
-        th::optional<th::Tensor> src_cache_indirection_opt, th::Tensor& output_token_ids, th::Tensor& newTokens,
-        th::Tensor& should_stop, th::optional<th::Tensor> finished_input, th::optional<th::Tensor> finished_output,
-=======
         int32_t const max_bad_words_len, th::optional<th::Tensor> src_cache_indirection_opt,
         th::Tensor& output_token_ids, th::Tensor& newTokens, th::Tensor& should_stop,
         th::optional<th::Tensor> finished_input, th::optional<th::Tensor> finished_output,
->>>>>>> 05316d33
         th::optional<th::Tensor> sequence_lengths_opt, th::optional<th::Tensor> cum_log_probs_opt,
         th::optional<th::Tensor> output_log_probs_opt, th::optional<th::Tensor> output_log_probs_tiled_opt,
         th::optional<th::Tensor> parent_ids_opt, th::optional<th::Tensor> tgt_cache_indirection_opt,
@@ -106,14 +94,9 @@
         th::optional<th::Tensor> beam_hyps_is_done_opt, bool const use_beam_hyps) override;
 
 private:
-<<<<<<< HEAD
-    tensorrt_llm::runtime::ITensor::SharedPtr finished_sum_; // [batch_size] pinned
-    std::shared_ptr<tensorrt_llm::layers::DynamicDecodeLayer<T>> dynamic_decode_layer_;
-=======
     tensorrt_llm::runtime::ITensor::SharedPtr mFinishedSum; // [batch_size] pinned
     std::shared_ptr<tensorrt_llm::layers::DynamicDecodeLayer<T>> mDynamicDecodeLayer;
     std::optional<size_t> mBeamWidth;
->>>>>>> 05316d33
 };
 
 class DynamicDecodeOp : public th::jit::CustomClassHolder
@@ -140,15 +123,6 @@
         th::optional<th::Tensor> stop_words_list_ptrs_opt, th::optional<th::Tensor> stop_words_lens_opt,
         int64_t const max_stop_words_len, th::optional<th::Tensor> bad_words_list_ptrs_opt,
         th::optional<th::Tensor> bad_words_lens_opt, int64_t const max_bad_words_len,
-<<<<<<< HEAD
-        th::optional<th::Tensor> no_repeat_ngram_size_opt, th::optional<th::Tensor> src_cache_indirection_opt,
-        th::Tensor output_token_ids, th::Tensor newTokens, th::optional<th::Tensor> finished_input,
-        th::optional<th::Tensor> finished_output, th::optional<th::Tensor> sequence_lengths_opt,
-        th::optional<th::Tensor> cum_log_probs_opt, th::optional<th::Tensor> output_log_probs_opt,
-        th::optional<th::Tensor> output_log_probs_tiled_opt, th::optional<th::Tensor> parent_ids_opt,
-        th::optional<th::Tensor> tgt_cache_indirection_opt, th::optional<th::Tensor> beam_hyps_output_ids_cba_opt,
-        th::optional<th::Tensor> beam_hyps_seq_len_cba_opt, th::optional<th::Tensor> beam_hyps_cum_log_probs_cba_opt,
-=======
         th::optional<th::Tensor> src_cache_indirection_opt, th::Tensor output_token_ids, th::Tensor newTokens,
         th::optional<th::Tensor> finished_input, th::optional<th::Tensor> finished_output,
         th::optional<th::Tensor> sequence_lengths_opt, th::optional<th::Tensor> cum_log_probs_opt,
@@ -156,23 +130,12 @@
         th::optional<th::Tensor> parent_ids_opt, th::optional<th::Tensor> tgt_cache_indirection_opt,
         th::optional<th::Tensor> beam_hyps_output_ids_cba_opt, th::optional<th::Tensor> beam_hyps_seq_len_cba_opt,
         th::optional<th::Tensor> beam_hyps_cum_log_probs_cba_opt,
->>>>>>> 05316d33
         th::optional<th::Tensor> beam_hyps_normed_scores_cba_opt, th::optional<th::Tensor> beam_hyps_log_probs_cba_opt,
         th::optional<th::Tensor> beam_hyps_min_normed_scores_opt, th::optional<th::Tensor> beam_hyps_num_beams_opt,
         th::optional<th::Tensor> beam_hyps_is_done_opt, bool const use_beam_hyps);
 
 private:
     // Members initialized in constructor and used in call of createInstance()
-<<<<<<< HEAD
-    size_t const max_batch_size_;
-    size_t const max_beam_width_;
-    size_t const vocab_size_;
-    size_t const vocab_size_padded_;
-    int const tensor_para_size_;
-    int const pipeline_para_size_;
-    at::ScalarType const scalar_type_;                 // Data type of expected input logits
-    std::unique_ptr<IFtDynamicDecode> dynamic_decode_; // FT Dynamic decode layer wrapper instance
-=======
     size_t const maxBatchSize_;
     size_t const maxBeamWidth_;
     size_t const vocabSize_;
@@ -181,7 +144,6 @@
     int const pipelineParaSize_;
     at::ScalarType const scalarType_;                 // Data type of expected input logits
     std::unique_ptr<IFtDynamicDecode> dynamicDecode_; // FT Dynamic decode layer wrapper instance
->>>>>>> 05316d33
 
     void createInstance();
 };

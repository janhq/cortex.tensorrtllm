/*
 * Copyright (c) 2022-2024, NVIDIA CORPORATION.  All rights reserved.
 *
 * Licensed under the Apache License, Version 2.0 (the "License");
 * you may not use this file except in compliance with the License.
 * You may obtain a copy of the License at
 *
 *     http://www.apache.org/licenses/LICENSE-2.0
 *
 * Unless required by applicable law or agreed to in writing, software
 * distributed under the License is distributed on an "AS IS" BASIS,
 * WITHOUT WARRANTIES OR CONDITIONS OF ANY KIND, either express or implied.
 * See the License for the specific language governing permissions and
 * limitations under the License.
 */

#include "tensorrt_llm/thop/dynamicDecodeOp.h"

#include "tensorrt_llm/common/tensorConversion.h"
#include "tensorrt_llm/executor/types.h"
#include "tensorrt_llm/runtime/bufferManager.h"
#include "tensorrt_llm/thop/thUtils.h"
#include "tensorrt_llm/thop/torchAllocator.h"

namespace th = torch;

namespace tle = tensorrt_llm::executor;
namespace tr = tensorrt_llm::runtime;
namespace tcc = tensorrt_llm::common::conversion;
namespace tl = tensorrt_llm::layers;

namespace torch_ext
{

template <typename T>
<<<<<<< HEAD
FtDynamicDecode<T>::FtDynamicDecode(size_t const max_batch_size, size_t const max_beam_width, size_t const vocab_size,
    size_t const vocab_size_padded, int const tensor_para_size, int const pipeline_para_size)
    : finished_sum_(tr::BufferManager::pinned(
        tr::ITensor::makeShape({static_cast<int32_t>(max_batch_size)}), nvinfer1::DataType::kINT32))
{
    TLLM_CHECK_WITH_INFO(vocab_size_padded % tensor_para_size == 0,
        tensorrt_llm::common::fmtstr(
            "vocab_size (%ld) is not multiple of tensor_para_size (%d).", vocab_size_padded, tensor_para_size));
=======
FtDynamicDecode<T>::FtDynamicDecode(size_t const maxBatchSize, size_t const maxBeamWidth, size_t const vocabSize,
    size_t const vocabSizePadded, int const tensorParaSize, int const pipelineParaSize)
    : mFinishedSum(tr::BufferManager::pinned(
        tr::ITensor::makeShape({static_cast<int32_t>(maxBatchSize)}), nvinfer1::DataType::kINT32))
{
    TLLM_CHECK_WITH_INFO(vocabSizePadded % tensorParaSize == 0,
        tensorrt_llm::common::fmtstr(
            "vocabSize (%ld) is not multiple of tensorParaSize (%d).", vocabSizePadded, tensorParaSize));
>>>>>>> 05316d33

    auto stream = at::cuda::getCurrentCUDAStream().stream();
    auto allocator = std::make_shared<tensorrt_llm::thop::TorchAllocator>(stream);

<<<<<<< HEAD
    auto const decodingDomain
        = tensorrt_llm::layers::DecoderDomain(max_batch_size, max_beam_width, vocab_size, vocab_size_padded);

    dynamic_decode_layer_ = std::make_shared<tensorrt_llm::layers::DynamicDecodeLayer<T>>(
        tr::DecodingMode::None(), decodingDomain, stream, std::move(allocator));
=======
    auto const decodingDomain = tl::DecoderDomain(maxBatchSize, maxBeamWidth, vocabSize, vocabSizePadded);

    mDynamicDecodeLayer = std::make_shared<tl::DynamicDecodeLayer<T>>(
        tle::DecodingMode::Auto(), decodingDomain, stream, std::move(allocator));
>>>>>>> 05316d33
}

namespace
{

template <typename T>
void safeInsert(th::optional<th::Tensor>& tensor, std::optional<std::vector<T>>& arg)
{
    using valueType = T;
    if (tensor.has_value())
    {
        auto ptr = get_ptr<valueType>(tensor.value());
        auto shape = convert_shape(tensor.value());
        size_t const size = std::accumulate(shape.begin(), shape.end(), 1, std::multiplies<>());
        arg = std::vector<valueType>(ptr, ptr + size);
    }
}

template <typename T>
void safeUpdate(th::optional<th::Tensor>& tensor, std::optional<tc::Tensor>& arg)
{
    if (tensor.has_value())
    {
        arg = convert_tensor<T>(tensor.value());
    }
}

template <typename T>
void safeUpdateScalar(th::optional<th::Tensor>& tensor, std::optional<T>& arg, std::string const& name)
{
    if (tensor.has_value())
    {
        auto accessor = tensor->accessor<T, 1>();
        TLLM_CHECK_WITH_INFO(accessor.size(0) == 1, name + " must be a scalar");
        arg = accessor[0];
    }
}

template <typename T>
void safeUpdatePtr(th::optional<th::Tensor>& tensor, T*& ptr)
{
    if (tensor.has_value())
    {
        ptr = get_ptr<T>(tensor.value());
    }
}

} // namespace

template <typename T>
<<<<<<< HEAD
void FtDynamicDecode<T>::setup(size_t const batch_size, size_t const beam_width,
    th::optional<th::Tensor> runtime_top_k_opt, th::optional<th::Tensor> runtime_top_p_opt,
    th::optional<th::Tensor> temperature_opt, th::optional<th::Tensor> repetition_penalty_opt,
    th::optional<th::Tensor> presence_penalty_opt, th::optional<th::Tensor> frequency_penalty_opt,
    th::optional<th::Tensor> min_length_opt, th::optional<th::Tensor> length_penalty_opt,
    th::optional<th::Tensor> early_stopping_opt, th::optional<th::Tensor> beam_search_diversity_rate_opt,
    th::optional<th::Tensor> random_seed_opt, th::optional<th::Tensor> top_p_decay_opt,
    th::optional<th::Tensor> top_p_min_opt, th::optional<th::Tensor> top_p_reset_ids_opt)
=======
void FtDynamicDecode<T>::setup(size_t const batchSize, size_t const beamWidth, th::optional<th::Tensor> runtimeTopKOpt,
    th::optional<th::Tensor> runtimeTopPOpt, th::optional<th::Tensor> temperatureOpt,
    th::optional<th::Tensor> repetitionPenaltyOpt, th::optional<th::Tensor> presencePenaltyOpt,
    th::optional<th::Tensor> frequencyPenaltyOpt, th::optional<th::Tensor> minLengthOpt,
    th::optional<th::Tensor> lengthPenaltyOpt, th::optional<th::Tensor> earlyStoppingOpt,
    th::optional<th::Tensor> beamSearchDiversityRateOpt, th::optional<th::Tensor> randomSeedOpt,
    th::optional<th::Tensor> topPDecayOpt, th::optional<th::Tensor> topPMinOpt,
    th::optional<th::Tensor> topPResetIdsOpt, th::optional<th::Tensor> noRepeatNgramSizeOpt, bool outputLogProbs,
    bool cumLogProbs)
>>>>>>> 05316d33
{
    mBeamWidth = beamWidth;

    auto stream = at::cuda::getCurrentCUDAStream().stream();
<<<<<<< HEAD
    dynamic_decode_layer_->setStream(stream);

    auto setupParams = std::make_shared<tensorrt_llm::layers::DynamicDecodeSetupParams>();
    safeInsert(temperature_opt, setupParams->penaltyParams.temperature);
    safeInsert(repetition_penalty_opt, setupParams->penaltyParams.repetitionPenalty);
    safeInsert(presence_penalty_opt, setupParams->penaltyParams.presencePenalty);
    safeInsert(frequency_penalty_opt, setupParams->penaltyParams.frequencyPenalty);
    safeInsert(min_length_opt, setupParams->penaltyParams.minLength);
    safeInsert(runtime_top_k_opt, setupParams->samplingParams.runtime_top_k);
    safeInsert(runtime_top_p_opt, setupParams->samplingParams.runtime_top_p);
    safeInsert(random_seed_opt, setupParams->randomSeed);
    safeInsert(top_p_decay_opt, setupParams->samplingParams.top_p_decay);
    safeInsert(top_p_min_opt, setupParams->samplingParams.top_p_min);
    safeInsert(top_p_reset_ids_opt, setupParams->samplingParams.top_p_reset_ids);
    safeInsert(beam_search_diversity_rate_opt, setupParams->beamSearchParams.beam_search_diversity_rate);
    safeInsert(length_penalty_opt, setupParams->beamSearchParams.length_penalty);
    safeInsert(early_stopping_opt, setupParams->beamSearchParams.early_stopping);
    // TODO: insert "normalize_log_probs" and "topKMedusaHeads"

    dynamic_decode_layer_->setup(batch_size, beam_width, nullptr, setupParams);
}

template <typename T>
void FtDynamicDecode<T>::forward(th::Tensor const& logits, int const step, int const max_input_length,
    int const max_attention_window, int const sink_token_length, uint64_t const ite, int const local_batch_size,
    th::Tensor end_id, th::optional<th::Tensor> embedding_bias_opt, th::optional<th::Tensor> input_lengths_opt,
    th::optional<th::Tensor> sequence_limit_length_opt, th::optional<th::Tensor> stop_words_list_ptrs_opt,
    th::optional<th::Tensor> stop_words_lens_opt, int32_t const max_stop_words_len,
    th::optional<th::Tensor> bad_words_list_ptrs_opt, th::optional<th::Tensor> bad_words_lens_opt,
    int32_t const max_bad_words_len, th::optional<th::Tensor> no_repeat_ngram_size_opt,
    th::optional<th::Tensor> src_cache_indirection_opt, th::Tensor& output_token_ids, th::Tensor& newTokens,
    th::Tensor& should_stop, th::optional<th::Tensor> finished_input, th::optional<th::Tensor> finished_output,
    th::optional<th::Tensor> sequence_lengths_opt, th::optional<th::Tensor> cum_log_probs_opt,
    th::optional<th::Tensor> output_log_probs_opt, th::optional<th::Tensor> output_log_probs_tiled_opt,
    th::optional<th::Tensor> parent_ids_opt, th::optional<th::Tensor> tgt_cache_indirection_opt,
    th::optional<th::Tensor> beam_hyps_output_ids_cba_opt, th::optional<th::Tensor> beam_hyps_seq_len_cba_opt,
    th::optional<th::Tensor> beam_hyps_cum_log_probs_cba_opt, th::optional<th::Tensor> beam_hyps_normed_scores_cba_opt,
    th::optional<th::Tensor> beam_hyps_log_probs_cba_opt, th::optional<th::Tensor> beam_hyps_min_normed_scores_opt,
    th::optional<th::Tensor> beam_hyps_num_beams_opt, th::optional<th::Tensor> beam_hyps_is_done_opt,
    bool const use_beam_hyps)
{
    auto forwardParams = std::make_shared<tensorrt_llm::layers::DynamicDecodeInputParams>(step, static_cast<int>(ite),
        max_input_length, max_attention_window, sink_token_length, local_batch_size, convert_tensor<int>(end_id));

    forwardParams->logits = convert_tensor<float>(logits);

    safeUpdate<T>(embedding_bias_opt, forwardParams->embedding_bias);
    safeUpdate<int>(input_lengths_opt, forwardParams->input_lengths);
    safeUpdate<int>(sequence_limit_length_opt, forwardParams->sequence_limit_length);
    safeUpdate<uint64_t>(stop_words_list_ptrs_opt, forwardParams->stop_words_ptr);
    safeUpdate<int>(stop_words_lens_opt, forwardParams->stop_words_lengths);
    forwardParams->max_stop_words_len = max_stop_words_len;
    safeUpdate<uint64_t>(bad_words_list_ptrs_opt, forwardParams->bad_words_ptr);
    safeUpdate<int>(bad_words_lens_opt, forwardParams->bad_words_lengths);
    forwardParams->max_bad_words_len = max_bad_words_len;
    safeUpdate<int>(no_repeat_ngram_size_opt, forwardParams->no_repeat_ngram_size);
    safeUpdate<int>(src_cache_indirection_opt, forwardParams->src_cache_indirection);

    auto const& output_ids_converted = convert_tensor<int>(output_token_ids);
    auto outputParams = std::make_shared<tensorrt_llm::layers::DynamicDecodeOutputParams>(output_ids_converted);
    outputParams->newTokens = std::move(convert_tensor<int>(newTokens));
    safeUpdate<uint8_t>(finished_input, forwardParams->finished);
    safeUpdate<uint8_t>(finished_output, outputParams->finished);
    safeUpdate<int>(sequence_lengths_opt, outputParams->sequence_length);
    safeUpdate<float>(cum_log_probs_opt, outputParams->cum_log_probs);
    safeUpdate<float>(output_log_probs_opt, outputParams->output_log_probs);
    safeUpdate<float>(output_log_probs_tiled_opt, outputParams->output_log_probs_tiled);
    safeUpdate<int>(parent_ids_opt, outputParams->parent_ids);
    safeUpdate<int>(tgt_cache_indirection_opt, outputParams->tgt_cache_indirection);

    std::int32_t* finished_sum_host = nullptr;
    if (forwardParams->sequence_limit_length && outputParams->finished.has_value())
    {
        // Skip the initialization and later calculation if there is no limit of sequence length or no finished beam
        outputParams->finished_sum = tcc::toTllmTensor(*finished_sum_);
        finished_sum_host = tr::bufferCast<std::int32_t>(*finished_sum_);
        for (int32_t bi = 0; bi < local_batch_size; ++bi)
=======
    mDynamicDecodeLayer->setStream(stream);

    auto setupParams = std::make_shared<tl::DynamicDecodeSetupParams>();
    auto penaltyParams = std::make_shared<tl::PenaltySetupParams>();
    auto banWordsParams = std::make_shared<tl::BanWordsSetupParams>();
    safeInsert(temperatureOpt, penaltyParams->temperature);
    safeInsert(repetitionPenaltyOpt, penaltyParams->repetitionPenalty);
    safeInsert(presencePenaltyOpt, penaltyParams->presencePenalty);
    safeInsert(frequencyPenaltyOpt, penaltyParams->frequencyPenalty);
    safeInsert(minLengthOpt, penaltyParams->minLength);

    safeInsert(noRepeatNgramSizeOpt, banWordsParams->noRepeatNgramSize);

    if (beamWidth == 1)
    {
        auto decodingParams = std::make_shared<tl::SamplingSetupParams>();
        safeInsert(runtimeTopKOpt, decodingParams->runtimeTopK);
        safeInsert(runtimeTopPOpt, decodingParams->runtimeTopP);
        safeInsert(topPDecayOpt, decodingParams->topPDecay);
        safeInsert(topPMinOpt, decodingParams->topPMin);
        safeInsert(topPResetIdsOpt, decodingParams->topPResetIds);
        decodingParams->outputLogProbs = std::vector<bool>({outputLogProbs});
        decodingParams->cumLogProbs = std::vector<bool>({cumLogProbs});
        safeInsert(randomSeedOpt, decodingParams->randomSeed);

        setupParams->decodingParams = decodingParams;
    }
    else
    {
        auto decodingParams = std::make_shared<tl::BeamSearchSetupParams>();
        safeInsert(beamSearchDiversityRateOpt, decodingParams->beamSearchDiversityRate);
        safeInsert(lengthPenaltyOpt, decodingParams->lengthPenalty);
        safeInsert(earlyStoppingOpt, decodingParams->earlyStopping);
        decodingParams->outputLogProbs = std::vector<bool>({outputLogProbs});
        decodingParams->cumLogProbs = std::vector<bool>({cumLogProbs});
        safeInsert(randomSeedOpt, decodingParams->randomSeed);

        setupParams->decodingParams = decodingParams;
    }

    // TODO: insert "normalizeLogProbs" and "topKMedusaHeads"

    setupParams->penaltyParams = penaltyParams;
    setupParams->banWordsParams = banWordsParams;
    mDynamicDecodeLayer->setup(batchSize, beamWidth, nullptr, setupParams);
}

template <typename T>
void FtDynamicDecode<T>::forward(th::Tensor const& logits, int const step, int const maxInputLength,
    int const maxAttentionWindow, int const sinkTokenLength, uint64_t const ite, int const localBatchSize,
    th::Tensor endId, th::optional<th::Tensor> embeddingBiasOpt, th::optional<th::Tensor> inputLengthsOpt,
    th::optional<th::Tensor> sequenceLimitLengthOpt, th::optional<th::Tensor> stopWordsListPtrsOpt,
    th::optional<th::Tensor> stopWordsLensOpt, int32_t const maxStopWordsLen,
    th::optional<th::Tensor> badWordsListPtrsOpt, th::optional<th::Tensor> badWordsLensOpt,
    int32_t const maxBadWordsLen, th::optional<th::Tensor> srcCacheIndirectionOpt, th::Tensor& outputTokenIds,
    th::Tensor& newTokens, th::Tensor& shouldStop, th::optional<th::Tensor> finishedInput,
    th::optional<th::Tensor> finishedOutput, th::optional<th::Tensor> sequenceLengthsOpt,
    th::optional<th::Tensor> cumLogProbsOpt, th::optional<th::Tensor> outputLogProbsOpt,
    th::optional<th::Tensor> outputLogProbsTiledOpt, th::optional<th::Tensor> parentIdsOpt,
    th::optional<th::Tensor> tgtCacheIndirectionOpt, th::optional<th::Tensor> beamHypsOutputIdsCbaOpt,
    th::optional<th::Tensor> beamHypsSeqLenCbaOpt, th::optional<th::Tensor> beamHypsCumLogProbsCbaOpt,
    th::optional<th::Tensor> beamHypsNormedScoresCbaOpt, th::optional<th::Tensor> beamHypsLogProbsCbaOpt,
    th::optional<th::Tensor> beamHypsMinNormedScoresOpt, th::optional<th::Tensor> beamHypsNumBeamsOpt,
    th::optional<th::Tensor> beamHypsIsDoneOpt, bool const useBeamHyps)
{
    TLLM_CHECK_WITH_INFO(mBeamWidth.has_value(), "Beam width is not set. setup() must be called before forward()");
    auto const isBeamSearch = mBeamWidth.value() > 1;

    std::shared_ptr<tl::DecodingInputs> forwardParams;
    if (isBeamSearch)
    {
        forwardParams = std::make_shared<tl::DecodingInputs>(convert_tensor<int>(endId), step, static_cast<int>(ite),
            localBatchSize, maxAttentionWindow, sinkTokenLength);
    }
    else
    {
        forwardParams = std::make_shared<tl::SamplingInputs>(
            convert_tensor<int>(endId), step, static_cast<int>(ite), localBatchSize);
    }

    forwardParams->logits = convert_tensor<float>(logits);
    forwardParams->stopCriteriaInputs = std::make_shared<tl::StopCriteriaDecodingInputs>(localBatchSize);
    forwardParams->banWordsInputs = std::make_shared<tl::BanWordsDecodingInputs>(localBatchSize);

    safeUpdate<T>(embeddingBiasOpt, forwardParams->embeddingBias);
    safeUpdate<int>(inputLengthsOpt, forwardParams->inputLengths);
    safeUpdate<int>(sequenceLimitLengthOpt, forwardParams->stopCriteriaInputs->sequenceLimitLength);
    safeUpdate<uint64_t>(stopWordsListPtrsOpt, forwardParams->stopCriteriaInputs->stopWordsPtr);
    safeUpdate<int>(stopWordsLensOpt, forwardParams->stopCriteriaInputs->stopWordsLengths);
    forwardParams->stopCriteriaInputs->maxStopWordsLen = maxStopWordsLen;
    safeUpdate<uint64_t>(badWordsListPtrsOpt, forwardParams->banWordsInputs->badWordsPtr);
    safeUpdate<int>(badWordsLensOpt, forwardParams->banWordsInputs->badWordsLengths);
    forwardParams->banWordsInputs->maxBadWordsLen = maxBadWordsLen;
    safeUpdate<int>(srcCacheIndirectionOpt, forwardParams->srcCacheIndirection);

    auto const& outputIdsConverted = convert_tensor<int>(outputTokenIds);

    std::shared_ptr<tl::BaseDecodingOutputs> outputParams;
    if (isBeamSearch)
    {
        outputParams = std::make_shared<tl::BeamSearchOutputs>(outputIdsConverted);
    }
    else
    {
        outputParams = std::make_shared<tl::BaseDecodingOutputs>(outputIdsConverted);
    }
    outputParams->newTokens = std::move(convert_tensor<int>(newTokens));
    safeUpdate<uint8_t>(finishedInput, forwardParams->finished);
    safeUpdate<uint8_t>(finishedOutput, outputParams->finished);
    safeUpdate<int>(sequenceLengthsOpt, outputParams->sequenceLength);
    safeUpdate<float>(cumLogProbsOpt, outputParams->cumLogProbs);
    safeUpdate<float>(outputLogProbsOpt, outputParams->outputLogProbs);
    safeUpdate<float>(outputLogProbsTiledOpt, outputParams->outputLogProbsTiled);
    safeUpdate<int>(parentIdsOpt, outputParams->parentIds);

    std::int32_t* finishedSumHost = nullptr;
    if (forwardParams->stopCriteriaInputs->sequenceLimitLength && outputParams->finished.has_value())
    {
        // Skip the initialization and later calculation if there is no limit of sequence length or no finished beam
        outputParams->finishedSum = tcc::toTllmTensor(*mFinishedSum);
        finishedSumHost = tr::bufferCast<std::int32_t>(*mFinishedSum);
        for (int32_t bi = 0; bi < localBatchSize; ++bi)
>>>>>>> 05316d33
        {
            finishedSumHost[bi] = 0;
        }
    }

    if (isBeamSearch)
    {
<<<<<<< HEAD
        // Additional parameters for beam search
        outputParams->beamHypotheses = std::make_unique<tensorrt_llm::kernels::BeamHypotheses>();
        safeUpdatePtr<bool>(beam_hyps_is_done_opt, outputParams->beamHypotheses->batchDones);
        safeUpdatePtr<float>(beam_hyps_cum_log_probs_cba_opt, outputParams->beamHypotheses->cumLogProbsCBA);
        safeUpdatePtr<float>(beam_hyps_log_probs_cba_opt, outputParams->beamHypotheses->logProbsCBA);
        safeUpdatePtr<float>(beam_hyps_min_normed_scores_opt, outputParams->beamHypotheses->minNormedScoresCBA);
        safeUpdatePtr<float>(beam_hyps_normed_scores_cba_opt, outputParams->beamHypotheses->normedScoresCBA);
        safeUpdatePtr<int>(beam_hyps_num_beams_opt, outputParams->beamHypotheses->numBeamsCBA);
        safeUpdatePtr<int>(beam_hyps_output_ids_cba_opt, outputParams->beamHypotheses->outputIdsCBA);
        safeUpdatePtr<int>(beam_hyps_seq_len_cba_opt, outputParams->beamHypotheses->sequenceLengthsCBA);
        // TODO: move the assignment below into beamSearchLayer.cu
        safeUpdatePtr<int32_t const>(input_lengths_opt, outputParams->beamHypotheses->inputLengths);
    }

    dynamic_decode_layer_->forward(outputParams, forwardParams);

    if (finished_sum_host)
    {
        TLLM_CUDA_CHECK(::cudaStreamSynchronize(dynamic_decode_layer_->getStream()));
        int32_t numRealFinished = 0;
        for (int32_t bi = 0; bi < local_batch_size; ++bi)
        {
            numRealFinished += finished_sum_host[bi];
        }
        auto const numToFinish = outputParams->finished->size();
        auto should_stop_accessor = should_stop.accessor<bool, 1>();
        should_stop_accessor[0] = numToFinish == numRealFinished;
    }
}

DynamicDecodeOp::DynamicDecodeOp(int64_t const max_batch_size, int64_t const max_beam_width, int64_t const vocab_size,
    int64_t const vocab_size_padded, int64_t const tensor_para_size, int64_t const pipeline_para_size,
    at::ScalarType const scalar_type)
    : max_batch_size_(static_cast<size_t>(max_batch_size))
    , max_beam_width_(static_cast<size_t>(max_beam_width))
    , vocab_size_(static_cast<size_t>(vocab_size))
    , vocab_size_padded_(static_cast<size_t>(vocab_size_padded))
    , tensor_para_size_(static_cast<int>(tensor_para_size))
    , pipeline_para_size_(static_cast<int>(pipeline_para_size))
    , scalar_type_(scalar_type)
=======
        auto outputsBeamSearch = std::dynamic_pointer_cast<tl::BeamSearchOutputs>(outputParams);
        TLLM_CHECK_WITH_INFO(tgtCacheIndirectionOpt.has_value(), "tgtCacheIndirection must be set for beam search");
        outputsBeamSearch->tgtCacheIndirection = std::move(convert_tensor<int>(tgtCacheIndirectionOpt.value()));
        if (useBeamHyps)
        {
            // Additional parameters for beam search
            outputsBeamSearch->beamHypotheses = std::make_unique<tensorrt_llm::kernels::BeamHypotheses>();
            safeUpdatePtr<bool>(beamHypsIsDoneOpt, outputsBeamSearch->beamHypotheses->batchDones);
            safeUpdatePtr<float>(beamHypsCumLogProbsCbaOpt, outputsBeamSearch->beamHypotheses->cumLogProbsCBA);
            safeUpdatePtr<float>(beamHypsLogProbsCbaOpt, outputsBeamSearch->beamHypotheses->logProbsCBA);
            safeUpdatePtr<float>(beamHypsMinNormedScoresOpt, outputsBeamSearch->beamHypotheses->minNormedScoresCBA);
            safeUpdatePtr<float>(beamHypsNormedScoresCbaOpt, outputsBeamSearch->beamHypotheses->normedScoresCBA);
            safeUpdatePtr<int>(beamHypsNumBeamsOpt, outputsBeamSearch->beamHypotheses->numBeamsCBA);
            safeUpdatePtr<int>(beamHypsOutputIdsCbaOpt, outputsBeamSearch->beamHypotheses->outputIdsCBA);
            safeUpdatePtr<int>(beamHypsSeqLenCbaOpt, outputsBeamSearch->beamHypotheses->sequenceLengthsCBA);
        }
    }

    mDynamicDecodeLayer->forwardAsync(outputParams, forwardParams);

    if (finishedSumHost)
    {
        TLLM_CUDA_CHECK(::cudaStreamSynchronize(mDynamicDecodeLayer->getStream()));
        int32_t numRealFinished = 0;
        for (int32_t bi = 0; bi < localBatchSize; ++bi)
        {
            numRealFinished += finishedSumHost[bi];
        }
        auto const numToFinish = outputParams->finished->size();
        auto shouldStopAccessor = shouldStop.accessor<bool, 1>();
        shouldStopAccessor[0] = numToFinish == numRealFinished;
    }
}

DynamicDecodeOp::DynamicDecodeOp(int64_t const maxBatchSize, int64_t const maxBeamWidth, int64_t const vocabSize,
    int64_t const vocabSizePadded, int64_t const tensorParaSize, int64_t const pipelineParaSize,
    at::ScalarType const scalarType)
    : maxBatchSize_(static_cast<size_t>(maxBatchSize))
    , maxBeamWidth_(static_cast<size_t>(maxBeamWidth))
    , vocabSize_(static_cast<size_t>(vocabSize))
    , vocabSizePadded_(static_cast<size_t>(vocabSizePadded))
    , tensorParaSize_(static_cast<int>(tensorParaSize))
    , pipelineParaSize_(static_cast<int>(pipelineParaSize))
    , scalarType_(scalarType)
>>>>>>> 05316d33
{
    TLLM_LOG_DEBUG(__PRETTY_FUNCTION__);
    createInstance();
}

void DynamicDecodeOp::createInstance()
{
    dynamicDecode_.reset();
    switch (scalarType_)
    {
    case at::ScalarType::Float:
        dynamicDecode_ = std::make_unique<FtDynamicDecode<float>>(
            maxBatchSize_, maxBeamWidth_, vocabSize_, vocabSizePadded_, tensorParaSize_, pipelineParaSize_);
        break;
    case at::ScalarType::Half:
        dynamicDecode_ = std::make_unique<FtDynamicDecode<half>>(
            maxBatchSize_, maxBeamWidth_, vocabSize_, vocabSizePadded_, tensorParaSize_, pipelineParaSize_);
        break;
    default: throw std::runtime_error("Wrong tensor type.");
    }
}

<<<<<<< HEAD
void DynamicDecodeOp::setup(int64_t const batch_size, int64_t const beam_width,
    th::optional<th::Tensor> runtime_top_k_opt, th::optional<th::Tensor> runtime_top_p_opt,
    th::optional<th::Tensor> temperature_opt, th::optional<th::Tensor> repetition_penalty_opt,
    th::optional<th::Tensor> presence_penalty_opt, th::optional<th::Tensor> frequency_penalty_opt,
    th::optional<th::Tensor> min_length_opt, th::optional<th::Tensor> length_penalty_opt,
    th::optional<th::Tensor> early_stopping_opt, th::optional<th::Tensor> beam_search_diversity_rate_opt,
    th::optional<th::Tensor> random_seed_opt, th::optional<th::Tensor> top_p_decay_opt,
    th::optional<th::Tensor> top_p_min_opt, th::optional<th::Tensor> top_p_reset_ids_opt)
{
    // TODO: Revise DynamicDecodeLayer and make the decode arguments consistent.
    // TODO: add parameters "normalize_log_probs" and "topKMedusaHeads"
    CHECK_OPTIONAL_CPU_INPUT(runtime_top_k_opt, torch::kInt32);
    CHECK_OPTIONAL_CPU_INPUT(runtime_top_p_opt, torch::kFloat);
    CHECK_OPTIONAL_CPU_INPUT(temperature_opt, torch::kFloat);
    CHECK_OPTIONAL_CPU_INPUT(repetition_penalty_opt, torch::kFloat);
    CHECK_OPTIONAL_CPU_INPUT(presence_penalty_opt, torch::kFloat);
    CHECK_OPTIONAL_CPU_INPUT(frequency_penalty_opt, torch::kFloat);
    CHECK_OPTIONAL_CPU_INPUT(min_length_opt, torch::kInt32);
    CHECK_OPTIONAL_CPU_INPUT(length_penalty_opt, torch::kFloat);
    CHECK_OPTIONAL_CPU_INPUT(early_stopping_opt, torch::kInt32);
    CHECK_OPTIONAL_CPU_INPUT(beam_search_diversity_rate_opt, torch::kFloat);
    CHECK_OPTIONAL_CPU_INPUT(random_seed_opt, torch::kInt64);
    CHECK_OPTIONAL_INPUT(top_p_decay_opt, torch::kFloat);
    CHECK_OPTIONAL_INPUT(top_p_min_opt, torch::kFloat);
    CHECK_OPTIONAL_INPUT(top_p_reset_ids_opt, torch::kInt32);

    dynamic_decode_->setup(static_cast<size_t>(batch_size), static_cast<size_t>(beam_width), runtime_top_k_opt,
        runtime_top_p_opt, temperature_opt, repetition_penalty_opt, presence_penalty_opt, frequency_penalty_opt,
        min_length_opt, length_penalty_opt, early_stopping_opt, beam_search_diversity_rate_opt, random_seed_opt,
        top_p_decay_opt, top_p_min_opt, top_p_reset_ids_opt);
}

th::Tensor DynamicDecodeOp::forward(
    // Inputs  BS: batch_size, BM: beam_width, MSL: max_seq_length, V: vocab_size, VP: vocab_size_padded
    th::Tensor const& logits,                           // [BS, BM, VP], T, variables for input
    int64_t const step,                                 //
    int64_t const max_input_length,                     //
    int64_t const max_attention_window,                 //
    int64_t const sink_token_length,                    //
    int64_t const ite,                                  //
    int64_t const local_batch_size,                     //
    th::Tensor const end_id,                            // [BS*BM], int
    th::optional<th::Tensor> embedding_bias_opt,        // [VP], T
    th::optional<th::Tensor> input_lengths_opt,         // [BS*BM], int, length of input contexts
    th::optional<th::Tensor> sequence_limit_length_opt, // [BS, 1], int
    th::optional<th::Tensor> stop_words_list_ptrs_opt,  // [BS][2, stop_words_length], int64
    th::optional<th::Tensor> stop_words_lens_opt,       // [BS], int
    int64_t const max_stop_words_len,                   //
    th::optional<th::Tensor> bad_words_list_ptrs_opt,   // [BS][2, bad_words_length], int64
    th::optional<th::Tensor> bad_words_lens_opt,        // [BS], int
    int64_t const max_bad_words_len,                    //
    th::optional<th::Tensor> no_repeat_ngram_size_opt,  // [BS], int
    th::optional<th::Tensor> src_cache_indirection_opt, // [local_BS, BM, MSL], int
    // Outputs
    th::Tensor output_token_ids,                              // [BS, BM, MSL], variables for output
    th::Tensor newTokens,                                     // [BS, BM, 1], int
    th::optional<th::Tensor> finished_input,                  // [BS, BM], uint8
    th::optional<th::Tensor> finished_output,                 // [BS, BM], uint8
    th::optional<th::Tensor> sequence_lengths_opt,            // [BS*BM], int, length of the current sequences
    th::optional<th::Tensor> cum_log_probs_opt,               // [BS, BM], float
    th::optional<th::Tensor> output_log_probs_opt,            // [BS, BM, MSL], float
    th::optional<th::Tensor> output_log_probs_tiled_opt,      // [MSL, BS, BM], float, transpose of output_log_probs_opt
    th::optional<th::Tensor> parent_ids_opt,                  // [BS, BM, MSL], int
    th::optional<th::Tensor> tgt_cache_indirection_opt,       // [local_BS, BM, MSL], int
    th::optional<th::Tensor> beam_hyps_output_ids_cba_opt,    // [BS, BM*2, MSL], int
    th::optional<th::Tensor> beam_hyps_seq_len_cba_opt,       // [BS, BM*2], int
    th::optional<th::Tensor> beam_hyps_cum_log_probs_cba_opt, // [BS, BM*2], float
    th::optional<th::Tensor> beam_hyps_normed_scores_cba_opt, // [BS, BM*2], float
    th::optional<th::Tensor> beam_hyps_log_probs_cba_opt,     // [BS, BM*2, MSL], float
    th::optional<th::Tensor> beam_hyps_min_normed_scores_opt, // [BS], float
    th::optional<th::Tensor> beam_hyps_num_beams_opt,         // [BS], int
    th::optional<th::Tensor> beam_hyps_is_done_opt,           // [BS], bool
    bool const use_beam_hyps                                  //
=======
void DynamicDecodeOp::setup(int64_t const batchSize, int64_t const beamWidth, th::optional<th::Tensor> runtimeTopKOpt,
    th::optional<th::Tensor> runtimeTopPOpt, th::optional<th::Tensor> temperatureOpt,
    th::optional<th::Tensor> repetitionPenaltyOpt, th::optional<th::Tensor> presencePenaltyOpt,
    th::optional<th::Tensor> frequencyPenaltyOpt, th::optional<th::Tensor> minLengthOpt,
    th::optional<th::Tensor> lengthPenaltyOpt, th::optional<th::Tensor> earlyStoppingOpt,
    th::optional<th::Tensor> beamSearchDiversityRateOpt, th::optional<th::Tensor> randomSeedOpt,
    th::optional<th::Tensor> topPDecayOpt, th::optional<th::Tensor> topPMinOpt,
    th::optional<th::Tensor> topPResetIdsOpt, th::optional<th::Tensor> noRepeatNgramSizeOpt, bool outputLogProbs,
    bool cumLogProbs)
{
    // TODO: Revise DynamicDecodeLayer and make the decode arguments consistent.
    // TODO: add parameters "normalizeLogProbs" and "topKMedusaHeads"
    CHECK_OPTIONAL_CPU_INPUT(runtimeTopKOpt, torch::kInt32);
    CHECK_OPTIONAL_CPU_INPUT(runtimeTopPOpt, torch::kFloat);
    CHECK_OPTIONAL_CPU_INPUT(temperatureOpt, torch::kFloat);
    CHECK_OPTIONAL_CPU_INPUT(repetitionPenaltyOpt, torch::kFloat);
    CHECK_OPTIONAL_CPU_INPUT(presencePenaltyOpt, torch::kFloat);
    CHECK_OPTIONAL_CPU_INPUT(frequencyPenaltyOpt, torch::kFloat);
    CHECK_OPTIONAL_CPU_INPUT(minLengthOpt, torch::kInt32);
    CHECK_OPTIONAL_CPU_INPUT(lengthPenaltyOpt, torch::kFloat);
    CHECK_OPTIONAL_CPU_INPUT(earlyStoppingOpt, torch::kInt32);
    CHECK_OPTIONAL_CPU_INPUT(noRepeatNgramSizeOpt, torch::kInt32);
    CHECK_OPTIONAL_CPU_INPUT(beamSearchDiversityRateOpt, torch::kFloat);
    CHECK_OPTIONAL_CPU_INPUT(randomSeedOpt, torch::kInt64);
    CHECK_OPTIONAL_INPUT(topPDecayOpt, torch::kFloat);
    CHECK_OPTIONAL_INPUT(topPMinOpt, torch::kFloat);
    CHECK_OPTIONAL_INPUT(topPResetIdsOpt, torch::kInt32);

    dynamicDecode_->setup(static_cast<size_t>(batchSize), static_cast<size_t>(beamWidth), runtimeTopKOpt,
        runtimeTopPOpt, temperatureOpt, repetitionPenaltyOpt, presencePenaltyOpt, frequencyPenaltyOpt, minLengthOpt,
        lengthPenaltyOpt, earlyStoppingOpt, beamSearchDiversityRateOpt, randomSeedOpt, topPDecayOpt, topPMinOpt,
        topPResetIdsOpt, noRepeatNgramSizeOpt, outputLogProbs, cumLogProbs);
}

th::Tensor DynamicDecodeOp::forward(
    // Inputs  BS: batchSize, BM: beamWidth, MSL: maxSeqLength, V: vocabSize, VP: vocabSizePadded
    th::Tensor const& logits,                        // [BS, BM, VP], T, variables for input
    int64_t const step,                              //
    int64_t const maxInputLength,                    //
    int64_t const maxAttentionWindow,                //
    int64_t const sinkTokenLength,                   //
    int64_t const ite,                               //
    int64_t const localBatchSize,                    //
    th::Tensor const endId,                          // [BS*BM], int
    th::optional<th::Tensor> embeddingBiasOpt,       // [VP], T
    th::optional<th::Tensor> inputLengthsOpt,        // [BS*BM], int, length of input contexts
    th::optional<th::Tensor> sequenceLimitLengthOpt, // [BS, 1], int
    th::optional<th::Tensor> stopWordsListPtrsOpt,   // [BS][2, stopWordsLength], int64
    th::optional<th::Tensor> stopWordsLensOpt,       // [BS], int
    int64_t const maxStopWordsLen,                   //
    th::optional<th::Tensor> badWordsListPtrsOpt,    // [BS][2, badWordsLength], int64
    th::optional<th::Tensor> badWordsLensOpt,        // [BS], int
    int64_t const maxBadWordsLen,                    //
    th::optional<th::Tensor> srcCacheIndirectionOpt, // [localBS, BM, MSL], int
    // Outputs
    th::Tensor outputTokenIds,                           // [BS, BM, MSL], variables for output
    th::Tensor newTokens,                                // [BS, BM, 1], int
    th::optional<th::Tensor> finishedInput,              // [BS, BM], uint8
    th::optional<th::Tensor> finishedOutput,             // [BS, BM], uint8
    th::optional<th::Tensor> sequenceLengthsOpt,         // [BS*BM], int, length of the current sequences
    th::optional<th::Tensor> cumLogProbsOpt,             // [BS, BM], float
    th::optional<th::Tensor> outputLogProbsOpt,          // [BS, BM, MSL], float
    th::optional<th::Tensor> outputLogProbsTiledOpt,     // [MSL, BS, BM], float, transpose of outputLogProbsOpt
    th::optional<th::Tensor> parentIdsOpt,               // [BS, BM, MSL], int
    th::optional<th::Tensor> tgtCacheIndirectionOpt,     // [localBS, BM, MSL], int
    th::optional<th::Tensor> beamHypsOutputIdsCbaOpt,    // [BS, BM*2, MSL], int
    th::optional<th::Tensor> beamHypsSeqLenCbaOpt,       // [BS, BM*2], int
    th::optional<th::Tensor> beamHypsCumLogProbsCbaOpt,  // [BS, BM*2], float
    th::optional<th::Tensor> beamHypsNormedScoresCbaOpt, // [BS, BM*2], float
    th::optional<th::Tensor> beamHypsLogProbsCbaOpt,     // [BS, BM*2, MSL], float
    th::optional<th::Tensor> beamHypsMinNormedScoresOpt, // [BS], float
    th::optional<th::Tensor> beamHypsNumBeamsOpt,        // [BS], int
    th::optional<th::Tensor> beamHypsIsDoneOpt,          // [BS], bool
    bool const useBeamHyps                               //
>>>>>>> 05316d33
)
{
    CHECK_INPUT(logits, scalarType_);
    TLLM_CHECK_WITH_INFO(logits.dim() == 3,
        "logits is of shape (batchSize, beamWidth, vocabSizePadded), but got dim=%d shape=%s", (int) logits.dim(),
        tensorrt_llm::common::vec2str(convert_shape(logits)).c_str());
    TLLM_CHECK_WITH_INFO(static_cast<size_t>(logits.size(2)) == vocabSizePadded_,
        "logits is of shape (batchSize, beamWidth, vocabSize(%ld)), but got the last dim=%ld.", vocabSizePadded_,
        static_cast<size_t>(logits.size(2)));
<<<<<<< HEAD
    CHECK_INPUT(end_id, torch::kInt32);
    CHECK_OPTIONAL_INPUT(embedding_bias_opt, scalar_type_);
    CHECK_OPTIONAL_INPUT(input_lengths_opt, torch::kInt32);
    CHECK_OPTIONAL_INPUT(sequence_limit_length_opt, torch::kInt32);
    CHECK_OPTIONAL_INPUT(stop_words_list_ptrs_opt, torch::kInt64);
    CHECK_OPTIONAL_INPUT(stop_words_lens_opt, torch::kInt32);
    CHECK_OPTIONAL_INPUT(bad_words_list_ptrs_opt, torch::kInt64);
    CHECK_OPTIONAL_INPUT(bad_words_lens_opt, torch::kInt32);
    CHECK_OPTIONAL_INPUT(no_repeat_ngram_size_opt, torch::kInt32);
    CHECK_OPTIONAL_INPUT(src_cache_indirection_opt, torch::kInt32);
    CHECK_INPUT(output_token_ids, torch::kInt32);
    CHECK_INPUT(newTokens, torch::kInt32);
    CHECK_OPTIONAL_INPUT(finished_input, torch::kUInt8);
    CHECK_OPTIONAL_INPUT(finished_output, torch::kUInt8);
    CHECK_OPTIONAL_INPUT(sequence_lengths_opt, torch::kInt32);
    CHECK_OPTIONAL_INPUT(cum_log_probs_opt, torch::kFloat32);
    CHECK_OPTIONAL_INPUT(output_log_probs_opt, torch::kFloat32);
    CHECK_OPTIONAL_INPUT(output_log_probs_tiled_opt, torch::kFloat32);
    CHECK_OPTIONAL_INPUT(parent_ids_opt, torch::kInt32);
    CHECK_OPTIONAL_INPUT(tgt_cache_indirection_opt, torch::kInt32);

    th::Tensor should_stop = torch::zeros({1}, torch::dtype(torch::kBool).requires_grad(false));

    dynamic_decode_->forward(
=======
    CHECK_INPUT(endId, torch::kInt32);
    CHECK_OPTIONAL_INPUT(embeddingBiasOpt, scalarType_);
    CHECK_OPTIONAL_INPUT(inputLengthsOpt, torch::kInt32);
    CHECK_OPTIONAL_INPUT(sequenceLimitLengthOpt, torch::kInt32);
    CHECK_OPTIONAL_INPUT(stopWordsListPtrsOpt, torch::kInt64);
    CHECK_OPTIONAL_INPUT(stopWordsLensOpt, torch::kInt32);
    CHECK_OPTIONAL_INPUT(badWordsListPtrsOpt, torch::kInt64);
    CHECK_OPTIONAL_INPUT(badWordsLensOpt, torch::kInt32);
    CHECK_OPTIONAL_INPUT(srcCacheIndirectionOpt, torch::kInt32);
    CHECK_INPUT(outputTokenIds, torch::kInt32);
    CHECK_INPUT(newTokens, torch::kInt32);
    CHECK_OPTIONAL_INPUT(finishedInput, torch::kUInt8);
    CHECK_OPTIONAL_INPUT(finishedOutput, torch::kUInt8);
    CHECK_OPTIONAL_INPUT(sequenceLengthsOpt, torch::kInt32);
    CHECK_OPTIONAL_INPUT(cumLogProbsOpt, torch::kFloat32);
    CHECK_OPTIONAL_INPUT(outputLogProbsOpt, torch::kFloat32);
    CHECK_OPTIONAL_INPUT(outputLogProbsTiledOpt, torch::kFloat32);
    CHECK_OPTIONAL_INPUT(parentIdsOpt, torch::kInt32);
    CHECK_OPTIONAL_INPUT(tgtCacheIndirectionOpt, torch::kInt32);

    th::Tensor shouldStop = torch::zeros({1}, torch::dtype(torch::kBool).requires_grad(false));

    dynamicDecode_->forward(
>>>>>>> 05316d33
        // Inputs
        logits, static_cast<int>(step), static_cast<int>(maxInputLength), static_cast<int>(maxAttentionWindow),
        static_cast<int>(sinkTokenLength), static_cast<uint32_t>(ite), static_cast<int>(localBatchSize), endId,
        embeddingBiasOpt, inputLengthsOpt, sequenceLimitLengthOpt, stopWordsListPtrsOpt, stopWordsLensOpt,
        static_cast<int32_t>(maxStopWordsLen), badWordsListPtrsOpt, badWordsLensOpt,
        static_cast<int32_t>(maxBadWordsLen), srcCacheIndirectionOpt,
        // Outputs
<<<<<<< HEAD
        output_token_ids, newTokens, should_stop, finished_input, finished_output, sequence_lengths_opt,
        cum_log_probs_opt, output_log_probs_opt, output_log_probs_tiled_opt, parent_ids_opt, tgt_cache_indirection_opt,
        beam_hyps_output_ids_cba_opt, beam_hyps_seq_len_cba_opt, beam_hyps_cum_log_probs_cba_opt,
        beam_hyps_normed_scores_cba_opt, beam_hyps_log_probs_cba_opt, beam_hyps_min_normed_scores_opt,
        beam_hyps_num_beams_opt, beam_hyps_is_done_opt, use_beam_hyps);
=======
        outputTokenIds, newTokens, shouldStop, finishedInput, finishedOutput, sequenceLengthsOpt, cumLogProbsOpt,
        outputLogProbsOpt, outputLogProbsTiledOpt, parentIdsOpt, tgtCacheIndirectionOpt, beamHypsOutputIdsCbaOpt,
        beamHypsSeqLenCbaOpt, beamHypsCumLogProbsCbaOpt, beamHypsNormedScoresCbaOpt, beamHypsLogProbsCbaOpt,
        beamHypsMinNormedScoresOpt, beamHypsNumBeamsOpt, beamHypsIsDoneOpt, useBeamHyps);
>>>>>>> 05316d33

    return shouldStop;
}

} // namespace torch_ext

static auto trtllmGptContextDecoderTHS
    = torch::jit::class_<torch_ext::DynamicDecodeOp>("trtllm", "DynamicDecodeOp")
          .def(torch::jit::init<int64_t, int64_t, int64_t, int64_t, int64_t, int64_t, at::ScalarType>())
          .def("setup", &torch_ext::DynamicDecodeOp::setup)
          .def("forward", &torch_ext::DynamicDecodeOp::forward);<|MERGE_RESOLUTION|>--- conflicted
+++ resolved
@@ -33,16 +33,6 @@
 {
 
 template <typename T>
-<<<<<<< HEAD
-FtDynamicDecode<T>::FtDynamicDecode(size_t const max_batch_size, size_t const max_beam_width, size_t const vocab_size,
-    size_t const vocab_size_padded, int const tensor_para_size, int const pipeline_para_size)
-    : finished_sum_(tr::BufferManager::pinned(
-        tr::ITensor::makeShape({static_cast<int32_t>(max_batch_size)}), nvinfer1::DataType::kINT32))
-{
-    TLLM_CHECK_WITH_INFO(vocab_size_padded % tensor_para_size == 0,
-        tensorrt_llm::common::fmtstr(
-            "vocab_size (%ld) is not multiple of tensor_para_size (%d).", vocab_size_padded, tensor_para_size));
-=======
 FtDynamicDecode<T>::FtDynamicDecode(size_t const maxBatchSize, size_t const maxBeamWidth, size_t const vocabSize,
     size_t const vocabSizePadded, int const tensorParaSize, int const pipelineParaSize)
     : mFinishedSum(tr::BufferManager::pinned(
@@ -51,23 +41,14 @@
     TLLM_CHECK_WITH_INFO(vocabSizePadded % tensorParaSize == 0,
         tensorrt_llm::common::fmtstr(
             "vocabSize (%ld) is not multiple of tensorParaSize (%d).", vocabSizePadded, tensorParaSize));
->>>>>>> 05316d33
 
     auto stream = at::cuda::getCurrentCUDAStream().stream();
     auto allocator = std::make_shared<tensorrt_llm::thop::TorchAllocator>(stream);
 
-<<<<<<< HEAD
-    auto const decodingDomain
-        = tensorrt_llm::layers::DecoderDomain(max_batch_size, max_beam_width, vocab_size, vocab_size_padded);
-
-    dynamic_decode_layer_ = std::make_shared<tensorrt_llm::layers::DynamicDecodeLayer<T>>(
-        tr::DecodingMode::None(), decodingDomain, stream, std::move(allocator));
-=======
     auto const decodingDomain = tl::DecoderDomain(maxBatchSize, maxBeamWidth, vocabSize, vocabSizePadded);
 
     mDynamicDecodeLayer = std::make_shared<tl::DynamicDecodeLayer<T>>(
         tle::DecodingMode::Auto(), decodingDomain, stream, std::move(allocator));
->>>>>>> 05316d33
 }
 
 namespace
@@ -118,16 +99,6 @@
 } // namespace
 
 template <typename T>
-<<<<<<< HEAD
-void FtDynamicDecode<T>::setup(size_t const batch_size, size_t const beam_width,
-    th::optional<th::Tensor> runtime_top_k_opt, th::optional<th::Tensor> runtime_top_p_opt,
-    th::optional<th::Tensor> temperature_opt, th::optional<th::Tensor> repetition_penalty_opt,
-    th::optional<th::Tensor> presence_penalty_opt, th::optional<th::Tensor> frequency_penalty_opt,
-    th::optional<th::Tensor> min_length_opt, th::optional<th::Tensor> length_penalty_opt,
-    th::optional<th::Tensor> early_stopping_opt, th::optional<th::Tensor> beam_search_diversity_rate_opt,
-    th::optional<th::Tensor> random_seed_opt, th::optional<th::Tensor> top_p_decay_opt,
-    th::optional<th::Tensor> top_p_min_opt, th::optional<th::Tensor> top_p_reset_ids_opt)
-=======
 void FtDynamicDecode<T>::setup(size_t const batchSize, size_t const beamWidth, th::optional<th::Tensor> runtimeTopKOpt,
     th::optional<th::Tensor> runtimeTopPOpt, th::optional<th::Tensor> temperatureOpt,
     th::optional<th::Tensor> repetitionPenaltyOpt, th::optional<th::Tensor> presencePenaltyOpt,
@@ -137,90 +108,10 @@
     th::optional<th::Tensor> topPDecayOpt, th::optional<th::Tensor> topPMinOpt,
     th::optional<th::Tensor> topPResetIdsOpt, th::optional<th::Tensor> noRepeatNgramSizeOpt, bool outputLogProbs,
     bool cumLogProbs)
->>>>>>> 05316d33
 {
     mBeamWidth = beamWidth;
 
     auto stream = at::cuda::getCurrentCUDAStream().stream();
-<<<<<<< HEAD
-    dynamic_decode_layer_->setStream(stream);
-
-    auto setupParams = std::make_shared<tensorrt_llm::layers::DynamicDecodeSetupParams>();
-    safeInsert(temperature_opt, setupParams->penaltyParams.temperature);
-    safeInsert(repetition_penalty_opt, setupParams->penaltyParams.repetitionPenalty);
-    safeInsert(presence_penalty_opt, setupParams->penaltyParams.presencePenalty);
-    safeInsert(frequency_penalty_opt, setupParams->penaltyParams.frequencyPenalty);
-    safeInsert(min_length_opt, setupParams->penaltyParams.minLength);
-    safeInsert(runtime_top_k_opt, setupParams->samplingParams.runtime_top_k);
-    safeInsert(runtime_top_p_opt, setupParams->samplingParams.runtime_top_p);
-    safeInsert(random_seed_opt, setupParams->randomSeed);
-    safeInsert(top_p_decay_opt, setupParams->samplingParams.top_p_decay);
-    safeInsert(top_p_min_opt, setupParams->samplingParams.top_p_min);
-    safeInsert(top_p_reset_ids_opt, setupParams->samplingParams.top_p_reset_ids);
-    safeInsert(beam_search_diversity_rate_opt, setupParams->beamSearchParams.beam_search_diversity_rate);
-    safeInsert(length_penalty_opt, setupParams->beamSearchParams.length_penalty);
-    safeInsert(early_stopping_opt, setupParams->beamSearchParams.early_stopping);
-    // TODO: insert "normalize_log_probs" and "topKMedusaHeads"
-
-    dynamic_decode_layer_->setup(batch_size, beam_width, nullptr, setupParams);
-}
-
-template <typename T>
-void FtDynamicDecode<T>::forward(th::Tensor const& logits, int const step, int const max_input_length,
-    int const max_attention_window, int const sink_token_length, uint64_t const ite, int const local_batch_size,
-    th::Tensor end_id, th::optional<th::Tensor> embedding_bias_opt, th::optional<th::Tensor> input_lengths_opt,
-    th::optional<th::Tensor> sequence_limit_length_opt, th::optional<th::Tensor> stop_words_list_ptrs_opt,
-    th::optional<th::Tensor> stop_words_lens_opt, int32_t const max_stop_words_len,
-    th::optional<th::Tensor> bad_words_list_ptrs_opt, th::optional<th::Tensor> bad_words_lens_opt,
-    int32_t const max_bad_words_len, th::optional<th::Tensor> no_repeat_ngram_size_opt,
-    th::optional<th::Tensor> src_cache_indirection_opt, th::Tensor& output_token_ids, th::Tensor& newTokens,
-    th::Tensor& should_stop, th::optional<th::Tensor> finished_input, th::optional<th::Tensor> finished_output,
-    th::optional<th::Tensor> sequence_lengths_opt, th::optional<th::Tensor> cum_log_probs_opt,
-    th::optional<th::Tensor> output_log_probs_opt, th::optional<th::Tensor> output_log_probs_tiled_opt,
-    th::optional<th::Tensor> parent_ids_opt, th::optional<th::Tensor> tgt_cache_indirection_opt,
-    th::optional<th::Tensor> beam_hyps_output_ids_cba_opt, th::optional<th::Tensor> beam_hyps_seq_len_cba_opt,
-    th::optional<th::Tensor> beam_hyps_cum_log_probs_cba_opt, th::optional<th::Tensor> beam_hyps_normed_scores_cba_opt,
-    th::optional<th::Tensor> beam_hyps_log_probs_cba_opt, th::optional<th::Tensor> beam_hyps_min_normed_scores_opt,
-    th::optional<th::Tensor> beam_hyps_num_beams_opt, th::optional<th::Tensor> beam_hyps_is_done_opt,
-    bool const use_beam_hyps)
-{
-    auto forwardParams = std::make_shared<tensorrt_llm::layers::DynamicDecodeInputParams>(step, static_cast<int>(ite),
-        max_input_length, max_attention_window, sink_token_length, local_batch_size, convert_tensor<int>(end_id));
-
-    forwardParams->logits = convert_tensor<float>(logits);
-
-    safeUpdate<T>(embedding_bias_opt, forwardParams->embedding_bias);
-    safeUpdate<int>(input_lengths_opt, forwardParams->input_lengths);
-    safeUpdate<int>(sequence_limit_length_opt, forwardParams->sequence_limit_length);
-    safeUpdate<uint64_t>(stop_words_list_ptrs_opt, forwardParams->stop_words_ptr);
-    safeUpdate<int>(stop_words_lens_opt, forwardParams->stop_words_lengths);
-    forwardParams->max_stop_words_len = max_stop_words_len;
-    safeUpdate<uint64_t>(bad_words_list_ptrs_opt, forwardParams->bad_words_ptr);
-    safeUpdate<int>(bad_words_lens_opt, forwardParams->bad_words_lengths);
-    forwardParams->max_bad_words_len = max_bad_words_len;
-    safeUpdate<int>(no_repeat_ngram_size_opt, forwardParams->no_repeat_ngram_size);
-    safeUpdate<int>(src_cache_indirection_opt, forwardParams->src_cache_indirection);
-
-    auto const& output_ids_converted = convert_tensor<int>(output_token_ids);
-    auto outputParams = std::make_shared<tensorrt_llm::layers::DynamicDecodeOutputParams>(output_ids_converted);
-    outputParams->newTokens = std::move(convert_tensor<int>(newTokens));
-    safeUpdate<uint8_t>(finished_input, forwardParams->finished);
-    safeUpdate<uint8_t>(finished_output, outputParams->finished);
-    safeUpdate<int>(sequence_lengths_opt, outputParams->sequence_length);
-    safeUpdate<float>(cum_log_probs_opt, outputParams->cum_log_probs);
-    safeUpdate<float>(output_log_probs_opt, outputParams->output_log_probs);
-    safeUpdate<float>(output_log_probs_tiled_opt, outputParams->output_log_probs_tiled);
-    safeUpdate<int>(parent_ids_opt, outputParams->parent_ids);
-    safeUpdate<int>(tgt_cache_indirection_opt, outputParams->tgt_cache_indirection);
-
-    std::int32_t* finished_sum_host = nullptr;
-    if (forwardParams->sequence_limit_length && outputParams->finished.has_value())
-    {
-        // Skip the initialization and later calculation if there is no limit of sequence length or no finished beam
-        outputParams->finished_sum = tcc::toTllmTensor(*finished_sum_);
-        finished_sum_host = tr::bufferCast<std::int32_t>(*finished_sum_);
-        for (int32_t bi = 0; bi < local_batch_size; ++bi)
-=======
     mDynamicDecodeLayer->setStream(stream);
 
     auto setupParams = std::make_shared<tl::DynamicDecodeSetupParams>();
@@ -343,7 +234,6 @@
         outputParams->finishedSum = tcc::toTllmTensor(*mFinishedSum);
         finishedSumHost = tr::bufferCast<std::int32_t>(*mFinishedSum);
         for (int32_t bi = 0; bi < localBatchSize; ++bi)
->>>>>>> 05316d33
         {
             finishedSumHost[bi] = 0;
         }
@@ -351,48 +241,6 @@
 
     if (isBeamSearch)
     {
-<<<<<<< HEAD
-        // Additional parameters for beam search
-        outputParams->beamHypotheses = std::make_unique<tensorrt_llm::kernels::BeamHypotheses>();
-        safeUpdatePtr<bool>(beam_hyps_is_done_opt, outputParams->beamHypotheses->batchDones);
-        safeUpdatePtr<float>(beam_hyps_cum_log_probs_cba_opt, outputParams->beamHypotheses->cumLogProbsCBA);
-        safeUpdatePtr<float>(beam_hyps_log_probs_cba_opt, outputParams->beamHypotheses->logProbsCBA);
-        safeUpdatePtr<float>(beam_hyps_min_normed_scores_opt, outputParams->beamHypotheses->minNormedScoresCBA);
-        safeUpdatePtr<float>(beam_hyps_normed_scores_cba_opt, outputParams->beamHypotheses->normedScoresCBA);
-        safeUpdatePtr<int>(beam_hyps_num_beams_opt, outputParams->beamHypotheses->numBeamsCBA);
-        safeUpdatePtr<int>(beam_hyps_output_ids_cba_opt, outputParams->beamHypotheses->outputIdsCBA);
-        safeUpdatePtr<int>(beam_hyps_seq_len_cba_opt, outputParams->beamHypotheses->sequenceLengthsCBA);
-        // TODO: move the assignment below into beamSearchLayer.cu
-        safeUpdatePtr<int32_t const>(input_lengths_opt, outputParams->beamHypotheses->inputLengths);
-    }
-
-    dynamic_decode_layer_->forward(outputParams, forwardParams);
-
-    if (finished_sum_host)
-    {
-        TLLM_CUDA_CHECK(::cudaStreamSynchronize(dynamic_decode_layer_->getStream()));
-        int32_t numRealFinished = 0;
-        for (int32_t bi = 0; bi < local_batch_size; ++bi)
-        {
-            numRealFinished += finished_sum_host[bi];
-        }
-        auto const numToFinish = outputParams->finished->size();
-        auto should_stop_accessor = should_stop.accessor<bool, 1>();
-        should_stop_accessor[0] = numToFinish == numRealFinished;
-    }
-}
-
-DynamicDecodeOp::DynamicDecodeOp(int64_t const max_batch_size, int64_t const max_beam_width, int64_t const vocab_size,
-    int64_t const vocab_size_padded, int64_t const tensor_para_size, int64_t const pipeline_para_size,
-    at::ScalarType const scalar_type)
-    : max_batch_size_(static_cast<size_t>(max_batch_size))
-    , max_beam_width_(static_cast<size_t>(max_beam_width))
-    , vocab_size_(static_cast<size_t>(vocab_size))
-    , vocab_size_padded_(static_cast<size_t>(vocab_size_padded))
-    , tensor_para_size_(static_cast<int>(tensor_para_size))
-    , pipeline_para_size_(static_cast<int>(pipeline_para_size))
-    , scalar_type_(scalar_type)
-=======
         auto outputsBeamSearch = std::dynamic_pointer_cast<tl::BeamSearchOutputs>(outputParams);
         TLLM_CHECK_WITH_INFO(tgtCacheIndirectionOpt.has_value(), "tgtCacheIndirection must be set for beam search");
         outputsBeamSearch->tgtCacheIndirection = std::move(convert_tensor<int>(tgtCacheIndirectionOpt.value()));
@@ -437,7 +285,6 @@
     , tensorParaSize_(static_cast<int>(tensorParaSize))
     , pipelineParaSize_(static_cast<int>(pipelineParaSize))
     , scalarType_(scalarType)
->>>>>>> 05316d33
 {
     TLLM_LOG_DEBUG(__PRETTY_FUNCTION__);
     createInstance();
@@ -460,81 +307,6 @@
     }
 }
 
-<<<<<<< HEAD
-void DynamicDecodeOp::setup(int64_t const batch_size, int64_t const beam_width,
-    th::optional<th::Tensor> runtime_top_k_opt, th::optional<th::Tensor> runtime_top_p_opt,
-    th::optional<th::Tensor> temperature_opt, th::optional<th::Tensor> repetition_penalty_opt,
-    th::optional<th::Tensor> presence_penalty_opt, th::optional<th::Tensor> frequency_penalty_opt,
-    th::optional<th::Tensor> min_length_opt, th::optional<th::Tensor> length_penalty_opt,
-    th::optional<th::Tensor> early_stopping_opt, th::optional<th::Tensor> beam_search_diversity_rate_opt,
-    th::optional<th::Tensor> random_seed_opt, th::optional<th::Tensor> top_p_decay_opt,
-    th::optional<th::Tensor> top_p_min_opt, th::optional<th::Tensor> top_p_reset_ids_opt)
-{
-    // TODO: Revise DynamicDecodeLayer and make the decode arguments consistent.
-    // TODO: add parameters "normalize_log_probs" and "topKMedusaHeads"
-    CHECK_OPTIONAL_CPU_INPUT(runtime_top_k_opt, torch::kInt32);
-    CHECK_OPTIONAL_CPU_INPUT(runtime_top_p_opt, torch::kFloat);
-    CHECK_OPTIONAL_CPU_INPUT(temperature_opt, torch::kFloat);
-    CHECK_OPTIONAL_CPU_INPUT(repetition_penalty_opt, torch::kFloat);
-    CHECK_OPTIONAL_CPU_INPUT(presence_penalty_opt, torch::kFloat);
-    CHECK_OPTIONAL_CPU_INPUT(frequency_penalty_opt, torch::kFloat);
-    CHECK_OPTIONAL_CPU_INPUT(min_length_opt, torch::kInt32);
-    CHECK_OPTIONAL_CPU_INPUT(length_penalty_opt, torch::kFloat);
-    CHECK_OPTIONAL_CPU_INPUT(early_stopping_opt, torch::kInt32);
-    CHECK_OPTIONAL_CPU_INPUT(beam_search_diversity_rate_opt, torch::kFloat);
-    CHECK_OPTIONAL_CPU_INPUT(random_seed_opt, torch::kInt64);
-    CHECK_OPTIONAL_INPUT(top_p_decay_opt, torch::kFloat);
-    CHECK_OPTIONAL_INPUT(top_p_min_opt, torch::kFloat);
-    CHECK_OPTIONAL_INPUT(top_p_reset_ids_opt, torch::kInt32);
-
-    dynamic_decode_->setup(static_cast<size_t>(batch_size), static_cast<size_t>(beam_width), runtime_top_k_opt,
-        runtime_top_p_opt, temperature_opt, repetition_penalty_opt, presence_penalty_opt, frequency_penalty_opt,
-        min_length_opt, length_penalty_opt, early_stopping_opt, beam_search_diversity_rate_opt, random_seed_opt,
-        top_p_decay_opt, top_p_min_opt, top_p_reset_ids_opt);
-}
-
-th::Tensor DynamicDecodeOp::forward(
-    // Inputs  BS: batch_size, BM: beam_width, MSL: max_seq_length, V: vocab_size, VP: vocab_size_padded
-    th::Tensor const& logits,                           // [BS, BM, VP], T, variables for input
-    int64_t const step,                                 //
-    int64_t const max_input_length,                     //
-    int64_t const max_attention_window,                 //
-    int64_t const sink_token_length,                    //
-    int64_t const ite,                                  //
-    int64_t const local_batch_size,                     //
-    th::Tensor const end_id,                            // [BS*BM], int
-    th::optional<th::Tensor> embedding_bias_opt,        // [VP], T
-    th::optional<th::Tensor> input_lengths_opt,         // [BS*BM], int, length of input contexts
-    th::optional<th::Tensor> sequence_limit_length_opt, // [BS, 1], int
-    th::optional<th::Tensor> stop_words_list_ptrs_opt,  // [BS][2, stop_words_length], int64
-    th::optional<th::Tensor> stop_words_lens_opt,       // [BS], int
-    int64_t const max_stop_words_len,                   //
-    th::optional<th::Tensor> bad_words_list_ptrs_opt,   // [BS][2, bad_words_length], int64
-    th::optional<th::Tensor> bad_words_lens_opt,        // [BS], int
-    int64_t const max_bad_words_len,                    //
-    th::optional<th::Tensor> no_repeat_ngram_size_opt,  // [BS], int
-    th::optional<th::Tensor> src_cache_indirection_opt, // [local_BS, BM, MSL], int
-    // Outputs
-    th::Tensor output_token_ids,                              // [BS, BM, MSL], variables for output
-    th::Tensor newTokens,                                     // [BS, BM, 1], int
-    th::optional<th::Tensor> finished_input,                  // [BS, BM], uint8
-    th::optional<th::Tensor> finished_output,                 // [BS, BM], uint8
-    th::optional<th::Tensor> sequence_lengths_opt,            // [BS*BM], int, length of the current sequences
-    th::optional<th::Tensor> cum_log_probs_opt,               // [BS, BM], float
-    th::optional<th::Tensor> output_log_probs_opt,            // [BS, BM, MSL], float
-    th::optional<th::Tensor> output_log_probs_tiled_opt,      // [MSL, BS, BM], float, transpose of output_log_probs_opt
-    th::optional<th::Tensor> parent_ids_opt,                  // [BS, BM, MSL], int
-    th::optional<th::Tensor> tgt_cache_indirection_opt,       // [local_BS, BM, MSL], int
-    th::optional<th::Tensor> beam_hyps_output_ids_cba_opt,    // [BS, BM*2, MSL], int
-    th::optional<th::Tensor> beam_hyps_seq_len_cba_opt,       // [BS, BM*2], int
-    th::optional<th::Tensor> beam_hyps_cum_log_probs_cba_opt, // [BS, BM*2], float
-    th::optional<th::Tensor> beam_hyps_normed_scores_cba_opt, // [BS, BM*2], float
-    th::optional<th::Tensor> beam_hyps_log_probs_cba_opt,     // [BS, BM*2, MSL], float
-    th::optional<th::Tensor> beam_hyps_min_normed_scores_opt, // [BS], float
-    th::optional<th::Tensor> beam_hyps_num_beams_opt,         // [BS], int
-    th::optional<th::Tensor> beam_hyps_is_done_opt,           // [BS], bool
-    bool const use_beam_hyps                                  //
-=======
 void DynamicDecodeOp::setup(int64_t const batchSize, int64_t const beamWidth, th::optional<th::Tensor> runtimeTopKOpt,
     th::optional<th::Tensor> runtimeTopPOpt, th::optional<th::Tensor> temperatureOpt,
     th::optional<th::Tensor> repetitionPenaltyOpt, th::optional<th::Tensor> presencePenaltyOpt,
@@ -609,7 +381,6 @@
     th::optional<th::Tensor> beamHypsNumBeamsOpt,        // [BS], int
     th::optional<th::Tensor> beamHypsIsDoneOpt,          // [BS], bool
     bool const useBeamHyps                               //
->>>>>>> 05316d33
 )
 {
     CHECK_INPUT(logits, scalarType_);
@@ -619,32 +390,6 @@
     TLLM_CHECK_WITH_INFO(static_cast<size_t>(logits.size(2)) == vocabSizePadded_,
         "logits is of shape (batchSize, beamWidth, vocabSize(%ld)), but got the last dim=%ld.", vocabSizePadded_,
         static_cast<size_t>(logits.size(2)));
-<<<<<<< HEAD
-    CHECK_INPUT(end_id, torch::kInt32);
-    CHECK_OPTIONAL_INPUT(embedding_bias_opt, scalar_type_);
-    CHECK_OPTIONAL_INPUT(input_lengths_opt, torch::kInt32);
-    CHECK_OPTIONAL_INPUT(sequence_limit_length_opt, torch::kInt32);
-    CHECK_OPTIONAL_INPUT(stop_words_list_ptrs_opt, torch::kInt64);
-    CHECK_OPTIONAL_INPUT(stop_words_lens_opt, torch::kInt32);
-    CHECK_OPTIONAL_INPUT(bad_words_list_ptrs_opt, torch::kInt64);
-    CHECK_OPTIONAL_INPUT(bad_words_lens_opt, torch::kInt32);
-    CHECK_OPTIONAL_INPUT(no_repeat_ngram_size_opt, torch::kInt32);
-    CHECK_OPTIONAL_INPUT(src_cache_indirection_opt, torch::kInt32);
-    CHECK_INPUT(output_token_ids, torch::kInt32);
-    CHECK_INPUT(newTokens, torch::kInt32);
-    CHECK_OPTIONAL_INPUT(finished_input, torch::kUInt8);
-    CHECK_OPTIONAL_INPUT(finished_output, torch::kUInt8);
-    CHECK_OPTIONAL_INPUT(sequence_lengths_opt, torch::kInt32);
-    CHECK_OPTIONAL_INPUT(cum_log_probs_opt, torch::kFloat32);
-    CHECK_OPTIONAL_INPUT(output_log_probs_opt, torch::kFloat32);
-    CHECK_OPTIONAL_INPUT(output_log_probs_tiled_opt, torch::kFloat32);
-    CHECK_OPTIONAL_INPUT(parent_ids_opt, torch::kInt32);
-    CHECK_OPTIONAL_INPUT(tgt_cache_indirection_opt, torch::kInt32);
-
-    th::Tensor should_stop = torch::zeros({1}, torch::dtype(torch::kBool).requires_grad(false));
-
-    dynamic_decode_->forward(
-=======
     CHECK_INPUT(endId, torch::kInt32);
     CHECK_OPTIONAL_INPUT(embeddingBiasOpt, scalarType_);
     CHECK_OPTIONAL_INPUT(inputLengthsOpt, torch::kInt32);
@@ -668,7 +413,6 @@
     th::Tensor shouldStop = torch::zeros({1}, torch::dtype(torch::kBool).requires_grad(false));
 
     dynamicDecode_->forward(
->>>>>>> 05316d33
         // Inputs
         logits, static_cast<int>(step), static_cast<int>(maxInputLength), static_cast<int>(maxAttentionWindow),
         static_cast<int>(sinkTokenLength), static_cast<uint32_t>(ite), static_cast<int>(localBatchSize), endId,
@@ -676,18 +420,10 @@
         static_cast<int32_t>(maxStopWordsLen), badWordsListPtrsOpt, badWordsLensOpt,
         static_cast<int32_t>(maxBadWordsLen), srcCacheIndirectionOpt,
         // Outputs
-<<<<<<< HEAD
-        output_token_ids, newTokens, should_stop, finished_input, finished_output, sequence_lengths_opt,
-        cum_log_probs_opt, output_log_probs_opt, output_log_probs_tiled_opt, parent_ids_opt, tgt_cache_indirection_opt,
-        beam_hyps_output_ids_cba_opt, beam_hyps_seq_len_cba_opt, beam_hyps_cum_log_probs_cba_opt,
-        beam_hyps_normed_scores_cba_opt, beam_hyps_log_probs_cba_opt, beam_hyps_min_normed_scores_opt,
-        beam_hyps_num_beams_opt, beam_hyps_is_done_opt, use_beam_hyps);
-=======
         outputTokenIds, newTokens, shouldStop, finishedInput, finishedOutput, sequenceLengthsOpt, cumLogProbsOpt,
         outputLogProbsOpt, outputLogProbsTiledOpt, parentIdsOpt, tgtCacheIndirectionOpt, beamHypsOutputIdsCbaOpt,
         beamHypsSeqLenCbaOpt, beamHypsCumLogProbsCbaOpt, beamHypsNormedScoresCbaOpt, beamHypsLogProbsCbaOpt,
         beamHypsMinNormedScoresOpt, beamHypsNumBeamsOpt, beamHypsIsDoneOpt, useBeamHyps);
->>>>>>> 05316d33
 
     return shouldStop;
 }

/*
 * Copyright (c) 2020-2023, NVIDIA CORPORATION.  All rights reserved.
 *
 * Licensed under the Apache License, Version 2.0 (the "License");
 * you may not use this file except in compliance with the License.
 * You may obtain a copy of the License at
 *
 *     http://www.apache.org/licenses/LICENSE-2.0
 *
 * Unless required by applicable law or agreed to in writing, software
 * distributed under the License is distributed on an "AS IS" BASIS,
 * WITHOUT WARRANTIES OR CONDITIONS OF ANY KIND, either express or implied.
 * See the License for the specific language governing permissions and
 * limitations under the License.
 */

#include "tensorrt_llm/kernels/kvCacheIndex.h"
<<<<<<< HEAD
#include "tensorrt_llm/kernels/parallelDecoding/kvCacheUpdateKernels.h"
=======
#include "tensorrt_llm/kernels/speculativeDecoding/kvCacheUpdateKernels.h"
>>>>>>> 05316d33
#include "tensorrt_llm/thop/thUtils.h"

#include <cstdint>

namespace th = torch;
namespace tksd = tensorrt_llm::kernels::speculative_decoding;

namespace torch_ext
{

void updateKVCacheDraftTokenLocation(torch::Tensor seqAcceptedDraftTokenOffsetsTensor,
    torch::Tensor packedAcceptedDraftTokensIndicesTensor, torch::Tensor pastKeyValueLengthsTensor, bool usePagedKVCache,
    int64_t layerCount, int64_t numKVHeads, int64_t headSizeInBytes, int64_t rewindDraftTokenCount,
    int64_t maxKVCacheLen, th::optional<torch::Tensor> rewindDraftTokenTensor,
    th::optional<std::vector<torch::Tensor>> pastKeyValueListOpt = th::nullopt,
    th::optional<torch::Tensor> pointerArrayOpt = th::nullopt, th::optional<torch::Tensor> offsetArrayOpt = th::nullopt,
    th::optional<int64_t> maxBlocksPerSeqOpt = th::nullopt, th::optional<int64_t> tokensPerBlockOpt = th::nullopt,
    th::optional<int64_t> stream_ptr = th::nullopt)
{
    TLLM_CHECK_WITH_INFO(
        at::cuda::is_available(), "update_kv_cache_draft_token_location should be called with cuda enabled.");
    cudaStream_t stream;
    if (stream_ptr.has_value())
    {
        stream = reinterpret_cast<cudaStream_t>(stream_ptr.value());
    }
    else
    {
        stream = at::cuda::getCurrentCUDAStream();
    }
    TLLM_CHECK_WITH_INFO(seqAcceptedDraftTokenOffsetsTensor.dim() == 1
            && seqAcceptedDraftTokenOffsetsTensor.scalar_type() == torch::kInt,
        "accepted_draft_token_offsets tensor should be 1D int tensor.");
    int seqCount = seqAcceptedDraftTokenOffsetsTensor.size(0) - 1;
    TLLM_CHECK_WITH_INFO(seqCount > 0, "seqCount should be larger than 0");

    TLLM_CHECK_WITH_INFO(packedAcceptedDraftTokensIndicesTensor.dim() == 1
            && packedAcceptedDraftTokensIndicesTensor.scalar_type() == torch::kInt,
        "packed_accepted_draft_tokens_indices tensor should be 1D int tensor.");

    TLLM_CHECK_WITH_INFO(pastKeyValueLengthsTensor.dim() == 1 && pastKeyValueLengthsTensor.size(0) == seqCount
            && pastKeyValueLengthsTensor.scalar_type() == torch::kInt,
        "past_key_value_lengths tensor should be 1D int tensor with same length as seqCount");
    int* rewindDraftTokenTensorPtr = nullptr;
    if (rewindDraftTokenTensor.has_value())
    {
        TLLM_CHECK_WITH_INFO(rewindDraftTokenTensor.value().dim() == 1
                && rewindDraftTokenTensor.value().size(0) == seqCount
                && rewindDraftTokenTensor.value().scalar_type() == torch::kInt,
            "rewindDraftTokenTensor should be 1D int tensor same length as seqCount");
        rewindDraftTokenTensorPtr = rewindDraftTokenTensor.value().data_ptr<int>();
    }

    if (usePagedKVCache)
    {
        TLLM_CHECK_WITH_INFO(
            pointerArrayOpt.has_value(), "pool_pointer_array should be set when using paged KV cache.");
        TLLM_CHECK_WITH_INFO(offsetArrayOpt.has_value(), "block_offset_array should be set when using paged KV cache.");
        TLLM_CHECK_WITH_INFO(
            maxBlocksPerSeqOpt.has_value(), "max_blocks_per_seq should be set when using paged KV cache.");
        TLLM_CHECK_WITH_INFO(
            tokensPerBlockOpt.has_value(), "tokens_per_block should be set when using paged KV cache.");

        auto const& pointerArray = pointerArrayOpt.value();
        auto const& offsetArray = offsetArrayOpt.value();
<<<<<<< HEAD
        tensorrt_llm::kernels::parallel_decoding::updateKVBlockArrayDraftTokenLocation(
            seqAcceptedDraftTokenOffsetsTensor.data_ptr<int>(), packedAcceptedDraftTokensIndicesTensor.data_ptr<int>(),
            pastKeyValueLengthsTensor.data_ptr<int>(), reinterpret_cast<void* const*>(pointerArray.data_ptr<int64_t>()),
            reinterpret_cast<tensorrt_llm::kernels::KVCacheIndex*>(
                offsetArray.data_ptr<tensorrt_llm::kernels::KVCacheIndex::UnderlyingType>()),
            layerCount, seqCount, numKVHeads, headSizeInBytes, rewindDraftTokenCount, rewindDraftTokenTensorPtr,
            nullptr, maxKVCacheLen, maxBlocksPerSeqOpt.value(), tokensPerBlockOpt.value(), stream);
=======
        tksd::updateKVBlockArrayDraftTokenLocation(seqAcceptedDraftTokenOffsetsTensor.data_ptr<int>(),
            packedAcceptedDraftTokensIndicesTensor.data_ptr<int>(), pastKeyValueLengthsTensor.data_ptr<int>(),
            reinterpret_cast<void* const*>(pointerArray.data_ptr<int64_t>()),
            reinterpret_cast<tensorrt_llm::kernels::KVCacheIndex*>(
                offsetArray.data_ptr<tensorrt_llm::kernels::KVCacheIndex::UnderlyingType>()),
            layerCount, seqCount, numKVHeads, headSizeInBytes, rewindDraftTokenCount, rewindDraftTokenTensorPtr,
            nullptr, nullptr, maxKVCacheLen, maxBlocksPerSeqOpt.value(), tokensPerBlockOpt.value(), stream);
>>>>>>> 05316d33
    }
    else
    {
        TLLM_CHECK_WITH_INFO(
            pastKeyValueListOpt.has_value(), "block_pointer_array should be set when using linear KV cache.");
        std::vector<int8_t*> pastKeyValueList;
        pastKeyValueList.reserve(layerCount);
        for (auto& pastKeyValueTensor : pastKeyValueListOpt.value())
        {
            pastKeyValueList.push_back(static_cast<int8_t*>(pastKeyValueTensor.data_ptr()));
        }
        tksd::updateLinearKVCacheDraftTokenLocation(seqAcceptedDraftTokenOffsetsTensor.data_ptr<int>(),
            packedAcceptedDraftTokensIndicesTensor.data_ptr<int>(), pastKeyValueLengthsTensor.data_ptr<int>(),
            pastKeyValueList.data(), layerCount, seqCount, numKVHeads, headSizeInBytes, rewindDraftTokenCount,
            rewindDraftTokenTensorPtr, nullptr, maxKVCacheLen, stream);
    }
}

} // namespace torch_ext

static auto update_kv_cache_draft_token_location = torch::RegisterOperators(
    "tensorrt_llm::update_kv_cache_draft_token_location", &torch_ext::updateKVCacheDraftTokenLocation);<|MERGE_RESOLUTION|>--- conflicted
+++ resolved
@@ -15,11 +15,7 @@
  */
 
 #include "tensorrt_llm/kernels/kvCacheIndex.h"
-<<<<<<< HEAD
-#include "tensorrt_llm/kernels/parallelDecoding/kvCacheUpdateKernels.h"
-=======
 #include "tensorrt_llm/kernels/speculativeDecoding/kvCacheUpdateKernels.h"
->>>>>>> 05316d33
 #include "tensorrt_llm/thop/thUtils.h"
 
 #include <cstdint>
@@ -85,15 +81,6 @@
 
         auto const& pointerArray = pointerArrayOpt.value();
         auto const& offsetArray = offsetArrayOpt.value();
-<<<<<<< HEAD
-        tensorrt_llm::kernels::parallel_decoding::updateKVBlockArrayDraftTokenLocation(
-            seqAcceptedDraftTokenOffsetsTensor.data_ptr<int>(), packedAcceptedDraftTokensIndicesTensor.data_ptr<int>(),
-            pastKeyValueLengthsTensor.data_ptr<int>(), reinterpret_cast<void* const*>(pointerArray.data_ptr<int64_t>()),
-            reinterpret_cast<tensorrt_llm::kernels::KVCacheIndex*>(
-                offsetArray.data_ptr<tensorrt_llm::kernels::KVCacheIndex::UnderlyingType>()),
-            layerCount, seqCount, numKVHeads, headSizeInBytes, rewindDraftTokenCount, rewindDraftTokenTensorPtr,
-            nullptr, maxKVCacheLen, maxBlocksPerSeqOpt.value(), tokensPerBlockOpt.value(), stream);
-=======
         tksd::updateKVBlockArrayDraftTokenLocation(seqAcceptedDraftTokenOffsetsTensor.data_ptr<int>(),
             packedAcceptedDraftTokensIndicesTensor.data_ptr<int>(), pastKeyValueLengthsTensor.data_ptr<int>(),
             reinterpret_cast<void* const*>(pointerArray.data_ptr<int64_t>()),
@@ -101,7 +88,6 @@
                 offsetArray.data_ptr<tensorrt_llm::kernels::KVCacheIndex::UnderlyingType>()),
             layerCount, seqCount, numKVHeads, headSizeInBytes, rewindDraftTokenCount, rewindDraftTokenTensorPtr,
             nullptr, nullptr, maxKVCacheLen, maxBlocksPerSeqOpt.value(), tokensPerBlockOpt.value(), stream);
->>>>>>> 05316d33
     }
     else
     {

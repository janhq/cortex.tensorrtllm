/*
 * SPDX-FileCopyrightText: Copyright (c) 2022-2024 NVIDIA CORPORATION & AFFILIATES. All rights reserved.
 * SPDX-License-Identifier: Apache-2.0
 *
 * Licensed under the Apache License, Version 2.0 (the "License");
 * you may not use this file except in compliance with the License.
 * You may obtain a copy of the License at
 *
 * http://www.apache.org/licenses/LICENSE-2.0
 *
 * Unless required by applicable law or agreed to in writing, software
 * distributed under the License is distributed on an "AS IS" BASIS,
 * WITHOUT WARRANTIES OR CONDITIONS OF ANY KIND, either express or implied.
 * See the License for the specific language governing permissions and
 * limitations under the License.
 */

#include "envUtils.h"
#include "tensorrt_llm/common/logger.h"
#include <cstdlib>

namespace tensorrt_llm::common
{

static std::optional<int32_t> getIntEnv(char const* name)
{
    char const* const env = std::getenv(name);
    if (env == nullptr)
    {
        return std::nullopt;
    }
    int32_t const val = std::stoi(env);
    if (val <= 0)
    {
        return std::nullopt;
    }
    return {val};
};

// XQA kernels (optimized kernels for generation phase).
bool forceXQAKernels()
{
    static bool const forceXQA = (getIntEnv("TRTLLM_FORCE_XQA").value_or(0) != 0);
    return forceXQA;
}

int32_t xqaMaxNbCtaPerKVHeadFactor()
{
    return envXqaNbCtaPerKVHead().value_or(8);
}

std::optional<int32_t> envXqaNbCtaPerKVHead()
{
    static std::optional<int32_t> const ret = getIntEnv("TRTLLM_XQA_BLOCKS_PER_SEQUENCE");
    return ret;
}

<<<<<<< HEAD
bool getEnvEnableXQAJIT()
{
    static bool init = false;
=======
std::optional<bool> getEnvEnableXQAJIT()
{
    static bool init = false;
    static bool exists = false;
>>>>>>> 05316d33
    static bool enableXQAJIT = false;
    if (!init)
    {
        init = true;
        char const* enable_xqa_jit_var = std::getenv("TRTLLM_ENABLE_XQA_JIT");
        if (enable_xqa_jit_var)
        {
<<<<<<< HEAD
=======
            exists = true;
>>>>>>> 05316d33
            if (enable_xqa_jit_var[0] == '1' && enable_xqa_jit_var[1] == '\0')
            {
                enableXQAJIT = true;
            }
        }
    }
<<<<<<< HEAD
    return enableXQAJIT;
=======
    if (exists)
    {
        return enableXQAJIT;
    }
    else
    {
        return std::nullopt;
    }
>>>>>>> 05316d33
}

// Tune the number of blocks per sequence for accuracy/performance purpose.
bool getEnvMmhaMultiblockDebug()
{
    static bool init = false;
    static bool forceMmhaMaxSeqLenTile = false;
    if (!init)
    {
        init = true;
        char const* enable_mmha_debug_var = std::getenv("TRTLLM_ENABLE_MMHA_MULTI_BLOCK_DEBUG");
        if (enable_mmha_debug_var)
        {
            if (enable_mmha_debug_var[0] == '1' && enable_mmha_debug_var[1] == '\0')
            {
                forceMmhaMaxSeqLenTile = true;
            }
        }
    }
    return forceMmhaMaxSeqLenTile;
}

int getEnvMmhaBlocksPerSequence()
{
    static bool init = false;
    static int mmhaBlocksPerSequence = 0;
    if (!init)
    {
        init = true;
        char const* mmhaBlocksPerSequenceEnv = std::getenv("TRTLLM_MMHA_BLOCKS_PER_SEQUENCE");
        if (mmhaBlocksPerSequenceEnv)
        {
            mmhaBlocksPerSequence = std::atoi(mmhaBlocksPerSequenceEnv);
            if (mmhaBlocksPerSequence <= 0)
            {
                TLLM_LOG_WARNING("Invalid value for TRTLLM_MMHA_BLOCKS_PER_SEQUENCE. Will use default values instead!");
            }
        }
    }
    return mmhaBlocksPerSequence;
}

int getEnvMmhaKernelBlockSize()
{
    static bool init = false;
    static int mmhaKernelBlockSize = 0;
    if (!init)
    {
        init = true;
        char const* mmhaKernelBlockSizeEnv = std::getenv("TRTLLM_MMHA_KERNEL_BLOCK_SIZE");
        if (mmhaKernelBlockSizeEnv)
        {
            mmhaKernelBlockSize = std::atoi(mmhaKernelBlockSizeEnv);
            if (mmhaKernelBlockSize <= 0)
            {
                TLLM_LOG_WARNING("Invalid value for TRTLLM_MMHA_KERNEL_BLOCK_SIZE. Will use default values instead!");
            }
        }
    }
    return mmhaKernelBlockSize;
}

} // namespace tensorrt_llm::common<|MERGE_RESOLUTION|>--- conflicted
+++ resolved
@@ -55,16 +55,10 @@
     return ret;
 }
 
-<<<<<<< HEAD
-bool getEnvEnableXQAJIT()
-{
-    static bool init = false;
-=======
 std::optional<bool> getEnvEnableXQAJIT()
 {
     static bool init = false;
     static bool exists = false;
->>>>>>> 05316d33
     static bool enableXQAJIT = false;
     if (!init)
     {
@@ -72,19 +66,13 @@
         char const* enable_xqa_jit_var = std::getenv("TRTLLM_ENABLE_XQA_JIT");
         if (enable_xqa_jit_var)
         {
-<<<<<<< HEAD
-=======
             exists = true;
->>>>>>> 05316d33
             if (enable_xqa_jit_var[0] == '1' && enable_xqa_jit_var[1] == '\0')
             {
                 enableXQAJIT = true;
             }
         }
     }
-<<<<<<< HEAD
-    return enableXQAJIT;
-=======
     if (exists)
     {
         return enableXQAJIT;
@@ -93,7 +81,6 @@
     {
         return std::nullopt;
     }
->>>>>>> 05316d33
 }
 
 // Tune the number of blocks per sequence for accuracy/performance purpose.

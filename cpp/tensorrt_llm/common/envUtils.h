/*
 * SPDX-FileCopyrightText: Copyright (c) 2022-2024 NVIDIA CORPORATION & AFFILIATES. All rights reserved.
 * SPDX-License-Identifier: Apache-2.0
 *
 * Licensed under the Apache License, Version 2.0 (the "License");
 * you may not use this file except in compliance with the License.
 * You may obtain a copy of the License at
 *
 * http://www.apache.org/licenses/LICENSE-2.0
 *
 * Unless required by applicable law or agreed to in writing, software
 * distributed under the License is distributed on an "AS IS" BASIS,
 * WITHOUT WARRANTIES OR CONDITIONS OF ANY KIND, either express or implied.
 * See the License for the specific language governing permissions and
 * limitations under the License.
 */

#pragma once
#include <cstdint>
#include <optional>

namespace tensorrt_llm::common
{

// XQA kernels (optimized kernels for generation phase).
bool forceXQAKernels();

// max number of CTAs for each KV head, multiple CTAs for one KV head is multi-block mode.
// this number defines the maximum number when reaches both max_batch_size and max_beam_width.
// If batch_size or beam_width doesn't reach maximum value, it is possible to have more CTAs per KV head than this
// value.
int32_t xqaMaxNbCtaPerKVHeadFactor();

std::optional<int32_t> envXqaNbCtaPerKVHead();

// Whether XQA JIT is enabled.
<<<<<<< HEAD
bool getEnvEnableXQAJIT();
=======
//
// Returns the value of TRTLLM_ENABLE_XQA_JIT env var. If such env var doesn't exist, std::nullopt is returned.
std::optional<bool> getEnvEnableXQAJIT();
>>>>>>> 05316d33

// Tune the number of blocks per sequence for accuracy/performance purpose.
bool getEnvMmhaMultiblockDebug();

int getEnvMmhaBlocksPerSequence();

int getEnvMmhaKernelBlockSize();

} // namespace tensorrt_llm::common<|MERGE_RESOLUTION|>--- conflicted
+++ resolved
@@ -34,13 +34,9 @@
 std::optional<int32_t> envXqaNbCtaPerKVHead();
 
 // Whether XQA JIT is enabled.
-<<<<<<< HEAD
-bool getEnvEnableXQAJIT();
-=======
 //
 // Returns the value of TRTLLM_ENABLE_XQA_JIT env var. If such env var doesn't exist, std::nullopt is returned.
 std::optional<bool> getEnvEnableXQAJIT();
->>>>>>> 05316d33
 
 // Tune the number of blocks per sequence for accuracy/performance purpose.
 bool getEnvMmhaMultiblockDebug();

/*
 * Copyright (c) 2022-2024, NVIDIA CORPORATION.  All rights reserved.
 *
 * Licensed under the Apache License, Version 2.0 (the "License");
 * you may not use this file except in compliance with the License.
 * You may obtain a copy of the License at
 *
 *     http://www.apache.org/licenses/LICENSE-2.0
 *
 * Unless required by applicable law or agreed to in writing, software
 * distributed under the License is distributed on an "AS IS" BASIS,
 * WITHOUT WARRANTIES OR CONDITIONS OF ANY KIND, either express or implied.
 * See the License for the specific language governing permissions and
 * limitations under the License.
 */
#include "tensorrt_llm/common/assert.h"
#include "tensorrt_llm/common/cudaBf16Wrapper.h"
#include "tensorrt_llm/common/cudaFp8Utils.h"
#include "tensorrt_llm/common/cudaUtils.h"
#include "tensorrt_llm/common/reduceKernelUtils.cuh"
#include "tensorrt_llm/kernels/decoderMaskedMultiheadAttentionUtils.h"
#include "tensorrt_llm/kernels/gptKernels.h"
#include <cub/cub.cuh>

using namespace tensorrt_llm::common;

namespace tensorrt_llm
{
namespace kernels
{

// A stateful callback functor that maintains the running sum between consecutive scans.
struct BlockPrefixCallbackOp
{
    // Running prefix
    int mRunningTotal;

    // Constructor
    __device__ BlockPrefixCallbackOp(int runningTotal)
        : mRunningTotal(runningTotal)
    {
    }

    // Thread-0 is responsible for returning a value for seeding the block-wide scan.
    __device__ int operator()(int blockAggregate)
    {
        int oldPrefix = mRunningTotal;
        mRunningTotal += blockAggregate;
        return oldPrefix;
    }
};

// Given an array of sequence lengths, with batchSize elements, that kernel computes the exclusive
// prefix-sums of the sequence lengths. There are (batchSize+1) elements in seqOffsets.
//
// seqOffsets[ 0]        = 0
// seqOffsets[ii]        = seqLengths[0] + .. + seqLengths[ii-1],
// seqOffsets[batchSize] = seqLengths[0] + .. + seqLengths[batchSize-1]
//
// This kernel uses a single thread block of THREADS_PER_BLOCK threads.

// This kernel also computes the padding offsets: Given the index (idx) of a token in a ragged tensor,
// we need the index of the token in the corresponding tensor with padding. We compute an array
// of numTokens elements, called the paddingOffsets, such that the position in the padded tensor
// of the token "idx" in the ragged tensor is given by idx + paddingOffset[idx].
//
// That kernel uses a grid of batchSize blocks.

template <int THREADS_PER_BLOCK, bool COMPUTE_KV_OFFSETS>
__global__ __launch_bounds__(THREADS_PER_BLOCK) void computeSeqAndPaddingOffsets(int* paddingOffsets, int* seqQOffsets,
    int* seqKVOffsets, int const* seqQLengths, int const* seqKVLengths, uint32_t* fmha_tile_counter, int batchSize,
    int maxQSeqLength, bool removePadding, float rotaryEmbeddingScale, float rotaryEmbeddingBase,
    int rotaryEmbeddingDim, RotaryScalingType rotaryScalingType, int rotaryEmbeddingMaxPositions,
    float* rotaryEmbeddingInvFreq, float2* rotaryEmbeddingCoeffCache)
{
    // Dynamic shared memory for storing seqOffsets.
    extern __shared__ int smemSeqQOffsets[];

    // Fixed Q sequence lengths.
    bool const fixed_q_seqlen = seqQLengths == nullptr;

    // The implementation of the parallel scan in the thread block (see CUB for details).
    using BlockScan = cub::BlockScan<int, THREADS_PER_BLOCK>;

    // Allocate storage in shared memory to do the scan.
    __shared__ typename BlockScan::TempStorage tempQStorage;
<<<<<<< HEAD
    __shared__ typename BlockScan::TempStorage tempKVStorage;
=======
    [[maybe_unused]] __shared__ typename BlockScan::TempStorage tempKVStorage;
>>>>>>> 05316d33

    // This prefixOp operator keeps a running sum for when we need multiple iterations of the loop.
    BlockPrefixCallbackOp prefixQOp(0);
    BlockPrefixCallbackOp prefixKVOp(0);

    // Iterate over the sequences in the batch.
    //
    // The loop index does not depend on the thread index to make sure all the threads enter the
    // loop as we have __syncthreads in it (and we need all threads to participate to avoid
    // deadlocks).
    // Only the last block computes the full sequence offsets.
    bool const storeSeqOffsets = blockIdx.x == (batchSize - 1);
    int const batchSizeBound = blockIdx.x + 1;
    for (int batchOffset = 0; batchOffset <= batchSizeBound; batchOffset += THREADS_PER_BLOCK)
    {
        // The index of the batch.
        int batchIdx = batchOffset + threadIdx.x;

        // Threads that correspond to valid sequences read the length.
        int seqQLength = 0;
<<<<<<< HEAD
        int seqKVLength = 0;
=======
        [[maybe_unused]] int seqKVLength = 0;
>>>>>>> 05316d33
        if (batchIdx < batchSizeBound)
        {
            seqQLength = fixed_q_seqlen ? maxQSeqLength : seqQLengths[batchIdx];
            if constexpr (COMPUTE_KV_OFFSETS)
            {
                seqKVLength = seqKVLengths[batchIdx];
            }
        }

        // Do the prefix-scan (it calls syncthreads internally).
<<<<<<< HEAD
        int seqQOffset, seqKVOffset;
=======
        int seqQOffset;
        [[maybe_unused]] int seqKVOffset;
>>>>>>> 05316d33
        BlockScan(tempQStorage).ExclusiveSum(seqQLength, seqQOffset, prefixQOp);
        if constexpr (COMPUTE_KV_OFFSETS)
        {
            BlockScan(tempKVStorage).ExclusiveSum(seqKVLength, seqKVOffset, prefixKVOp);
        }

        // Store the result to smem.
        if (batchIdx <= batchSizeBound)
        {
            smemSeqQOffsets[batchIdx] = seqQOffset;
        }

        // Store the result.
        if (batchIdx <= batchSizeBound && storeSeqOffsets)
        {
            seqQOffsets[batchIdx] = removePadding ? seqQOffset : batchIdx * maxQSeqLength;
            if constexpr (COMPUTE_KV_OFFSETS)
            {
                seqKVOffsets[batchIdx] = seqKVOffset;
            }
        }

        // Make sure the shared memory can be reused for the next iteration of the loop.
        __syncthreads();
    }

    // Compute the padding offsets.
    // Block x dimension is the batch dimension, while threads iterate all tokens in the sequence.
    int batchIdx = blockIdx.x;
    // The beginning of the sequence.
    int seqBegin = smemSeqQOffsets[batchIdx];
    // The offset to the 1st element of the next sequence.
    int seqEnd = smemSeqQOffsets[batchIdx + 1];
    // The length of the sequence.
    int seqLength = seqEnd - seqBegin;

    // The number of padded tokens in the previous sequences.
    int paddingOffset = batchIdx * maxQSeqLength - seqBegin;
    bool const need_padding_offsets = paddingOffsets != nullptr;

    if (need_padding_offsets)
    {
        // Iterate over the tokens to update the number of padded elements.
        for (int tokenIdx = threadIdx.x; tokenIdx < seqLength; tokenIdx += blockDim.x)
        {
            paddingOffsets[seqBegin + tokenIdx] = paddingOffset;
        }
    }

    // Each block generates the rotary embedding inv_freq tensor for the corresponding sequence.
    int zid = 2 * threadIdx.x;
    int halfRotaryEmbeddingDim = rotaryEmbeddingDim / 2;
    if (rotaryEmbeddingDim > 0 && zid < rotaryEmbeddingDim)
<<<<<<< HEAD
    {
        mmha::update_rotary_base_n_scale(rotaryEmbeddingBase, rotaryEmbeddingScale, rotaryScalingType,
            rotaryEmbeddingDim, rotaryEmbeddingMaxPositions, seqKVLengths[batchIdx]);
        float const invFreq = rotaryEmbeddingScale / powf(rotaryEmbeddingBase, zid / (float) rotaryEmbeddingDim);
        rotaryEmbeddingInvFreq[batchIdx * halfRotaryEmbeddingDim + threadIdx.x] = invFreq;
    }

    // Reset fmha tile counter to 0 before launching fmha kernels.
    if (threadIdx.x == 0 && blockIdx.x == 0 && fmha_tile_counter != nullptr)
    {
=======
    {
        mmha::update_rotary_base_n_scale(rotaryEmbeddingBase, rotaryEmbeddingScale, rotaryScalingType,
            rotaryEmbeddingDim, rotaryEmbeddingMaxPositions, seqKVLengths[batchIdx]);
        float const invFreq = rotaryEmbeddingScale / powf(rotaryEmbeddingBase, zid / (float) rotaryEmbeddingDim);
        rotaryEmbeddingInvFreq[batchIdx * halfRotaryEmbeddingDim + threadIdx.x] = invFreq;
    }

    // Reset fmha tile counter to 0 before launching fmha kernels.
    if (threadIdx.x == 0 && blockIdx.x == 0 && fmha_tile_counter != nullptr)
    {
>>>>>>> 05316d33
        fmha_tile_counter[0] = 0u;
    }
}

// This kernel computes the attention mask. We must compute this on-the-fly in the future.

template <typename AttentionMaskDataType>
__global__ void computeAttentionMask(AttentionMaskDataType* attentionMask, int const* seqLengths, int maxQSeqLength,
<<<<<<< HEAD
    int attentionWindowSize, AttentionMaskType attentionMaskType)
=======
    int attentionWindowSize, AttentionMaskType attentionMaskType, BlockSparseParams blockSparseParams)
>>>>>>> 05316d33
{
    // The index of the sequence in the batch.
    int batchIdx = blockIdx.y;

    // The number of items in the mask for each sequence.
    int maskSize = maxQSeqLength * maxQSeqLength;
    // The offset to the 1st element of the mask for that particular sequence.
    int batchOffset = batchIdx * maskSize;

    // The length of the sequence.
    int seqLength = seqLengths[batchIdx];

    // Iterate over the tokens to update the number of padded elements.
    for (int idx = blockIdx.x * blockDim.x + threadIdx.x; idx < maskSize; idx += gridDim.x * blockDim.x)
    {
        // The position in the matrix.
        int rowIdx = idx / maxQSeqLength;
        int colIdx = idx % maxQSeqLength;

        // Is it a valid token?
        bool isValid = true;
        switch (attentionMaskType)
        {
        case AttentionMaskType::PADDING:
            isValid = rowIdx < seqLength && colIdx < seqLength;
            // seq_length==4, max_seq_len==5
            // 1 1 1 1 0
            // 1 1 1 1 0
            // 1 1 1 1 0
            // 1 1 1 1 0
            // 0 0 0 0 0
            break;
        case AttentionMaskType::CAUSAL:
            isValid = rowIdx < seqLength && colIdx < seqLength && colIdx <= rowIdx;
            // Sliding_window_causal when there are not enough kv cache.
            isValid = isValid && colIdx >= max(0, rowIdx - attentionWindowSize);
            // seq_length==4, max_seq_len==5
            // 1 0 0 0 0
            // 1 1 0 0 0
            // 1 1 1 0 0
            // 1 1 1 1 0
            // 0 0 0 0 0

            // seq_length==6, max_seq_len==6, max_attention_window_size = 2
            // 1 0 0 0 0 0
            // 1 1 0 0 0 0
            // 1 1 1 0 0 0
            // 0 1 1 1 0 0
            // 0 0 1 1 1 0
            // 0 0 0 1 1 1
            break;
        case AttentionMaskType::BIDIRECTIONAL:
            // clang-format off
<<<<<<< HEAD
             isValid = (rowIdx <  seqLength - 1 && colIdx < seqLength - 1) ||
                       (rowIdx == seqLength - 1 && colIdx < seqLength);
=======
              isValid = (rowIdx <  seqLength - 1 && colIdx < seqLength - 1) ||
                        (rowIdx == seqLength - 1 && colIdx < seqLength);
>>>>>>> 05316d33
            // clang-format on
            // seq_length==4, max_seq_len==5
            // 1 1 1 0 0
            // 1 1 1 0 0
            // 1 1 1 0 0
            // 1 1 1 1 0
            // 0 0 0 0 0
        case AttentionMaskType::BIDIRECTIONALGLM:
            // clang-format off
<<<<<<< HEAD
             isValid = (colIdx < seqLength - 1) ||
                       (rowIdx == seqLength - 1 && colIdx == seqLength - 1);
=======
              isValid = (colIdx < seqLength - 1) ||
                        (rowIdx == seqLength - 1 && colIdx == seqLength - 1);
>>>>>>> 05316d33
            // clang-format on
            // seq_length==4, max_seq_len==5
            // 1 1 1 1 0
            // 1 1 1 1 0
            // 1 1 1 1 0
            // 1 1 1 1 0
            // 1 1 1 1 1
            break;
        case AttentionMaskType::BLOCKSPARSE:
            isValid = blockSparseParams.computeMask(rowIdx, colIdx, seqLength, 1 /*num_heads*/, 0 /*head_id*/);
            break;
        }

        // Store the mask.
        attentionMask[batchOffset + idx] = isValid ? AttentionMaskDataType(1.f) : AttentionMaskDataType(0.f);
    }
}

template <typename T>
void invokeBuildDecoderInfo(BuildDecoderInfoParams<T> const& params, cudaStream_t stream)
{
    // Compute the sequence and padding offsets.
    int const THREADS_PER_BLOCK = 256;
    TLLM_CHECK_WITH_INFO(params.rotaryEmbeddingDim / 2 <= 256 && params.rotaryEmbeddingDim % 2 == 0,
        "Rotary embedding dim is assumed to be smaller than 512 and multiple of 2.");
    TLLM_CHECK_WITH_INFO(
        !(params.seqKVLengths == nullptr && params.rotaryEmbeddingDim > 0), "KV sequence lengths buffer is invalid.");
    const size_t smem_size = (params.batchSize + 1) * sizeof(int);
    if (params.seqKVOffsets)
    {
        TLLM_CHECK_WITH_INFO(params.seqKVLengths != nullptr, "KV sequence lengths buffer is invalid.");
        computeSeqAndPaddingOffsets<THREADS_PER_BLOCK, true>
            <<<params.batchSize, THREADS_PER_BLOCK, smem_size, stream>>>(params.paddingOffsets, params.seqQOffsets,
                params.seqKVOffsets, params.seqQLengths, params.seqKVLengths, params.fmhaTileCounter, params.batchSize,
                params.maxQSeqLength, params.removePadding, params.rotaryEmbeddingScale, params.rotaryEmbeddingBase,
                params.rotaryEmbeddingDim, params.rotaryScalingType, params.rotaryEmbeddingMaxPositions,
                params.rotaryEmbeddingInvFreq, params.rotaryEmbeddingCoeffCache);
    }
    else
    {
        computeSeqAndPaddingOffsets<THREADS_PER_BLOCK, false>
            <<<params.batchSize, THREADS_PER_BLOCK, smem_size, stream>>>(params.paddingOffsets, params.seqQOffsets,
                params.seqKVOffsets, params.seqQLengths, params.seqKVLengths, params.fmhaTileCounter, params.batchSize,
                params.maxQSeqLength, params.removePadding, params.rotaryEmbeddingScale, params.rotaryEmbeddingBase,
                params.rotaryEmbeddingDim, params.rotaryScalingType, params.rotaryEmbeddingMaxPositions,
                params.rotaryEmbeddingInvFreq, params.rotaryEmbeddingCoeffCache);
    }

    // Compute the attention mask, if needed.
    if (params.attentionMask != nullptr)
    {
        TLLM_CHECK_WITH_INFO(params.seqQLengths != nullptr, "Q sequence lengths buffer is invalid.");
        int const MIN_BLOCKS = 512;
        int blocksPerSeq = 16;
        while (blocksPerSeq * params.batchSize < MIN_BLOCKS)
        {
            blocksPerSeq *= 2;
        }
        dim3 grid(blocksPerSeq, params.batchSize);
        computeAttentionMask<<<grid, THREADS_PER_BLOCK, 0, stream>>>(params.attentionMask, params.seqQLengths,
<<<<<<< HEAD
            params.maxQSeqLength, params.attentionWindowSize, params.attentionMaskType);
=======
            params.maxQSeqLength, params.attentionWindowSize, params.attentionMaskType, params.blockSparseParams);
>>>>>>> 05316d33
    }
}

template void invokeBuildDecoderInfo(BuildDecoderInfoParams<float> const&, cudaStream_t);
template void invokeBuildDecoderInfo(BuildDecoderInfoParams<half> const&, cudaStream_t);
#ifdef ENABLE_BF16
template void invokeBuildDecoderInfo(BuildDecoderInfoParams<__nv_bfloat16> const&, cudaStream_t);
#endif
#ifdef ENABLE_FP8
template void invokeBuildDecoderInfo(BuildDecoderInfoParams<__nv_fp8_e4m3> const&, cudaStream_t);
#endif

__global__ void updatePaddingCountKernel(int* paddingPerSeq, int const* seqLengths, int maxQSeqLength, int batchSize)
{

    for (int ii = threadIdx.x; ii < batchSize; ii += blockDim.x)
    {
        paddingPerSeq[ii] = maxQSeqLength - seqLengths[ii];
    }
}

} // namespace kernels
} // namespace tensorrt_llm<|MERGE_RESOLUTION|>--- conflicted
+++ resolved
@@ -84,11 +84,7 @@
 
     // Allocate storage in shared memory to do the scan.
     __shared__ typename BlockScan::TempStorage tempQStorage;
-<<<<<<< HEAD
-    __shared__ typename BlockScan::TempStorage tempKVStorage;
-=======
     [[maybe_unused]] __shared__ typename BlockScan::TempStorage tempKVStorage;
->>>>>>> 05316d33
 
     // This prefixOp operator keeps a running sum for when we need multiple iterations of the loop.
     BlockPrefixCallbackOp prefixQOp(0);
@@ -109,11 +105,7 @@
 
         // Threads that correspond to valid sequences read the length.
         int seqQLength = 0;
-<<<<<<< HEAD
-        int seqKVLength = 0;
-=======
         [[maybe_unused]] int seqKVLength = 0;
->>>>>>> 05316d33
         if (batchIdx < batchSizeBound)
         {
             seqQLength = fixed_q_seqlen ? maxQSeqLength : seqQLengths[batchIdx];
@@ -124,12 +116,8 @@
         }
 
         // Do the prefix-scan (it calls syncthreads internally).
-<<<<<<< HEAD
-        int seqQOffset, seqKVOffset;
-=======
         int seqQOffset;
         [[maybe_unused]] int seqKVOffset;
->>>>>>> 05316d33
         BlockScan(tempQStorage).ExclusiveSum(seqQLength, seqQOffset, prefixQOp);
         if constexpr (COMPUTE_KV_OFFSETS)
         {
@@ -183,7 +171,6 @@
     int zid = 2 * threadIdx.x;
     int halfRotaryEmbeddingDim = rotaryEmbeddingDim / 2;
     if (rotaryEmbeddingDim > 0 && zid < rotaryEmbeddingDim)
-<<<<<<< HEAD
     {
         mmha::update_rotary_base_n_scale(rotaryEmbeddingBase, rotaryEmbeddingScale, rotaryScalingType,
             rotaryEmbeddingDim, rotaryEmbeddingMaxPositions, seqKVLengths[batchIdx]);
@@ -194,18 +181,6 @@
     // Reset fmha tile counter to 0 before launching fmha kernels.
     if (threadIdx.x == 0 && blockIdx.x == 0 && fmha_tile_counter != nullptr)
     {
-=======
-    {
-        mmha::update_rotary_base_n_scale(rotaryEmbeddingBase, rotaryEmbeddingScale, rotaryScalingType,
-            rotaryEmbeddingDim, rotaryEmbeddingMaxPositions, seqKVLengths[batchIdx]);
-        float const invFreq = rotaryEmbeddingScale / powf(rotaryEmbeddingBase, zid / (float) rotaryEmbeddingDim);
-        rotaryEmbeddingInvFreq[batchIdx * halfRotaryEmbeddingDim + threadIdx.x] = invFreq;
-    }
-
-    // Reset fmha tile counter to 0 before launching fmha kernels.
-    if (threadIdx.x == 0 && blockIdx.x == 0 && fmha_tile_counter != nullptr)
-    {
->>>>>>> 05316d33
         fmha_tile_counter[0] = 0u;
     }
 }
@@ -214,11 +189,7 @@
 
 template <typename AttentionMaskDataType>
 __global__ void computeAttentionMask(AttentionMaskDataType* attentionMask, int const* seqLengths, int maxQSeqLength,
-<<<<<<< HEAD
-    int attentionWindowSize, AttentionMaskType attentionMaskType)
-=======
     int attentionWindowSize, AttentionMaskType attentionMaskType, BlockSparseParams blockSparseParams)
->>>>>>> 05316d33
 {
     // The index of the sequence in the batch.
     int batchIdx = blockIdx.y;
@@ -272,13 +243,8 @@
             break;
         case AttentionMaskType::BIDIRECTIONAL:
             // clang-format off
-<<<<<<< HEAD
-             isValid = (rowIdx <  seqLength - 1 && colIdx < seqLength - 1) ||
-                       (rowIdx == seqLength - 1 && colIdx < seqLength);
-=======
               isValid = (rowIdx <  seqLength - 1 && colIdx < seqLength - 1) ||
                         (rowIdx == seqLength - 1 && colIdx < seqLength);
->>>>>>> 05316d33
             // clang-format on
             // seq_length==4, max_seq_len==5
             // 1 1 1 0 0
@@ -288,13 +254,8 @@
             // 0 0 0 0 0
         case AttentionMaskType::BIDIRECTIONALGLM:
             // clang-format off
-<<<<<<< HEAD
-             isValid = (colIdx < seqLength - 1) ||
-                       (rowIdx == seqLength - 1 && colIdx == seqLength - 1);
-=======
               isValid = (colIdx < seqLength - 1) ||
                         (rowIdx == seqLength - 1 && colIdx == seqLength - 1);
->>>>>>> 05316d33
             // clang-format on
             // seq_length==4, max_seq_len==5
             // 1 1 1 1 0
@@ -355,11 +316,7 @@
         }
         dim3 grid(blocksPerSeq, params.batchSize);
         computeAttentionMask<<<grid, THREADS_PER_BLOCK, 0, stream>>>(params.attentionMask, params.seqQLengths,
-<<<<<<< HEAD
-            params.maxQSeqLength, params.attentionWindowSize, params.attentionMaskType);
-=======
             params.maxQSeqLength, params.attentionWindowSize, params.attentionMaskType, params.blockSparseParams);
->>>>>>> 05316d33
     }
 }
 

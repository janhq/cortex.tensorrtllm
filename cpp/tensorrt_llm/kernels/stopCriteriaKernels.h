--- conflicted
+++ resolved
@@ -48,16 +48,10 @@
 //! \param maxSeqLen maximum length of the sequence
 //! \param stream stream
 void invokeStopWordsCriterion(runtime::TokenIdType const** outputIds, runtime::SizeType32 const** parentIds,
-<<<<<<< HEAD
-    runtime::TokenIdType const** stopWords, FinishedState* finished, runtime::SizeType32 const* sequenceLengths,
-    runtime::SizeType32 const* batchSlots, runtime::SizeType32 const* stopWordsLen, runtime::SizeType32 maxStopWordsLen,
-    runtime::SizeType32 batchSize, runtime::SizeType32 beamWidth, runtime::SizeType32 maxSeqLen, cudaStream_t stream);
-=======
     runtime::TokenIdType const** stopWords, FinishedState* finished, runtime::SizeType32* sequenceLengths,
     runtime::SizeType32 const* batchSlots, runtime::SizeType32 const* stopWordsLen, runtime::SizeType32* numNewTokens,
     runtime::SizeType32 maxStopWordsLen, runtime::SizeType32 batchSize, runtime::SizeType32 beamWidth,
     runtime::SizeType32 maxSeqLen, cudaStream_t stream);
->>>>>>> 05316d33
 
 //! \brief Sets finished states based on the sequenceLimitLength and computes number of finished sequences in the batch.
 //!
@@ -76,10 +70,6 @@
 //! \param stream stream
 void invokeLengthCriterion(FinishedState* finished, runtime::SizeType32* finishedSum,
     runtime::SizeType32 const* sequenceLimitLength, runtime::SizeType32* sequenceLengths,
-<<<<<<< HEAD
-    runtime::SizeType32 const* batchSlots, runtime::SizeType32 batchSize, runtime::SizeType32 beamWidth,
-    cudaStream_t stream);
-=======
     runtime::SizeType32* numNewTokens, runtime::SizeType32 const* batchSlots, runtime::SizeType32 batchSize,
     runtime::SizeType32 beamWidth, cudaStream_t stream);
 
@@ -104,6 +94,5 @@
     FinishedState* finished, runtime::SizeType32* sequenceLengths, runtime::SizeType32* numNewTokens,
     runtime::SizeType32 const* batchSlots, runtime::SizeType32 batchSize, runtime::SizeType32 beamWidth,
     runtime::SizeType32 maxTokensPerStep, cudaStream_t stream);
->>>>>>> 05316d33
 } // namespace kernels
 } // namespace tensorrt_llm
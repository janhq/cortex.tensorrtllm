/*
 * Copyright (c) 2020-2023, NVIDIA CORPORATION.  All rights reserved.
 *
 * Licensed under the Apache License, Version 2.0 (the "License");
 * you may not use this file except in compliance with the License.
 * You may obtain a copy of the License at
 *
 *     http://www.apache.org/licenses/LICENSE-2.0
 *
 * Unless required by applicable law or agreed to in writing, software
 * distributed under the License is distributed on an "AS IS" BASIS,
 * WITHOUT WARRANTIES OR CONDITIONS OF ANY KIND, either express or implied.
 * See the License for the specific language governing permissions and
 * limitations under the License.
 */
#pragma once

#include "tensorrt_llm/kernels/gptKernels.h"
#include "tensorrt_llm/kernels/kvCacheUtils.h"
#include "tensorrt_llm/runtime/iTensor.h"
#include <cuda_runtime_api.h>

namespace tensorrt_llm
{
namespace kernels
{

template <typename T>
void invokeAddQKVBiasIA3Transpose(T* q_buf, T* k_buf, T* v_buf, T* Q, T const* bias_Q, T* K, T const* bias_K, T* V,
    T const* bias_V, int const batch_size, int const seq_len, int const head_num, int const size_per_head,
    int const* ia3_tasks, T const* ia3_key_weights, T const* ia3_value_weights, cudaStream_t stream);

template <typename T, typename T_IN>
struct MaskedSoftmaxParam
{
    // Common parameters.
    T* attention_score = nullptr;      // (batch_size, head_num, q_length, k_length)
    const T_IN* qk = nullptr;          // (batch_size, head_num, q_length, k_length)
    T const* attention_mask = nullptr; // (batch_size, q_length, k_length)
    int batch_size = 0;
    int q_length = 0;
    int k_length = 0;
    int num_heads = 0;
    T qk_scale = T(0.0f);
    // always float compute data type.
    float qk_tanh_scale = 0.f;
    float qk_tanh_inverse_scale = 0.f;
    bool block_sparse_attn = false;
    BlockSparseParams block_sparse_params;
    int const* q_seq_lengths = nullptr; // (batch_size)

    // Optional parameters that depend on the type of attention.
    // The slopes of the linear position bias of ALiBi.
    T const* linear_bias_slopes = nullptr; // (head_num,), optional
};

enum class KvCacheDataType
{
    BASE = 0,
    INT8,
    FP8
};

enum class RotaryPositionEmbeddingType
{
    NONE = 0,
    GPTJ,
    GPT_NEOX,
};

template <typename T, typename KVCacheBuffer>
struct QKVPreprocessingParams
{
    // Buffers.
<<<<<<< HEAD
    T* QKV;
    // Only used by fp8 quantized output currently.
    void* QuantizedQKV;
    T* Q;
    KVCacheBuffer const kv_cache_buffer;
    T const* qkv_bias;
    int const* seq_lens;
    int const* cache_seq_lens;
    int const* cu_seq_lens;
    float const* rotary_embedding_inv_freq;
    float2 const* rotary_coef_cache_buffer;
    float const* kvScaleOrigQuant;
    int const* spec_decoding_position_offsets;

    // Scalars.
    int const batch_size;
    int const max_input_seq_len;
    int const max_kv_seq_len;
    int const cyclic_kv_cache_len;
    int const sink_token_len;
    int const token_num;
    int const head_num;
    int const kv_head_num;
    int const qheads_per_kv_head;
    int const size_per_head;
    int const rotary_embedding_dim;
    float const rotary_embedding_base;
    RotaryScalingType const rotary_scale_type;
    float rotary_embedding_scale;
    int const rotary_embedding_max_positions;
    PositionEmbeddingType const position_embedding_type;
    bool const position_shift_enabled;
    const KvCacheDataType cache_type;
    bool const enable_paged_kv_fmha;
    bool const quantized_fp8_output;
    int const multi_processor_count;
    int const rotary_vision_start;
    int const rotary_vision_length;

    // Pre-compute on host.
    int half_rotary_dim;
    int q_hidden_size;
    int kv_hidden_size;
    int hidden_size;
=======
    // source buffer
    // also acts as a dst buffer based on if !params.enable_paged_kv_fmha
    T* QKV{nullptr};
    // Only used by fp8 quantized output currently.
    void* QuantizedQKV{nullptr};
    T* Q{nullptr};
    // the classes used for this template are either KVLinearBuffer, KVBlockArray
    // for more details, refer to kvCacheUtils.h
    KVCacheBuffer kv_cache_buffer{};
    T const* qkv_bias{nullptr};
    // list of sequence lengths, of shape {batch_size + 1}
    int const* seq_lens{nullptr};
    // list sequence lengths for the cache, of shape {batch_size + 1}
    int const* cache_seq_lens{nullptr};
    // list of cumulative sequence lengths, of shape {batch_size + 1}
    int const* cu_seq_lens{nullptr};
    // inverse frequencies (angle raised at various powers) from the RoPE formula
    // shape of {batch_size , rotaryEmbeddingDim / 2}
    float const* rotary_embedding_inv_freq{nullptr};
    // the pre-computed RoPE factors. computed at model build time, stored in the engine
    // shape is {rotary_embedding_max_positions, rotary_embedding_dim}. eg (2048, 128)
    float2 const* rotary_coef_cache_buffer{nullptr};
    float const* kvScaleOrigQuant{nullptr};
    int const* spec_decoding_position_offsets{nullptr};

    // Scalars.
    int batch_size{0};
    int max_input_seq_len{0};
    int max_kv_seq_len{0};
    int cyclic_kv_cache_len{0};
    int sink_token_len{0};
    int token_num{0};
    int head_num{0};
    int kv_head_num{0};
    int qheads_per_kv_head{0};
    int size_per_head{0};
    int rotary_embedding_dim{0};
    float rotary_embedding_base{0.};
    RotaryScalingType rotary_scale_type{};
    // TODO(dblanaru) remove this, its unused. Inv freq are precomputed elsewhere
    float rotary_embedding_scale{0.};
    int rotary_embedding_max_positions{0};
    PositionEmbeddingType position_embedding_type{};
    bool position_shift_enabled{false};
    KvCacheDataType cache_type{};
    bool enable_paged_kv_fmha{false};
    bool quantized_fp8_output{false};
    int multi_processor_count{0};
    int rotary_vision_start{0};
    int rotary_vision_length{0};
    // Pre-compute on host.
    int half_rotary_dim{0};
    int q_hidden_size{0};
    int kv_hidden_size{0};
    int hidden_size{0};
>>>>>>> 05316d33

    void setCommonParameters()
    {
        half_rotary_dim = rotary_embedding_dim / 2;
        q_hidden_size = head_num * size_per_head;
        kv_hidden_size = kv_head_num * size_per_head;
        hidden_size = q_hidden_size + 2 * kv_hidden_size;
    }
<<<<<<< HEAD
=======

    std::string toString() const
    {
        std::stringstream ss;

        ss << "QKVPreprocessingParams ====================" << std::endl;
        ss << "QKV: " << QKV << std::endl;
        ss << "QuantizedQKV: " << QuantizedQKV << std::endl;
        ss << "Q: " << Q << std::endl;
        ss << "kv_cache_buffer: " << kv_cache_buffer.data << std::endl;
        ss << "qkv_bias: " << qkv_bias << std::endl;
        ss << "seq_lens: "
           << *(runtime::ITensor::wrap(
                  (void*) seq_lens, nvinfer1::DataType::kINT32, runtime::ITensor::makeShape({batch_size})));
        ss << "cache_seq_lens: "
           << *(runtime::ITensor::wrap(
                  (void*) cache_seq_lens, nvinfer1::DataType::kINT32, runtime::ITensor::makeShape({batch_size})));
        ss << "cu_seq_lens: "
           << *(runtime::ITensor::wrap(
                  (void*) cu_seq_lens, nvinfer1::DataType::kINT32, runtime::ITensor::makeShape({batch_size})));
        ss << "rotary_embedding_inv_freq: "
           << *(runtime::ITensor::wrap((void*) rotary_embedding_inv_freq, nvinfer1::DataType::kFLOAT,
                  runtime::ITensor::makeShape({batch_size, rotary_embedding_dim / 2})));
        ss << "rotary_coef_cache_buffer: " << rotary_coef_cache_buffer << std::endl;
        ss << "kvScaleOrigQuant: " << kvScaleOrigQuant << std::endl;
        ss << "spec_decoding_position_offsets: " << spec_decoding_position_offsets << std::endl;
        ss << "batch_size: " << batch_size << std::endl;
        ss << "max_input_seq_len: " << max_input_seq_len << std::endl;
        ss << "max_kv_seq_len: " << max_kv_seq_len << std::endl;
        ss << "cyclic_kv_cache_len: " << cyclic_kv_cache_len << std::endl;
        ss << "sink_token_len: " << sink_token_len << std::endl;
        ss << "token_num: " << token_num << std::endl;
        ss << "head_num: " << head_num << std::endl;
        ss << "kv_head_num: " << kv_head_num << std::endl;
        ss << "qheads_per_kv_head: " << qheads_per_kv_head << std::endl;
        ss << "size_per_head: " << size_per_head << std::endl;
        ss << "rotary_embedding_dim: " << rotary_embedding_dim << std::endl;
        ss << "rotary_embedding_base: " << rotary_embedding_base << std::endl;
        ss << "rotary_scale_type: " << static_cast<int>(rotary_scale_type) << std::endl;
        ss << "rotary_embedding_scale: " << rotary_embedding_scale << std::endl;
        ss << "rotary_embedding_max_positions: " << rotary_embedding_max_positions << std::endl;
        ss << "position_embedding_type: " << static_cast<int>(position_embedding_type) << std::endl;
        ss << "position_shift_enabled: " << std::boolalpha << position_shift_enabled << std::endl;
        ss << "cache_type: " << static_cast<int>(cache_type) << std::endl;
        ss << "enable_paged_kv_fmha: " << std::boolalpha << enable_paged_kv_fmha << std::endl;
        ss << "quantized_fp8_output: " << quantized_fp8_output << std::endl;
        ss << "multi_processor_count: " << multi_processor_count << std::endl;

        return ss.str();
    }
>>>>>>> 05316d33
};

template <typename T, typename T_IN>
void invokeMaskedSoftmax(MaskedSoftmaxParam<T, T_IN>& param, cudaStream_t stream);

template <typename T>
void invokeTransposeQKV(T* dst, T* src, int const batch_size, int const seq_len, int const head_num,
    int const size_per_head, float const* scale, int const int8_mode, cudaStream_t stream);

template <typename T>
void invokeAddQKVBiasIA3RebuildPadding(T* Q, T const* bias_Q, T* K, T const* bias_K, T* V, T const* bias_V, T* q_buf,
    T* k_buf, T* v_buf, int const batch_size, int const seq_len, int const head_num, int const size_per_head,
    int const valid_word_num, int const* mask_offset, int const* ia3_tasks, T const* ia3_key_weights,
    T const* ia3_value_weights, cudaStream_t stream);

template <typename T>
void invokeTransposeAttentionOutRemovePadding(T* src, T* dst, int const valid_word_num, int const batch_size,
    int const seq_len, int const head_num, int const size_per_head, int const* mask_offset, float const* scale,
    int const int8_mode, cudaStream_t stream);

template <typename T>
void invokeAddFusedQKVBiasTranspose(T* q_buf, T* k_buf, T* v_buf, T* QKV, T const* qkv_bias, int const* seq_lens,
    int const* padding_offset, int const batch_size, int const seq_len, int const token_num, int const head_num,
    int const kv_head_num, int const size_per_head, int const rotary_embedding_dim, float rotary_embedding_base,
    const RotaryScalingType rotary_scale_type, float rotary_embedding_scale, int const rotary_embedding_max_positions,
    PositionEmbeddingType const position_embedding_type, float const* scale, int const int8_mode, cudaStream_t stream);

template <typename T>
void invokeAddFusedQKVBiasTranspose(T* q_buf, T* k_buf, T* v_buf, T* QKV, T const* qkv_bias, int const* seq_lens,
    int const* padding_offset, int const batch_size, int const seq_len, int const token_num, int const head_num,
    int const kv_head_num, int const size_per_head, cudaStream_t stream)
{
    invokeAddFusedQKVBiasTranspose(q_buf, k_buf, v_buf, QKV, qkv_bias, seq_lens, padding_offset, batch_size, seq_len,
        token_num, head_num, kv_head_num, size_per_head, 0, false, (float*) nullptr, 0, stream);
}

template <typename T>
void invokeAddFusedQKVBiasTranspose(T* q_buf, T* k_buf, T* v_buf, T* QKV, int const* seq_lens,
    int const* padding_offset, int const batch_size, int const seq_len, int const token_num, int const head_num,
    int const kv_head_num, int const size_per_head, int const rotary_embedding_dim, float rotary_embedding_base,
    const RotaryScalingType rotary_scale_type, float rotary_embedding_scale, int const rotary_embedding_max_positions,
    PositionEmbeddingType const position_embedding_type, float const* scale, int const int8_mode, cudaStream_t stream)
{
    invokeAddFusedQKVBiasTranspose(q_buf, k_buf, v_buf, QKV, (T const*) nullptr, seq_lens, padding_offset, batch_size,
        seq_len, token_num, head_num, kv_head_num, size_per_head, rotary_embedding_dim, rotary_embedding_base,
        rotary_scale_type, rotary_embedding_scale, rotary_embedding_max_positions, position_embedding_type, scale,
        int8_mode, stream);
}

template <typename T, typename KVCacheBuffer>
void invokeTranspose4dBatchMajor(T const* k_src, T const* v_src, KVCacheBuffer& kvTable, int const local_batch_size,
    int const seq_len, int const max_attention_window_size, int const size_per_head, int const local_head_num,
    const KvCacheDataType cache_type, float const* kvScaleOrigQuant, int const* sequence_lengths, cudaStream_t stream);

template <typename T, typename T_cache, typename KVCacheBuffer>
void invokeApplyBiasRopeUpdateKVCacheDispatch(QKVPreprocessingParams<T, KVCacheBuffer> params, cudaStream_t stream);

// NOTE: this kernel is in-place, QKV will be modified, if other kernels need that, may need copy or use before it.
template <typename T, typename KVCacheBuffer>
void invokeQKVPreprocessing(QKVPreprocessingParams<T, KVCacheBuffer> params, cudaStream_t stream)
{
    params.setCommonParameters();
    if (params.cache_type == KvCacheDataType::INT8)
    {
        invokeApplyBiasRopeUpdateKVCacheDispatch<T, int8_t, KVCacheBuffer>(params, stream);
    }
#ifdef ENABLE_FP8
    else if (params.cache_type == KvCacheDataType::FP8)
    {
        invokeApplyBiasRopeUpdateKVCacheDispatch<T, __nv_fp8_e4m3, KVCacheBuffer>(params, stream);
    }
#endif // ENABLE_FP8
    else
    {
        invokeApplyBiasRopeUpdateKVCacheDispatch<T, T, KVCacheBuffer>(params, stream);
    }
}

template <typename T, typename BT>
void invokeAddRelativeAttentionBiasUnaligned(T* qk_buf, const BT* relative_attention_bias, int const batch_size,
    int const head_num, int const seq_len, int const max_seq_len, cudaStream_t stream, bool implicit = false,
    int num_buckets = 0, int max_distance = 0, bool bidirectional = true);

template <typename T, typename KVCacheBuffer>
void invokeShiftKCache(KVCacheBuffer const& kvCacheBuffer, KVLinearBuffer const& shiftKCacheBuffer,
    const KvCacheDataType cache_type, int const sizePerHead, int const timestep, int const batch_beam,
    int const kv_head_num, int const beam_width, int const maxKCacheLen, int const sinkTokenLen,
    float const* kScaleQuantOrig, int const* sequence_lengths, int const* input_lengths, int const rotary_embedding_dim,
    float rotary_embedding_base, RotaryScalingType const rotary_scale_type, float rotary_embedding_scale,
    int const rotary_embedding_max_positions, PositionEmbeddingType const position_embedding_type, cudaStream_t stream);

// compute src[x] * scale[0] and write into dst[x]
template <typename Dst, typename Src>
void invokeConversion(Dst* dst, Src const* src, int64_t size, float const* __restrict__ scale, cudaStream_t stream);
} // namespace kernels
} // namespace tensorrt_llm<|MERGE_RESOLUTION|>--- conflicted
+++ resolved
@@ -72,52 +72,6 @@
 struct QKVPreprocessingParams
 {
     // Buffers.
-<<<<<<< HEAD
-    T* QKV;
-    // Only used by fp8 quantized output currently.
-    void* QuantizedQKV;
-    T* Q;
-    KVCacheBuffer const kv_cache_buffer;
-    T const* qkv_bias;
-    int const* seq_lens;
-    int const* cache_seq_lens;
-    int const* cu_seq_lens;
-    float const* rotary_embedding_inv_freq;
-    float2 const* rotary_coef_cache_buffer;
-    float const* kvScaleOrigQuant;
-    int const* spec_decoding_position_offsets;
-
-    // Scalars.
-    int const batch_size;
-    int const max_input_seq_len;
-    int const max_kv_seq_len;
-    int const cyclic_kv_cache_len;
-    int const sink_token_len;
-    int const token_num;
-    int const head_num;
-    int const kv_head_num;
-    int const qheads_per_kv_head;
-    int const size_per_head;
-    int const rotary_embedding_dim;
-    float const rotary_embedding_base;
-    RotaryScalingType const rotary_scale_type;
-    float rotary_embedding_scale;
-    int const rotary_embedding_max_positions;
-    PositionEmbeddingType const position_embedding_type;
-    bool const position_shift_enabled;
-    const KvCacheDataType cache_type;
-    bool const enable_paged_kv_fmha;
-    bool const quantized_fp8_output;
-    int const multi_processor_count;
-    int const rotary_vision_start;
-    int const rotary_vision_length;
-
-    // Pre-compute on host.
-    int half_rotary_dim;
-    int q_hidden_size;
-    int kv_hidden_size;
-    int hidden_size;
-=======
     // source buffer
     // also acts as a dst buffer based on if !params.enable_paged_kv_fmha
     T* QKV{nullptr};
@@ -173,7 +127,6 @@
     int q_hidden_size{0};
     int kv_hidden_size{0};
     int hidden_size{0};
->>>>>>> 05316d33
 
     void setCommonParameters()
     {
@@ -182,8 +135,6 @@
         kv_hidden_size = kv_head_num * size_per_head;
         hidden_size = q_hidden_size + 2 * kv_hidden_size;
     }
-<<<<<<< HEAD
-=======
 
     std::string toString() const
     {
@@ -234,7 +185,6 @@
 
         return ss.str();
     }
->>>>>>> 05316d33
 };
 
 template <typename T, typename T_IN>

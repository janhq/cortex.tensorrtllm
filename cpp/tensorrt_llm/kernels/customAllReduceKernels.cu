--- conflicted
+++ resolved
@@ -126,30 +126,12 @@
 
         if (bidx == 0)
         {
-<<<<<<< HEAD
-            st_flag_release(flag, signals[tidx] + local_rank);
-=======
             st_flag_release(flag, signals[tidx] + offset + local_rank);
->>>>>>> 05316d33
         }
 
         // All blocks check that corresponding block 0 on other GPUs have set the flag
         // No deadlock because block #0 is always the first block started
-<<<<<<< HEAD
-        uint32_t* peer_barrier_d = signals[local_rank] + tidx;
-        while (ld_flag_acquire(peer_barrier_d) != flag)
-        {
-        }
-
-        if (bidx == 0)
-        {
-            st_flag_release(flag, signals[tidx] + world_size + local_rank);
-        }
-
-        peer_barrier_d = signals[local_rank] + world_size + tidx;
-=======
         uint32_t* peer_barrier_d = signals[local_rank] + offset + tidx;
->>>>>>> 05316d33
         while (ld_flag_acquire(peer_barrier_d) != flag)
         {
         }
@@ -181,19 +163,6 @@
         // Blocks check that corresponding blocks on other GPUs have also set the flag
         uint32_t* peer_barrier_d = signals[local_rank] + flag_block_offset + tidx;
 
-<<<<<<< HEAD
-        while (ld_flag_acquire(peer_barrier_d) != flag)
-        {
-        }
-
-        flag_block_offset += (grid_size + 1) * world_size;
-        st_flag_release(flag, signals[tidx] + flag_block_offset + local_rank);
-
-        // Blocks check that corresponding blocks on other GPUs have also set the flag
-        peer_barrier_d = signals[local_rank] + flag_block_offset + tidx;
-
-=======
->>>>>>> 05316d33
         while (ld_flag_acquire(peer_barrier_d) != flag)
         {
         }

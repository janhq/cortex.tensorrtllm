/*
 * Copyright (c) 2020-2024, NVIDIA CORPORATION.  All rights reserved.
 *
 * Licensed under the Apache License, Version 2.0 (the "License");
 * you may not use this file except in compliance with the License.
 * You may obtain a copy of the License at
 *
 *     http://www.apache.org/licenses/LICENSE-2.0
 *
 * Unless required by applicable law or agreed to in writing, software
 * distributed under the License is distributed on an "AS IS" BASIS,
 * WITHOUT WARRANTIES OR CONDITIONS OF ANY KIND, either express or implied.
 * See the License for the specific language governing permissions and
 * limitations under the License.
 */
#pragma once

#include <cuda_fp16.h>

#include "tensorrt_llm/common/cudaUtils.h"
#include "tensorrt_llm/kernels/penaltyTypes.h"
#include "tensorrt_llm/runtime/common.h"

namespace tensorrt_llm
{
namespace kernels
{

template <typename T>
struct InvokeBatchApplyPenaltyParams
{
    T const* const* inputLogits;
    T* outputLogits;
    T const* biases;
    runtime::TokenIdType* penaltyWorkspace;
    runtime::TokenIdType const* penaltyWorkspacePrev;
    float const* temperatures;
    float const* repetitionPenalties;
    float const* presencePenalties;
    float const* frequencyPenalties;
<<<<<<< HEAD
    bool const accumulateVocab;
    runtime::SizeType32 const batchSize;
    runtime::SizeType32 const beamWidth;
    runtime::SizeType32 const maxSeqLen;
    runtime::SizeType32 const vocabSize;
    runtime::SizeType32 const vocabSizePadded;
=======
    runtime::SizeType32 batchSize;
    runtime::SizeType32 beamWidth;
    runtime::SizeType32 maxSeqLen;
    runtime::SizeType32 vocabSize;
    runtime::SizeType32 vocabSizePadded;
>>>>>>> 05316d33
    runtime::TokenIdType const** outputIdsPtr;
    runtime::SizeType32 const** parentIdsPtr;
    runtime::SizeType32 const* inputLengths;
    runtime::SizeType32 const* sequenceLengths;
    runtime::SizeType32 const* minLengths;
    runtime::TokenIdType const* endIds;
    runtime::SizeType32 const* batchSlots;
<<<<<<< HEAD
    runtime::SizeType32 const maxTokensPerStep;
=======
    runtime::SizeType32 maxTokensPerStep;
>>>>>>> 05316d33
    runtime::SizeType32 const* tokensPerStep;
    cudaStream_t stream;
};

template <typename T>
void invokeBatchApplyPenalty(InvokeBatchApplyPenaltyParams<T> const& params);

} // namespace kernels
} // namespace tensorrt_llm<|MERGE_RESOLUTION|>--- conflicted
+++ resolved
@@ -38,20 +38,11 @@
     float const* repetitionPenalties;
     float const* presencePenalties;
     float const* frequencyPenalties;
-<<<<<<< HEAD
-    bool const accumulateVocab;
-    runtime::SizeType32 const batchSize;
-    runtime::SizeType32 const beamWidth;
-    runtime::SizeType32 const maxSeqLen;
-    runtime::SizeType32 const vocabSize;
-    runtime::SizeType32 const vocabSizePadded;
-=======
     runtime::SizeType32 batchSize;
     runtime::SizeType32 beamWidth;
     runtime::SizeType32 maxSeqLen;
     runtime::SizeType32 vocabSize;
     runtime::SizeType32 vocabSizePadded;
->>>>>>> 05316d33
     runtime::TokenIdType const** outputIdsPtr;
     runtime::SizeType32 const** parentIdsPtr;
     runtime::SizeType32 const* inputLengths;
@@ -59,11 +50,7 @@
     runtime::SizeType32 const* minLengths;
     runtime::TokenIdType const* endIds;
     runtime::SizeType32 const* batchSlots;
-<<<<<<< HEAD
-    runtime::SizeType32 const maxTokensPerStep;
-=======
     runtime::SizeType32 maxTokensPerStep;
->>>>>>> 05316d33
     runtime::SizeType32 const* tokensPerStep;
     cudaStream_t stream;
 };

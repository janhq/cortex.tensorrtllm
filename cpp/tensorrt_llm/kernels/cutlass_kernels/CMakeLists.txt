#
# SPDX-FileCopyrightText: Copyright (c) 1993-2024 NVIDIA CORPORATION &
# AFFILIATES. All rights reserved. SPDX-License-Identifier: Apache-2.0
#
# Licensed under the Apache License, Version 2.0 (the "License"); you may not
# use this file except in compliance with the License. You may obtain a copy of
# the License at
#
# http://www.apache.org/licenses/LICENSE-2.0
#
# Unless required by applicable law or agreed to in writing, software
# distributed under the License is distributed on an "AS IS" BASIS, WITHOUT
# WARRANTIES OR CONDITIONS OF ANY KIND, either express or implied. See the
# License for the specific language governing permissions and limitations under
# the License.
#

# The Python executable will only be defined if building with Torch support. If
# not, we need to find it here.
if(NOT Python3_EXECUTABLE)
  find_package(
    Python3
    COMPONENTS Interpreter
    REQUIRED)
endif()

execute_process(
  WORKING_DIRECTORY ${3RDPARTY_DIR}/cutlass/python/
  COMMAND ${Python3_EXECUTABLE} setup_library.py develop --user
  RESULT_VARIABLE _CUTLASS_LIBRARY_SUCCESS)

if(NOT _CUTLASS_LIBRARY_SUCCESS MATCHES 0)
  message(
    FATAL_ERROR
      "Failed to set up the CUTLASS library due to ${_CUTLASS_LIBRARY_SUCCESS}."
  )
endif()

set_directory_properties(
  PROPERTIES CMAKE_CONFIGURE_DEPENDS
             ${CMAKE_CURRENT_SOURCE_DIR}/python/generate_kernels.py)

set(INSTANTIATION_GENERATION_DIR
    ${CMAKE_CURRENT_BINARY_DIR}/cutlass_instantiations)
execute_process(
  WORKING_DIRECTORY ${CMAKE_CURRENT_SOURCE_DIR}/python/
  COMMAND ${Python3_EXECUTABLE} generate_kernels.py -o
          ${INSTANTIATION_GENERATION_DIR}
  RESULT_VARIABLE _KERNEL_GEN_SUCCESS)

if(NOT _KERNEL_GEN_SUCCESS MATCHES 0)
  message(
    FATAL_ERROR
      "Failed to generate CUTLASS kernel instantiations due to ${_KERNEL_GEN_SUCCESS}."
  )
endif()

# Get the sources for Mixed Input GEMM launchers
file(GLOB_RECURSE MIXED_CU_INSTANTIATIONS
     ${INSTANTIATION_GENERATION_DIR}/gemm/*.cu)
file(GLOB_RECURSE MIXED_SRC_CPP fpA_intB_gemm/*.cpp)
file(GLOB_RECURSE MIXED_SRC_CU fpA_intB_gemm/*.cu)

# Get the sources for MOE Grouped GEMM launchers
file(GLOB_RECURSE GROUPED_CU_INSTANTIATIONS
     ${INSTANTIATION_GENERATION_DIR}/gemm_grouped/*.cu)
file(GLOB_RECURSE GROUPED_SRC_CPP moe_gemm/*.cpp)
file(GLOB_RECURSE GROUPED_SRC_CU moe_gemm/*.cu)

# Get the sources for all the remaining sources
file(GLOB_RECURSE SRC_CPP *.cpp)
file(GLOB_RECURSE SRC_CU *.cu)
set(ALL_SRCS ${SRC_CPP};${SRC_CU})
list(FILTER ALL_SRCS EXCLUDE REGEX "fpA_intB_gemm/.*")
list(FILTER ALL_SRCS EXCLUDE REGEX "moe_gemm/.*")
<<<<<<< HEAD

message(
  STATUS
    "Mixed srcs ${MIXED_SRC_CPP} ${MIXED_SRC_CU} ${MIXED_CU_INSTANTIATIONS}")
message(
  STATUS
    "Group srcs ${GROUPED_SRC_CU} ${GROUPED_SRC_CPP} ${GROUPED_CU_INSTANTIATIONS}"
)
message(STATUS "All srcs ${ALL_SRCS}")
=======
list(REMOVE_ITEM ALL_SRCS
     "${CMAKE_CURRENT_SOURCE_DIR}/fused_gated_gemm/gemm_swiglu_e4m3.cu")

message(
  VERBOSE
  "Mixed srcs ${MIXED_SRC_CPP} ${MIXED_SRC_CU} ${MIXED_CU_INSTANTIATIONS}")
message(
  VERBOSE
  "Group srcs ${GROUPED_SRC_CU} ${GROUPED_SRC_CPP} ${GROUPED_CU_INSTANTIATIONS}"
)
message(VERBOSE "All srcs ${ALL_SRCS}")
>>>>>>> 05316d33

add_library(cutlass_src STATIC ${ALL_SRCS})
set_property(TARGET cutlass_src PROPERTY POSITION_INDEPENDENT_CODE ON)
set_property(TARGET cutlass_src PROPERTY CUDA_RESOLVE_DEVICE_SYMBOLS ON)

add_library(fpA_intB_gemm_src STATIC ${MIXED_SRC_CPP} ${MIXED_SRC_CU}
                                     ${MIXED_CU_INSTANTIATIONS})
<<<<<<< HEAD
add_library(moe_gemm_src STATIC ${GROUPED_SRC_CU} ${GROUPED_SRC_CPP}
                                ${GROUPED_CU_INSTANTIATIONS})
foreach(target_name fpA_intB_gemm_src;moe_gemm_src)
=======
# WARNING: Building with `-G` flag may generate invalid results for this target
add_library(moe_gemm_src STATIC ${GROUPED_SRC_CU} ${GROUPED_SRC_CPP}
                                ${GROUPED_CU_INSTANTIATIONS})

set(GEMM_SWIGLU_SM90_SRC_CU
    ${CMAKE_CURRENT_SOURCE_DIR}/fused_gated_gemm/gemm_swiglu_e4m3.cu)
add_library(gemm_swiglu_sm90_src STATIC ${GEMM_SWIGLU_SM90_SRC_CU})
foreach(target_name fpA_intB_gemm_src;moe_gemm_src;gemm_swiglu_sm90_src)
>>>>>>> 05316d33
  set_property(TARGET ${target_name} PROPERTY POSITION_INDEPENDENT_CODE ON)
  set_property(TARGET ${target_name} PROPERTY CUDA_RESOLVE_DEVICE_SYMBOLS ON)

  # Note - we deliberately do not include 90a PTX (even when 9.0+PTX is
  # specified). This is because sm_90a has arch conditional instructions that
  # are not forward compatible. As a result, it does not make sense to embed PTX
  # into the binary anyway.
<<<<<<< HEAD
  if("9.0" IN_LIST TORCH_CUDA_ARCH_LIST
     OR "9.0+PTX" IN_LIST TORCH_CUDA_ARCH_LIST
=======
  if("90" IN_LIST CMAKE_CUDA_ARCHITECTURES_ORIG
     OR "90-real" IN_LIST CMAKE_CUDA_ARCHITECTURES_ORIG
>>>>>>> 05316d33
     OR "90-real" IN_LIST CMAKE_CUDA_ARCHITECTURES_NATIVE)

    message(STATUS "MANUALLY APPENDING FLAG TO COMPILE FOR SM_90a.")
    target_compile_options(
      ${target_name}
      PRIVATE $<$<COMPILE_LANGUAGE:CUDA>:-gencode=arch=compute_90a,code=sm_90a>)

    # Hopper kernels require cuda lib for TMA APIs
    target_link_libraries(${target_name} PRIVATE CUDA::cuda_driver)

    # No kernels should be parsed, unless hopper is specified. This is a build
    # time improvement
    target_compile_definitions(${target_name} PRIVATE COMPILE_HOPPER_TMA_GEMMS)
  endif()

  # Suppress GCC note: the ABI for passing parameters with 64-byte alignment has
  # changed in GCC 4.6 This note appears for kernels using TMA and clutters the
  # compilation output.
  if(NOT WIN32)
    target_compile_options(
      ${target_name} PRIVATE $<$<COMPILE_LANGUAGE:CUDA>:-Xcompiler=-Wno-psabi>)
  endif()

endforeach()<|MERGE_RESOLUTION|>--- conflicted
+++ resolved
@@ -73,17 +73,6 @@
 set(ALL_SRCS ${SRC_CPP};${SRC_CU})
 list(FILTER ALL_SRCS EXCLUDE REGEX "fpA_intB_gemm/.*")
 list(FILTER ALL_SRCS EXCLUDE REGEX "moe_gemm/.*")
-<<<<<<< HEAD
-
-message(
-  STATUS
-    "Mixed srcs ${MIXED_SRC_CPP} ${MIXED_SRC_CU} ${MIXED_CU_INSTANTIATIONS}")
-message(
-  STATUS
-    "Group srcs ${GROUPED_SRC_CU} ${GROUPED_SRC_CPP} ${GROUPED_CU_INSTANTIATIONS}"
-)
-message(STATUS "All srcs ${ALL_SRCS}")
-=======
 list(REMOVE_ITEM ALL_SRCS
      "${CMAKE_CURRENT_SOURCE_DIR}/fused_gated_gemm/gemm_swiglu_e4m3.cu")
 
@@ -95,7 +84,6 @@
   "Group srcs ${GROUPED_SRC_CU} ${GROUPED_SRC_CPP} ${GROUPED_CU_INSTANTIATIONS}"
 )
 message(VERBOSE "All srcs ${ALL_SRCS}")
->>>>>>> 05316d33
 
 add_library(cutlass_src STATIC ${ALL_SRCS})
 set_property(TARGET cutlass_src PROPERTY POSITION_INDEPENDENT_CODE ON)
@@ -103,11 +91,6 @@
 
 add_library(fpA_intB_gemm_src STATIC ${MIXED_SRC_CPP} ${MIXED_SRC_CU}
                                      ${MIXED_CU_INSTANTIATIONS})
-<<<<<<< HEAD
-add_library(moe_gemm_src STATIC ${GROUPED_SRC_CU} ${GROUPED_SRC_CPP}
-                                ${GROUPED_CU_INSTANTIATIONS})
-foreach(target_name fpA_intB_gemm_src;moe_gemm_src)
-=======
 # WARNING: Building with `-G` flag may generate invalid results for this target
 add_library(moe_gemm_src STATIC ${GROUPED_SRC_CU} ${GROUPED_SRC_CPP}
                                 ${GROUPED_CU_INSTANTIATIONS})
@@ -116,7 +99,6 @@
     ${CMAKE_CURRENT_SOURCE_DIR}/fused_gated_gemm/gemm_swiglu_e4m3.cu)
 add_library(gemm_swiglu_sm90_src STATIC ${GEMM_SWIGLU_SM90_SRC_CU})
 foreach(target_name fpA_intB_gemm_src;moe_gemm_src;gemm_swiglu_sm90_src)
->>>>>>> 05316d33
   set_property(TARGET ${target_name} PROPERTY POSITION_INDEPENDENT_CODE ON)
   set_property(TARGET ${target_name} PROPERTY CUDA_RESOLVE_DEVICE_SYMBOLS ON)
 
@@ -124,13 +106,8 @@
   # specified). This is because sm_90a has arch conditional instructions that
   # are not forward compatible. As a result, it does not make sense to embed PTX
   # into the binary anyway.
-<<<<<<< HEAD
-  if("9.0" IN_LIST TORCH_CUDA_ARCH_LIST
-     OR "9.0+PTX" IN_LIST TORCH_CUDA_ARCH_LIST
-=======
   if("90" IN_LIST CMAKE_CUDA_ARCHITECTURES_ORIG
      OR "90-real" IN_LIST CMAKE_CUDA_ARCHITECTURES_ORIG
->>>>>>> 05316d33
      OR "90-real" IN_LIST CMAKE_CUDA_ARCHITECTURES_NATIVE)
 
     message(STATUS "MANUALLY APPENDING FLAG TO COMPILE FOR SM_90a.")

/*
 * Copyright (c) 2020-2023, NVIDIA CORPORATION.  All rights reserved.
 *
 * Licensed under the Apache License, Version 2.0 (the "License");
 * you may not use this file except in compliance with the License.
 * You may obtain a copy of the License at
 *
 *     http://www.apache.org/licenses/LICENSE-2.0
 *
 * Unless required by applicable law or agreed to in writing, software
 * distributed under the License is distributed on an "AS IS" BASIS,
 * WITHOUT WARRANTIES OR CONDITIONS OF ANY KIND, either express or implied.
 * See the License for the specific language governing permissions and
 * limitations under the License.
 */

#ifndef _WIN32
#pragma GCC diagnostic push
#pragma GCC diagnostic ignored "-Wstrict-aliasing"
#endif // #ifndef _WIN32

#include "cutlass/gemm/kernel/default_gemm.h"
#include "cutlass_extensions/compute_occupancy.h"
#include "cutlass_extensions/gemm/device/gemm_universal_base_compat.h"

#include "cutlass_extensions/epilogue_helpers.h"
#include "cutlass_extensions/gemm/kernel/default_fpA_intB_traits.h"
#include "cutlass_extensions/gemm/kernel/fpA_intB_gemm.h"
#include "cutlass_extensions/gemm/threadblock/default_mma.h"
#include "cutlass_extensions/gemm_configs.h"

#ifndef _WIN32
#pragma GCC diagnostic pop
#endif // #ifndef _WIN32

#include "tensorrt_llm/common/assert.h"
#include "tensorrt_llm/common/cudaUtils.h"
#include "tensorrt_llm/common/logger.h"
#include "tensorrt_llm/kernels/cutlass_kernels/cutlass_heuristic.h"
#include "tensorrt_llm/kernels/cutlass_kernels/cutlass_type_conversion.h"
#include "tensorrt_llm/kernels/cutlass_kernels/fpA_intB_gemm/fpA_intB_gemm.h"
#include "tensorrt_llm/kernels/cutlass_kernels/fpA_intB_gemm/fpA_intB_gemm_template_sm90.h"

namespace tk = tensorrt_llm::common;
namespace tkc = tensorrt_llm::cutlass_extensions;

namespace tensorrt_llm
{
namespace kernels
{
namespace cutlass_kernels
{

template <typename ActivationType, typename WeightType, typename ScaleZeroType, typename BiasType, typename OutputType,
    typename arch, cutlass::WeightOnlyQuantOp QuantOp, typename EpilogueTag, typename ThreadblockShape,
    typename WarpShape, int Stages>
void generic_mixed_gemm_kernelLauncher(ActivationType const* A, WeightType const* B, ScaleZeroType const* weight_scales,
    ScaleZeroType const* weight_zero_points, BiasType const* biases, float const alpha, OutputType* C, int m, int n,
    int k, int const group_size, tkc::CutlassGemmConfig gemm_config, char* workspace, size_t workspace_bytes,
    cudaStream_t stream, int* occupancy = nullptr)
{
    TLLM_LOG_DEBUG(__PRETTY_FUNCTION__);

#ifdef ENABLE_BF16
    static_assert(
#ifdef ENABLE_FP8
        cutlass::platform::is_same<ActivationType, __nv_fp8_e4m3>::value ||
#endif
            cutlass::platform::is_same<ActivationType, __nv_bfloat16>::value
            || cutlass::platform::is_same<ActivationType, half>::value
            || cutlass::platform::is_same<ActivationType, float>::value,
        "Specialized for bfloat16, half, float");
#else
    static_assert(cutlass::platform::is_same<ActivationType, half>::value
            || cutlass::platform::is_same<ActivationType, float>::value,
        "Specialized for half, float");
#endif

    static_assert(cutlass::platform::is_same<ActivationType, WeightType>::value
            || cutlass::platform::is_same<WeightType, uint8_t>::value
            || cutlass::platform::is_same<WeightType, cutlass::uint4b_t>::value,
        "");

    // The cutlass type for the input elements. This is needed to convert to cutlass::half_t if necessary.
    using CutlassActivationType = typename TllmToCutlassTypeAdapter<ActivationType>::type;
    using CutlassWeightType = typename TllmToCutlassTypeAdapter<WeightType>::type;
    using CutlassScaleZeroType = typename TllmToCutlassTypeAdapter<ScaleZeroType>::type;
    using CutlassBiasType = typename TllmToCutlassTypeAdapter<BiasType>::type;
    using CutlassOutputType = typename TllmToCutlassTypeAdapter<OutputType>::type;

    // We need separate config for each architecture since we will target different tensorcore instructions. For float,
    // we do not target TCs.
    using MixedGemmArchTraits
        = cutlass::gemm::kernel::MixedGemmArchTraits<CutlassActivationType, CutlassWeightType, arch>;
    using ElementAccumulator = typename MixedGemmArchTraits::AccType;

    constexpr int ElementsPerAccessC = 128 / cutlass::sizeof_bits<CutlassOutputType>::value;
    using EpilogueOp =
        typename tkc::Epilogue<CutlassOutputType, ElementsPerAccessC, ElementAccumulator, EpilogueTag>::Op;

    using Operator = typename MixedGemmArchTraits::Operator;
    using TaggedOperator = typename cutlass::arch::TagOperator<Operator, QuantOp>::TaggedOperator;

    using GemmKernel_ = typename cutlass::gemm::kernel::DefaultGemm<CutlassActivationType, cutlass::layout::RowMajor,
        MixedGemmArchTraits::ElementsPerAccessA, CutlassWeightType, typename MixedGemmArchTraits::LayoutB,
        MixedGemmArchTraits::ElementsPerAccessB, CutlassOutputType, cutlass::layout::RowMajor, ElementAccumulator,
        cutlass::arch::OpClassTensorOp, arch, ThreadblockShape, WarpShape,
        typename MixedGemmArchTraits::InstructionShape, EpilogueOp,
        typename cutlass::gemm::threadblock::GemmIdentityThreadblockSwizzle<>, Stages, true,
        TaggedOperator>::GemmKernel;

    using GemmKernel = cutlass::gemm::kernel::GemmFpAIntB<typename GemmKernel_::Mma, typename GemmKernel_::Epilogue,
        typename GemmKernel_::ThreadblockSwizzle,
        arch, // Ensure top level arch is used for dispatch
        GemmKernel_::kSplitKSerial>;

    if (occupancy != nullptr)
    {
        *occupancy = tensorrt_llm::cutlass_extensions::compute_occupancy_for_kernel<GemmKernel>();
        return;
    }

    using Gemm = cutlass::gemm::device::GemmUniversalBaseCompat<GemmKernel>;

    int const ldb = cutlass::platform::is_same<cutlass::layout::RowMajor, typename MixedGemmArchTraits::LayoutB>::value
        ? n
        : k * GemmKernel::kInterleave;

    if (weight_scales == nullptr)
    {
        throw std::runtime_error("Weight scales must always be set to a non-null value.");
    }

    if constexpr (cutlass::isFinegrained(QuantOp))
    {
        if constexpr (cutlass::platform::is_same<CutlassActivationType, float_e4m3_t>::value)
        {
            if (group_size != 128)
            {
                throw std::runtime_error("Only group size 128 supported for fine grained W4A(fp)8 kernels.");
            }
        }
        if (group_size != 64 && group_size != 128)
        {
            throw std::runtime_error("Only group size 64 and 128 supported for fine grained kernels.");
        }

        if constexpr (QuantOp == cutlass::WeightOnlyQuantOp::FINEGRAINED_SCALE_ONLY)
        {
            if (weight_zero_points != nullptr)
            {
                throw std::runtime_error("Weight zero pointer must be a nullptr for scale only fine grained");
            }
        }
        else if constexpr (QuantOp == cutlass::WeightOnlyQuantOp::FINEGRAINED_SCALE_AND_ZEROS)
        {
            if (weight_zero_points == nullptr)
            {
                throw std::runtime_error("Weight zero pointer must be valid for scale and bias fine grained");
            }
        }
    }
    else
    {
        if (group_size != k)
        {
            throw std::runtime_error("Invalid group size for per column scaling kernels.");
        }

        if (weight_zero_points != nullptr)
        {
            throw std::runtime_error("Weight zero-points must be null when running per column scaling");
        }
    }

    int const ld_scale_zero = cutlass::isFinegrained(QuantOp) ? n : 0;
    ElementAccumulator output_op_beta = (biases == nullptr) ? ElementAccumulator(0.f) : ElementAccumulator(1.f);
    typename Gemm::Arguments args({m, n, k}, group_size,
        {reinterpret_cast<CutlassActivationType*>(const_cast<ActivationType*>(A)), k},
        {reinterpret_cast<CutlassWeightType*>(const_cast<WeightType*>(B)), ldb},
        {reinterpret_cast<CutlassScaleZeroType*>(const_cast<ScaleZeroType*>(weight_scales)), ld_scale_zero},
        {reinterpret_cast<CutlassScaleZeroType*>(const_cast<ScaleZeroType*>(weight_zero_points)), ld_scale_zero},
        {reinterpret_cast<CutlassBiasType*>(const_cast<BiasType*>(biases)), 0},
        {reinterpret_cast<CutlassOutputType*>(C), n}, gemm_config.split_k_factor,
        {ElementAccumulator(alpha), output_op_beta});

    // This assertion is enabled because because for the column interleaved layout, K MUST be a multiple of
    // threadblockK. The reason for this is that the default pitchlinear iterators are used to handle walking over the
    // interleaved matrix. The way masking in handled in these do not map to the interleaved layout. We need to write
    // our own predicated iterator in order to relax this limitation.
    if (GemmKernel::kInterleave > 1
        && ((k % MixedGemmArchTraits::ThreadblockK)
            || ((k / gemm_config.split_k_factor) % MixedGemmArchTraits::ThreadblockK)))
    {
        throw std::runtime_error("Temp assertion: k must be multiple of threadblockK");
    }

    Gemm gemm;
    if (gemm.get_workspace_size(args) > workspace_bytes)
    {
        TLLM_LOG_WARNING(
            "Requested split-k but workspace size insufficient. Falling back to non-split-k implementation.");
        // If requested split-k factor will require more workspace bytes, revert to standard gemm.
        args.batch_count = 1;
    }

    auto can_implement = gemm.can_implement(args);
    if (can_implement != cutlass::Status::kSuccess)
    {
        std::string err_msg = "fpA_intB cutlass kernel will fail for params. Error: "
            + std::string(cutlassGetStatusString(can_implement));
        throw std::runtime_error("[TensorRT-LLm Error][fpA_intB Runner] " + err_msg);
    }

    auto init_status = gemm.initialize(args, workspace, stream);
    if (init_status != cutlass::Status::kSuccess)
    {
        std::string err_msg
            = "Failed to initialize cutlass fpA_intB gemm. Error: " + std::string(cutlassGetStatusString(init_status));
        throw std::runtime_error("[TensorRT-LLm Error][fpA_intB Runner] " + err_msg);
    }

    auto run_status = gemm.run(stream);
    if (run_status != cutlass::Status::kSuccess)
    {
        std::string err_msg
            = "Failed to run cutlass fpA_intB gemm. Error: " + std::string(cutlassGetStatusString(run_status));
        throw std::runtime_error("[TensorRT-LLm Error][fpA_intB Runner] " + err_msg);
    }
}

// This filters out invalid template combinations that we DON'T want instantiated in CUTLASS. For example,
// instantiating SM=75, Stages=3 is invalid so we would need to filter that out. Fine grained
// quanitzation is only supported on Ampere+ GPUs. FP8 GEMM is only supported on Ada+ GPUs.
template <typename ActivationType, typename WeightType, typename ScaleZeroType, typename BiasType, typename OutputType,
    typename arch, cutlass::WeightOnlyQuantOp QuantOp, typename EpilogueTag, typename ThreadblockShape,
    typename WarpShape, int Stages>
void filter_and_run_mixed_gemm(ActivationType const* A, WeightType const* B, ScaleZeroType const* weight_scales,
    ScaleZeroType const* weight_zero_points, BiasType const* biases, float const alpha, OutputType* C, int m, int n,
    int k, int const group_size, tkc::CutlassGemmConfig gemm_config, char* workspace, size_t workspace_bytes,
    cudaStream_t stream, int* occupancy = nullptr)
{

    TLLM_LOG_DEBUG(__PRETTY_FUNCTION__);
    if constexpr (Stages > 2 && arch::kMinComputeCapability < 80)
    {
        // Multistage only supported on Ampere
        std::string err_msg = "Cutlass fpA_intB gemm not supported for arch "
            + std::to_string(arch::kMinComputeCapability) + " with stages set to " + std::to_string(Stages);
        throw std::runtime_error("[TensorRT-LLm Error][filter_and_run_mixed_gemm] " + err_msg);
    }
    else if constexpr (Stages == 2 && arch::kMinComputeCapability >= 89)
    {
        // Multistage only supported on Ampere
        std::string err_msg = "Cutlass fpA_intB gemm not supported for arch "
            + std::to_string(arch::kMinComputeCapability) + " with stages set to " + std::to_string(Stages);
        throw std::runtime_error("[TensorRT-LLm Error][filter_and_run_mixed_gemm] " + err_msg);
    }
<<<<<<< HEAD
    else if constexpr (Stages == 2 && arch::kMinComputeCapability >= 89)
    {
        // Multistage only supported on Ampere
        std::string err_msg = "Cutlass fpA_intB gemm not supported for arch "
            + std::to_string(arch::kMinComputeCapability) + " with stages set to " + std::to_string(Stages);
        throw std::runtime_error("[TensorRT-LLm Error][filter_and_run_mixed_gemm] " + err_msg);
    }
=======
>>>>>>> 05316d33
    else if constexpr (cutlass::platform::is_same<ActivationType, __nv_fp8_e4m3>::value
        && arch::kMinComputeCapability < 89)
    {
        // FP8 activation type only supported on Ada+ GPUs
        std::string err_msg = "Cutlass fpA_intB gemm not supported for arch "
            + std::to_string(arch::kMinComputeCapability) + " with activation type set to FP8";
        throw std::runtime_error("[TensorRT-LLm Error][filter_and_run_mixed_gemm] " + err_msg);
    }
    else
    {
        generic_mixed_gemm_kernelLauncher<ActivationType, WeightType, ScaleZeroType, BiasType, OutputType, arch,
            QuantOp, EpilogueTag, ThreadblockShape, WarpShape, Stages>(A, B, weight_scales, weight_zero_points, biases,
            alpha, C, m, n, k, group_size, gemm_config, workspace, workspace_bytes, stream, occupancy);
    }
}

template <typename ActivationType, typename WeightType, typename ScaleZeroType, typename BiasType, typename OutputType,
    typename arch, cutlass::WeightOnlyQuantOp QuantOp, typename EpilogueTag, typename ThreadblockShape,
    typename WarpShape>
void dispatch_gemm_config(ActivationType const* A, WeightType const* B, ScaleZeroType const* weight_scales,
    ScaleZeroType const* weight_zero_points, BiasType const* biases, float const alpha, OutputType* C, int m, int n,
    int k, int const group_size, tkc::CutlassGemmConfig gemm_config, char* workspace, size_t workspace_bytes,
    cudaStream_t stream, int* occupancy = nullptr)
{

    TLLM_LOG_DEBUG(__PRETTY_FUNCTION__);
    switch (gemm_config.stages)
    {
    case 2:
        filter_and_run_mixed_gemm<ActivationType, WeightType, ScaleZeroType, BiasType, OutputType, arch, QuantOp,
            EpilogueTag, ThreadblockShape, WarpShape, 2>(A, B, weight_scales, weight_zero_points, biases, alpha, C, m,
            n, k, group_size, gemm_config, workspace, workspace_bytes, stream, occupancy);
        break;
    case 3:
        filter_and_run_mixed_gemm<ActivationType, WeightType, ScaleZeroType, BiasType, OutputType, arch, QuantOp,
            EpilogueTag, ThreadblockShape, WarpShape, 3>(A, B, weight_scales, weight_zero_points, biases, alpha, C, m,
            n, k, group_size, gemm_config, workspace, workspace_bytes, stream, occupancy);
        break;
    case 4:
        filter_and_run_mixed_gemm<ActivationType, WeightType, ScaleZeroType, BiasType, OutputType, arch, QuantOp,
            EpilogueTag, ThreadblockShape, WarpShape, 4>(A, B, weight_scales, weight_zero_points, biases, alpha, C, m,
            n, k, group_size, gemm_config, workspace, workspace_bytes, stream, occupancy);
        break;
    default:
        std::string err_msg = "dispatch_gemm_config does not support stages " + std::to_string(gemm_config.stages);
        throw std::runtime_error("[TensorRT-LLm Error][dispatch_gemm_config] " + err_msg);
        break;
    }
}

template <typename T>
constexpr bool is_fp8()
{
    return std::is_same_v<T, __nv_fp8_e4m3> || std::is_same_v<T, __nv_fp8_e5m2>;
}

template <typename ActivationType, typename WeightType, typename ScaleZeroType, typename BiasType, typename OutputType,
    typename arch, cutlass::WeightOnlyQuantOp QuantOp, typename EpilogueTag>
void dispatch_gemm_to_cutlass(ActivationType const* A, WeightType const* B, ScaleZeroType const* weight_scales,
    ScaleZeroType const* weight_zero_points, BiasType const* biases, float const alpha, OutputType* C, int m, int n,
    int k, int const group_size, char* workspace, size_t workspace_bytes, tkc::CutlassGemmConfig gemm_config,
    cudaStream_t stream, int* occupancy = nullptr)
{

    TLLM_LOG_DEBUG(__PRETTY_FUNCTION__);

    // Don't instantiate configs that are not supported pre-hopper. Produce a sensible error instead.
    constexpr bool any_is_fp8 = is_fp8<ActivationType>() || is_fp8<WeightType>() || is_fp8<ScaleZeroType>()
        || is_fp8<BiasType>() || is_fp8<OutputType>();

    constexpr bool all_types_are_the_same = std::is_same_v<ActivationType, ScaleZeroType>
        && std::is_same_v<ActivationType, BiasType> && std::is_same_v<ActivationType, OutputType>;

    constexpr bool is_valid_pre_hopper = (all_types_are_the_same && !any_is_fp8) || (arch::kMinComputeCapability >= 89);

    if constexpr (is_valid_pre_hopper)
    {
        // Note that SIMT configs are omitted here since they are not supported for fpA_intB.
        // We also only instantiate configs here where threadblockShapeM == warpShapeM since those usually perform the
        // best for mixed type gemms.
        constexpr int tile_shape_k = 128 * 8 / cutlass::sizeof_bits<ActivationType>::value;
        switch (gemm_config.tile_config)
        {
        case tkc::CutlassTileConfig::CtaShape16x128x64_WarpShape16x32x64:
            TLLM_CHECK_WITH_INFO(arch::kMinComputeCapability >= 75, "Invalid config on Volta");
            if constexpr (arch::kMinComputeCapability >= 75)
            {
                dispatch_gemm_config<ActivationType, WeightType, ScaleZeroType, BiasType, OutputType, arch, QuantOp,
                    EpilogueTag, cutlass::gemm::GemmShape<16, 128, tile_shape_k>,
                    cutlass::gemm::GemmShape<16, 32, tile_shape_k>>(A, B, weight_scales, weight_zero_points, biases,
                    alpha, C, m, n, k, group_size, gemm_config, workspace, workspace_bytes, stream, occupancy);
            }
            break;
        case tkc::CutlassTileConfig::CtaShape16x256x64_WarpShape16x64x64:
            TLLM_CHECK_WITH_INFO(arch::kMinComputeCapability >= 75, "Invalid config on Volta");
            if constexpr (arch::kMinComputeCapability >= 75)
            {
                dispatch_gemm_config<ActivationType, WeightType, ScaleZeroType, BiasType, OutputType, arch, QuantOp,
                    EpilogueTag, cutlass::gemm::GemmShape<16, 256, tile_shape_k>,
                    cutlass::gemm::GemmShape<16, 64, tile_shape_k>>(A, B, weight_scales, weight_zero_points, biases,
                    alpha, C, m, n, k, group_size, gemm_config, workspace, workspace_bytes, stream, occupancy);
            }
            break;
        case tkc::CutlassTileConfig::CtaShape32x128x64_WarpShape32x32x64:
            dispatch_gemm_config<ActivationType, WeightType, ScaleZeroType, BiasType, OutputType, arch, QuantOp,
                EpilogueTag, cutlass::gemm::GemmShape<32, 128, tile_shape_k>,
                cutlass::gemm::GemmShape<32, 32, tile_shape_k>>(A, B, weight_scales, weight_zero_points, biases, alpha,
                C, m, n, k, group_size, gemm_config, workspace, workspace_bytes, stream, occupancy);
            break;
        case tkc::CutlassTileConfig::CtaShape64x128x64_WarpShape64x32x64:
            dispatch_gemm_config<ActivationType, WeightType, ScaleZeroType, BiasType, OutputType, arch, QuantOp,
                EpilogueTag, cutlass::gemm::GemmShape<64, 128, tile_shape_k>,
                cutlass::gemm::GemmShape<64, 32, tile_shape_k>>(A, B, weight_scales, weight_zero_points, biases, alpha,
                C, m, n, k, group_size, gemm_config, workspace, workspace_bytes, stream, occupancy);
            break;
        case tkc::CutlassTileConfig::CtaShape128x128x64_WarpShape128x32x64:
            TLLM_CHECK_WITH_INFO(arch::kMinComputeCapability >= 75, "Invalid config on Volta");
            if constexpr (arch::kMinComputeCapability >= 75)
            {
                dispatch_gemm_config<ActivationType, WeightType, ScaleZeroType, BiasType, OutputType, arch, QuantOp,
                    EpilogueTag, cutlass::gemm::GemmShape<128, 128, tile_shape_k>,
                    cutlass::gemm::GemmShape<128, 32, tile_shape_k>>(A, B, weight_scales, weight_zero_points, biases,
                    alpha, C, m, n, k, group_size, gemm_config, workspace, workspace_bytes, stream, occupancy);
            }
            break;
        case tkc::CutlassTileConfig::Undefined:
            throw std::runtime_error("[TensorRT-LLm Error][fpA_intB][dispatch_gemm_to_cutlass] gemm config undefined.");
            break;
        case tkc::CutlassTileConfig::ChooseWithHeuristic:
            throw std::runtime_error(
                "[TensorRT-LLm Error][fpA_intB][dispatch_gemm_to_cutlass] gemm config should have already been set by "
                "heuristic.");
            break;
        default:
            throw std::runtime_error(
                "[TensorRT-LLm Error][fpA_intB][dispatch_gemm_to_cutlass] Config is invalid for mixed type GEMM.");
            break;
        }
    }
    else
    {
        // This is not a limitation in CUTLASS. We just do not need to support this case.
        std::string err_msg = "The activation type must equal the scale, bias and output types on Ampere and earlier.";
        throw std::runtime_error("[TensorRT-LLm Error][dispatch_gemm_to_cutlass] " + err_msg);
    }
}

template <typename ActivationType, typename WeightType, cutlass::WeightOnlyQuantOp QuantOp, typename ScaleZeroType,
    typename BiasType, typename OutputType>
CutlassFpAIntBGemmRunner<ActivationType, WeightType, QuantOp, ScaleZeroType, BiasType,
    OutputType>::CutlassFpAIntBGemmRunner()
{
    TLLM_LOG_DEBUG(__PRETTY_FUNCTION__);
    int device{-1};
    tk::check_cuda_error(cudaGetDevice(&device));
    sm_ = tk::getSMVersion();
    tk::check_cuda_error(cudaDeviceGetAttribute(&multi_processor_count_, cudaDevAttrMultiProcessorCount, device));
}

template <typename ActivationType, typename WeightType, cutlass::WeightOnlyQuantOp QuantOp, typename ScaleZeroType,
    typename BiasType, typename OutputType>
CutlassFpAIntBGemmRunner<ActivationType, WeightType, QuantOp, ScaleZeroType, BiasType,
    OutputType>::~CutlassFpAIntBGemmRunner()
{
    TLLM_LOG_DEBUG(__PRETTY_FUNCTION__);
}

template <typename ActivationType, typename WeightType, cutlass::WeightOnlyQuantOp QuantOp, typename ScaleZeroType,
    typename BiasType, typename OutputType>
template <typename EpilogueTag>
void CutlassFpAIntBGemmRunner<ActivationType, WeightType, QuantOp, ScaleZeroType, BiasType,
    OutputType>::dispatch_to_arch<EpilogueTag>(ActivationType const* A, WeightType const* B,
    ScaleZeroType const* weight_scales, ScaleZeroType const* weight_zero_points, BiasType const* biases,
    float const alpha, OutputType* C, int m, int n, int k, int const group_size, tkc::CutlassGemmConfig gemm_config,
    char* workspace_ptr, const size_t workspace_bytes, cudaStream_t stream, int* occupancy)
{
    TLLM_LOG_DEBUG(__PRETTY_FUNCTION__);
    if (sm_ >= 70 && sm_ < 75)
    {
        dispatch_gemm_to_cutlass<ActivationType, WeightType, ScaleZeroType, BiasType, OutputType, cutlass::arch::Sm70,
            QuantOp, EpilogueTag>(A, B, weight_scales, weight_zero_points, biases, alpha, C, m, n, k, group_size,
            workspace_ptr, workspace_bytes, gemm_config, stream, occupancy);
    }
    else if (sm_ >= 75 && sm_ < 80)
    {
        dispatch_gemm_to_cutlass<ActivationType, WeightType, ScaleZeroType, BiasType, OutputType, cutlass::arch::Sm75,
            QuantOp, EpilogueTag>(A, B, weight_scales, weight_zero_points, biases, alpha, C, m, n, k, group_size,
            workspace_ptr, workspace_bytes, gemm_config, stream, occupancy);
    }
    else if (sm_ >= 80 && sm_ < 89)
    {
        dispatch_gemm_to_cutlass<ActivationType, WeightType, ScaleZeroType, BiasType, OutputType, cutlass::arch::Sm80,
            QuantOp, EpilogueTag>(A, B, weight_scales, weight_zero_points, biases, alpha, C, m, n, k, group_size,
            workspace_ptr, workspace_bytes, gemm_config, stream, occupancy);
    }
    else if (sm_ == 89)
    {
#if ENABLE_FP8 && ((__CUDACC_VER_MAJOR__ < 12) || (__CUDACC_VER_MAJOR__ == 12 && __CUDACC_VER_MINOR__ < 4))
        if constexpr (cutlass::platform::is_same<ActivationType, __nv_fp8_e4m3>::value)
        {
            throw std::runtime_error(
                "[TensorRT-LLM Error][CutlassFpAIntBGemmRunner][dispatch_to_arch] INT4xFP8 GEMM for Ada needs "
                "CUDA>=12.4");
        }
#endif
        dispatch_gemm_to_cutlass<ActivationType, WeightType, ScaleZeroType, BiasType, OutputType, cutlass::arch::Sm89,
            QuantOp, EpilogueTag>(A, B, weight_scales, weight_zero_points, biases, alpha, C, m, n, k, group_size,
            workspace_ptr, workspace_bytes, gemm_config, stream, occupancy);
    }
    else if (sm_ == 90)
    {
        sm90_dispatch_gemm_to_cutlass<ActivationType, WeightType, ScaleZeroType, BiasType, OutputType, QuantOp,
            EpilogueTag>(A, B, weight_scales, weight_zero_points, biases, alpha, C, m, n, k, group_size, workspace_ptr,
            workspace_bytes, gemm_config, stream, occupancy);
    }
    else
    {
        throw std::runtime_error(
            "[TensorRT-LLM Error][CutlassFpAIntBGemmRunner][dispatch_to_arch] Arch unsupported for CUTLASS mixed type "
            "GEMM");
    }
}

template <typename ActivationType, typename WeightType, cutlass::WeightOnlyQuantOp QuantOp, typename ScaleZeroType,
    typename BiasType, typename OutputType>
void CutlassFpAIntBGemmRunner<ActivationType, WeightType, QuantOp, ScaleZeroType, BiasType, OutputType>::gemm(
    void const* A, void const* B, void const* weight_scales, void const* weight_zero_points, void const* biases,
    float const alpha, void* C, int m, int n, int k, int const group_size, tkc::CutlassGemmConfig gemmConfig,
    char* workspace_ptr, const size_t workspace_bytes, cudaStream_t stream)
{
    TLLM_LOG_DEBUG(__PRETTY_FUNCTION__);
    if constexpr ((QuantOp == cutlass::WeightOnlyQuantOp::FINEGRAINED_SCALE_AND_ZEROS)
        || (QuantOp == cutlass::WeightOnlyQuantOp::FINEGRAINED_SCALE_ONLY))
    {
        dispatch_to_arch<tkc::EpilogueOpBias>((ActivationType const*) A, (WeightType const*) B,
            (ScaleZeroType const*) weight_scales, (ScaleZeroType const*) weight_zero_points, (BiasType const*) biases,
            alpha, (OutputType*) C, m, n, k, group_size, gemmConfig, workspace_ptr, workspace_bytes, stream, nullptr);
    }
    else
    {
        throw std::runtime_error(
            "Overload with scale, zero and group size only supported for fine grained bias template.");
    }
}

template <typename ActivationType, typename WeightType, cutlass::WeightOnlyQuantOp QuantOp, typename ScaleZeroType,
    typename BiasType, typename OutputType>
void CutlassFpAIntBGemmRunner<ActivationType, WeightType, QuantOp, ScaleZeroType, BiasType, OutputType>::gemm(
    void const* A, void const* B, void const* weight_scales, void const* weight_zero_points, void const* biases,
    void* C, int m, int n, int k, int const group_size, tkc::CutlassGemmConfig gemmConfig, char* workspace_ptr,
    const size_t workspace_bytes, cudaStream_t stream)
{
    TLLM_LOG_DEBUG(__PRETTY_FUNCTION__);
    gemm(A, B, weight_scales, weight_zero_points, biases, 1.f, C, m, n, k, group_size, gemmConfig, workspace_ptr,
        workspace_bytes, stream);
}

template <typename ActivationType, typename WeightType, cutlass::WeightOnlyQuantOp QuantOp, typename ScaleZeroType,
    typename BiasType, typename OutputType>
void CutlassFpAIntBGemmRunner<ActivationType, WeightType, QuantOp, ScaleZeroType, BiasType, OutputType>::gemm(
    void const* A, void const* B, void const* weight_scales, float const alpha, void* C, int m, int n, int k,
    tkc::CutlassGemmConfig gemmConfig, char* workspace_ptr, const size_t workspace_bytes, cudaStream_t stream)
{
    TLLM_LOG_DEBUG(__PRETTY_FUNCTION__);

    if constexpr (QuantOp == cutlass::WeightOnlyQuantOp::PER_COLUMN_SCALE_ONLY)
    {
        dispatch_to_arch<tkc::EpilogueOpBias>((ActivationType const*) A, (WeightType const*) B,
            (ScaleZeroType const*) weight_scales, nullptr, nullptr, alpha, (OutputType*) C, m, n, k, k, gemmConfig,
            workspace_ptr, workspace_bytes, stream, nullptr);
    }
    else
    {
        throw std::runtime_error("Overload with scale only (and no group size) only supported for per column scaling.");
    }
}

template <typename ActivationType, typename WeightType, cutlass::WeightOnlyQuantOp QuantOp, typename ScaleZeroType,
    typename BiasType, typename OutputType>
void CutlassFpAIntBGemmRunner<ActivationType, WeightType, QuantOp, ScaleZeroType, BiasType, OutputType>::gemm(
    void const* A, void const* B, void const* weight_scales, void* C, int m, int n, int k,
    tkc::CutlassGemmConfig gemmConfig, char* workspace_ptr, const size_t workspace_bytes, cudaStream_t stream)
{
    TLLM_LOG_DEBUG(__PRETTY_FUNCTION__);
    gemm(A, B, weight_scales, 1.f, C, m, n, k, gemmConfig, workspace_ptr, workspace_bytes, stream);
}

template <typename ActivationType, typename WeightType, cutlass::WeightOnlyQuantOp QuantOp, typename ScaleZeroType,
    typename BiasType, typename OutputType>
std::vector<tkc::CutlassGemmConfig>
CutlassFpAIntBGemmRunner<ActivationType, WeightType, QuantOp, ScaleZeroType, BiasType, OutputType>::getConfigs() const
{
    static constexpr bool is_weight_only = !std::is_same<ActivationType, WeightType>::value;
    tkc::CutlassGemmConfig::CandidateConfigTypeParam config_type_param
        = tkc::CutlassGemmConfig::CandidateConfigTypeParam::HOPPER;
    if (is_weight_only)
    {
        config_type_param = static_cast<tkc::CutlassGemmConfig::CandidateConfigTypeParam>(
            config_type_param | tkc::CutlassGemmConfig::CandidateConfigTypeParam::WEIGHT_ONLY);
    }
    std::vector<tkc::CutlassGemmConfig> candidateConfigs = get_candidate_configs(sm_, SPLIT_K_LIMIT, config_type_param);
    return candidateConfigs;
}

template <typename ActivationType, typename WeightType, cutlass::WeightOnlyQuantOp QuantOp, typename ScaleZeroType,
    typename BiasType, typename OutputType>
size_t
CutlassFpAIntBGemmRunner<ActivationType, WeightType, QuantOp, ScaleZeroType, BiasType, OutputType>::getWorkspaceSize(
    int const m, int const n, int const k)
{
    TLLM_LOG_DEBUG(__PRETTY_FUNCTION__);
    // These are the min tile sizes for each config, which would launch the maximum number of blocks
    int const max_grid_m = cutlass::ceil_div(m, MIN_M_TILE);
    int const max_grid_n = cutlass::ceil_div(n, MIN_N_TILE);
    // We need 4 bytes per block in the worst case. We launch split_k_limit in z dim.
    return static_cast<size_t>(max_grid_m * max_grid_n * SPLIT_K_LIMIT * 4);
}

} // namespace cutlass_kernels
} // namespace kernels
} // namespace tensorrt_llm<|MERGE_RESOLUTION|>--- conflicted
+++ resolved
@@ -256,16 +256,6 @@
             + std::to_string(arch::kMinComputeCapability) + " with stages set to " + std::to_string(Stages);
         throw std::runtime_error("[TensorRT-LLm Error][filter_and_run_mixed_gemm] " + err_msg);
     }
-<<<<<<< HEAD
-    else if constexpr (Stages == 2 && arch::kMinComputeCapability >= 89)
-    {
-        // Multistage only supported on Ampere
-        std::string err_msg = "Cutlass fpA_intB gemm not supported for arch "
-            + std::to_string(arch::kMinComputeCapability) + " with stages set to " + std::to_string(Stages);
-        throw std::runtime_error("[TensorRT-LLm Error][filter_and_run_mixed_gemm] " + err_msg);
-    }
-=======
->>>>>>> 05316d33
     else if constexpr (cutlass::platform::is_same<ActivationType, __nv_fp8_e4m3>::value
         && arch::kMinComputeCapability < 89)
     {

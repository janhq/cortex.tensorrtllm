--- conflicted
+++ resolved
@@ -124,11 +124,8 @@
     int numTokens;
     // The type of attention.
     AttentionMaskType attentionMaskType;
-<<<<<<< HEAD
-=======
     // Params for block sparse pattern
     BlockSparseParams blockSparseParams;
->>>>>>> 05316d33
 
     // Rotary Embedding inv_freq.
     // [batch_size, halfRotaryDim] variable across different requests due to dynamic scaling.
@@ -140,8 +137,6 @@
     float2* rotaryEmbeddingCoeffCache;
     // Dynamic scaling;
     int rotaryEmbeddingMaxPositions;
-<<<<<<< HEAD
-=======
 
     std::string toString() const
     {
@@ -180,7 +175,6 @@
 
         return ss.str();
     }
->>>>>>> 05316d33
 };
 
 template <typename T>

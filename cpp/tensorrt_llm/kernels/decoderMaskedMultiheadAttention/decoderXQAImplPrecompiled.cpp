--- conflicted
+++ resolved
@@ -172,11 +172,6 @@
         BuildDecoderInfoParams<T> decoder_params;
         memset(&decoder_params, 0, sizeof(decoder_params));
         decoder_params.seqQOffsets = launchParams.cu_seq_lens;
-<<<<<<< HEAD
-        decoder_params.seqKVLengths = xqaParams.sequence_lengths;
-        decoder_params.batchSize = int(batch_beam_size);
-        decoder_params.maxQSeqLength = xqaParams.generation_input_length;
-=======
         decoder_params.seqQLengths = xqaParams.spec_decoding_generation_lengths;
         decoder_params.seqKVLengths = xqaParams.sequence_lengths;
         decoder_params.batchSize = int(batch_beam_size);
@@ -184,7 +179,6 @@
         decoder_params.removePadding = xqaParams.multi_query_tokens;
         TLLM_CHECK_WITH_INFO(!xqaParams.multi_query_tokens || xqaParams.spec_decoding_generation_lengths != nullptr,
             "Spec_decoding_generation_lengths must be provided.");
->>>>>>> 05316d33
         // Rotary embedding inv_freq buffer.
         decoder_params.rotaryEmbeddingScale = xqaParams.rotary_embedding_scale;
         decoder_params.rotaryEmbeddingBase = xqaParams.rotary_embedding_base;
@@ -201,17 +195,6 @@
         void* xqa_q_input_ptr = ioScratch;
         QKVPreprocessingParams<T, KVCacheBuffer> preprocessingParms{static_cast<T*>(const_cast<void*>(xqaParams.qkv)),
             nullptr, static_cast<T*>(xqa_q_input_ptr), kv_cache_buffer, static_cast<T const*>(xqaParams.qkv_bias),
-<<<<<<< HEAD
-            nullptr, xqaParams.sequence_lengths, nullptr, launchParams.rotary_inv_freq_buf, (float2 const*) nullptr,
-            xqaParams.kv_scale_orig_quant, xqaParams.spec_decoding_position_offsets, int(batch_beam_size),
-            xqaParams.generation_input_length, xqaParams.timestep, xqaParams.cyclic_attention_window_size,
-            xqaParams.sink_token_length, int(xqaParams.batch_size * beam_width * xqaParams.generation_input_length),
-            xqaParams.num_q_heads, xqaParams.num_kv_heads, xqaParams.num_q_heads / xqaParams.num_kv_heads,
-            xqaParams.head_size, xqaParams.rotary_embedding_dim, xqaParams.rotary_embedding_base,
-            xqaParams.rotary_embedding_scale_type, xqaParams.rotary_embedding_scale,
-            xqaParams.rotary_embedding_max_positions, xqaParams.position_embedding_type,
-            xqaParams.position_shift_enabled, cache_type, true, false, multiprocessor_count};
-=======
             xqaParams.spec_decoding_generation_lengths, xqaParams.sequence_lengths,
             xqaParams.multi_query_tokens ? launchParams.cu_seq_lens : nullptr, launchParams.rotary_inv_freq_buf,
             (float2 const*) nullptr, xqaParams.kv_scale_orig_quant, xqaParams.spec_decoding_position_offsets,
@@ -223,7 +206,6 @@
             xqaParams.rotary_embedding_scale, xqaParams.rotary_embedding_max_positions,
             xqaParams.position_embedding_type, xqaParams.position_shift_enabled, cache_type, true, false,
             multiprocessor_count, xqaParams.rotary_vision_start, xqaParams.rotary_vision_length};
->>>>>>> 05316d33
 
         invokeQKVPreprocessing<T, KVCacheBuffer>(preprocessingParms, stream);
         sync_check_cuda_error();
@@ -245,18 +227,10 @@
         {
             // MultiQueryTokens (generation_input_length > 1) need extra parameters (like qSeqLen, headGrpSize, and
             // mask). Input parameters for MultiQueryTokens kernels.
-<<<<<<< HEAD
-            unsigned int log2HeadGrpSize = log2(num_q_heads_over_kv);
-            unsigned int nbTokenBlocksPerGrp = divUp(qSeqLen << log2HeadGrpSize, mTileSize);
-            int const* maskPtr = xqaParams.spec_decoding_packed_mask;
-            // TODO: add fp8/int8 kv cache kernels.
-            float kvCacheQuantOrig = 1.0f;
-=======
             unsigned int headGrpSize = num_q_heads_over_kv;
             unsigned int nbTokenBlocksPerGrp = divUp(qSeqLen * headGrpSize, mTileSize);
             int const* maskPtr = xqaParams.spec_decoding_packed_mask;
             int const* cuQSeqLens = launchParams.cu_seq_lens;
->>>>>>> 05316d33
             // TODO: merge SingleQueryToken params and MultiQueryTokens params into one kernelParams.
             void* kernelParams[] = {&qSeqLen, &launchParams.num_k_heads, &headGrpSize, &cuQSeqLens,
                 &launchParams.output, &xqa_q_input_ptr, &maskPtr, &launchParams.kvCacheParams, &launchParams.batch_size,
@@ -265,13 +239,8 @@
             if (xqaParams.multi_block_mode)
             {
                 multi_block = computeMultiBlockCount(xqaParams, xqaParams.batch_size, multiprocessor_count);
-<<<<<<< HEAD
-                check_cuda_error(cudaMemsetAsync(
-                    launchParams.scratch, 0, sizeof(int) * xqaParams.batch_size * xqaParams.num_kv_heads, stream));
-=======
                 check_cuda_error(cudaMemsetAsync(xqaParams.workspaces, 0,
                     sizeof(int) * xqaParams.batch_size * qSeqLen * xqaParams.num_kv_heads, stream));
->>>>>>> 05316d33
                 sync_check_cuda_error();
             }
             cuErrCheck(mDriver->cuLaunchKernel(func, multi_block, xqaParams.num_kv_heads * nbTokenBlocksPerGrp,
@@ -323,7 +292,6 @@
         }
 
         sync_check_cuda_error();
-<<<<<<< HEAD
 
         if (needOutputCvt)
         {
@@ -335,39 +303,6 @@
         }
     }
 
-private:
-    static uint32_t getElemBytes(CUtensorMapDataType_enum dataType)
-    {
-        switch (dataType)
-        {
-        case CU_TENSOR_MAP_DATA_TYPE_UINT8: return 1;
-        case CU_TENSOR_MAP_DATA_TYPE_UINT16: return 2;
-        case CU_TENSOR_MAP_DATA_TYPE_UINT32: return 4;
-        case CU_TENSOR_MAP_DATA_TYPE_INT32: return 4;
-        case CU_TENSOR_MAP_DATA_TYPE_UINT64: return 8;
-        case CU_TENSOR_MAP_DATA_TYPE_INT64: return 8;
-        case CU_TENSOR_MAP_DATA_TYPE_FLOAT16: return 2;
-        case CU_TENSOR_MAP_DATA_TYPE_FLOAT32: return 4;
-        case CU_TENSOR_MAP_DATA_TYPE_FLOAT64: return 8;
-        case CU_TENSOR_MAP_DATA_TYPE_BFLOAT16: return 2;
-        case CU_TENSOR_MAP_DATA_TYPE_FLOAT32_FTZ: return 4;
-        case CU_TENSOR_MAP_DATA_TYPE_TFLOAT32: return 4;
-        case CU_TENSOR_MAP_DATA_TYPE_TFLOAT32_FTZ: return 4;
-        }
-        throw std::runtime_error("unsupported data type");
-=======
-
-        if (needOutputCvt)
-        {
-            tensorrt_llm::kernels::invokeConversion<__nv_fp8_e4m3, T>(static_cast<__nv_fp8_e4m3*>(xqaParams.output),
-                static_cast<T const*>(launchParams.output),
-                xqaParams.head_size * xqaParams.num_q_heads * xqaParams.total_num_input_tokens, xqaParams.fp8_out_scale,
-                stream);
-            sync_check_cuda_error();
-        }
->>>>>>> 05316d33
-    }
-
 protected:
     std::shared_ptr<tensorrt_llm::common::CUDADriverWrapper> mDriver;
 
@@ -456,16 +391,12 @@
 
 #undef XQA_KERNEL_RUN
 
-<<<<<<< HEAD
-bool DecoderXQAImplPrecompiled::shouldUse(XQAParams const& xqaParams, bool /*forConfigurePlugin*/)
-=======
 #define SUPPORT_RETURN_FALSE(X)                                                                                        \
     {                                                                                                                  \
         return false;                                                                                                  \
     }
 
 bool DecoderXQAImplPrecompiled::shouldUse(XQAParams const& xqaParams, bool forConfigurePlugin)
->>>>>>> 05316d33
 {
     if (!(xqaParams.data_type == DATA_TYPE_FP16 || xqaParams.data_type == DATA_TYPE_BF16))
     {

--- conflicted
+++ resolved
@@ -36,16 +36,9 @@
 namespace kernels
 {
 
-<<<<<<< HEAD
-DecoderXQARunner::DecoderXQARunner(Resource* resource, const XQADataType data_type, int num_heads, int num_kv_heads,
-    int head_size, bool multi_block_mode)
-    : mResource(resource)
-    , mDataType(data_type)
-=======
 DecoderXQARunner::DecoderXQARunner(
     const XQADataType data_type, int num_heads, int num_kv_heads, int head_size, bool multi_block_mode)
     : mDataType(data_type)
->>>>>>> 05316d33
     , mNumHeads(num_heads)
     , mNumKVHeads(num_kv_heads)
     , mHeadSize(head_size)
@@ -109,33 +102,6 @@
 }
 
 DecoderXQAImpl* DecoderXQARunner::getImplFromXQAParams(XQAParams const& xqaParams)
-<<<<<<< HEAD
-{
-    if (tensorrt_llm::common::getSMVersion() == kSM_90)
-    {
-        // Always use Precompiled impl for sm90 until Hopper XQA source gets integrated to JIT codepath.
-        return mPrecompiledImpl.get();
-    }
-    if (xqaParams.multi_query_tokens)
-    {
-        // Use precompiled cubin for medusa, because medusa cubins are generated from a different CUDA source file than
-        // non-medusa.
-        return mPrecompiledImpl.get();
-    }
-
-    if (tensorrt_llm::common::getEnvEnableXQAJIT())
-    {
-        return mJITImpl.get();
-    }
-    else
-    {
-        return mPrecompiledImpl.get();
-    }
-}
-
-bool DecoderXQARunner::shouldUseImpl(XQAParams const& xqa_params, bool for_configure_plugin)
-{
-=======
 {
     if (xqaParams.multi_query_tokens)
     {
@@ -159,7 +125,6 @@
 
 bool DecoderXQARunner::shouldUse(XQAParams const& xqa_params, bool for_configure_plugin)
 {
->>>>>>> 05316d33
     return getImplFromXQAParams(xqa_params)->shouldUse(xqa_params, for_configure_plugin);
 }
 
@@ -173,15 +138,12 @@
     XQAParams const& xqa_params, KVCacheBuffer const& kv_cache_buffer, cudaStream_t const& stream)
 {
     return getImplFromXQAParams(xqa_params)->run(xqa_params, kv_cache_buffer, stream);
-<<<<<<< HEAD
-=======
 }
 
 DecoderXQARunner::Resource* DecoderXQARunner::getResourceGlobal()
 {
     static DecoderXQARunner::Resource sResource;
     return &sResource;
->>>>>>> 05316d33
 }
 
 template void DecoderXQARunner::run(

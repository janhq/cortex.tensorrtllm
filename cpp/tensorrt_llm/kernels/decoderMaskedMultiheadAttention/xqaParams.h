--- conflicted
+++ resolved
@@ -45,20 +45,12 @@
     int32_t sink_token_length = 0;
     int timestep = 0;
     void const* qkv_bias;
-<<<<<<< HEAD
-    int32_t const* sequence_lengths;           //
-    int32_t const* context_lengths;            // maybe not used now
-    void const* alibi_slopes;                  // maybe not used now
-    int32_t const* spec_decoding_packed_mask;
-    int const* spec_decoding_position_offsets; // rotary embedding.
-=======
     int32_t const* sequence_lengths;             //
     int32_t const* context_lengths;              // maybe not used now
     void const* alibi_slopes;                    // maybe not used now
     int32_t const* spec_decoding_packed_mask;
     int const* spec_decoding_position_offsets;   // rotary embedding.
     int const* spec_decoding_generation_lengths; // variable input lengths.
->>>>>>> 05316d33
 
     // almost copy from GPTAttentionPluginCommon.
     // maybe use one struct for parameters in GPTAttentionPluginCommon and share the same here.

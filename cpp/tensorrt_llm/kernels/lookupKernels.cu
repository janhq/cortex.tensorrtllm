--- conflicted
+++ resolved
@@ -38,26 +38,16 @@
  *
  * If the input ids is out of range it writes zero, otherwise it writes the correct embedding result.
  */
-<<<<<<< HEAD
-template <typename T, typename Idx>
-__global__ void lookup_kernel(T* output, Idx const* input, T const* weight, int64_t const token_num, Idx const offset,
-    Idx const size, Idx const n_embed)
-=======
 template <typename Tout, typename Tin, typename Idx>
 __global__ void lookup_kernel(Tout* output, Idx const* input, Tin const* weight, int64_t const token_num,
     Idx const offset, Idx const size, Idx const n_embed, Tout const* perTokenScales)
->>>>>>> 05316d33
 {
     for (int64_t index = blockIdx.x * blockDim.x + threadIdx.x; index < token_num * n_embed;
          index += blockDim.x * gridDim.x)
     {
         int64_t const word_index = input[index / n_embed] - offset;
         Idx const col_index = index % n_embed;
-<<<<<<< HEAD
-        T embedding;
-=======
         Tout embedding;
->>>>>>> 05316d33
         if (word_index < 0 || word_index >= size)
         {
             embedding = Tout(0.f);
@@ -74,28 +64,14 @@
     } // end for index
 }
 
-<<<<<<< HEAD
-template <typename T, typename Idx>
-void invokeLookUp(T* out, Idx const* input, T const* weight, int64_t const token_num, Idx const offset, Idx const size,
-    Idx const n_embed, cudaStream_t stream)
-=======
 template <typename Tout, typename Tin, typename Idx>
 void invokeLookUp(Tout* out, Idx const* input, Tin const* weight, int64_t const token_num, Idx const offset,
     Idx const size, Idx const n_embed, Tout const* perTokenScales, cudaStream_t stream)
->>>>>>> 05316d33
 {
     int64_t constexpr max_block_num = 65536;
     Idx constexpr max_block_size = 512;
     dim3 grid(min(token_num, max_block_num));
     dim3 block(min(n_embed, max_block_size));
-<<<<<<< HEAD
-    lookup_kernel<T, Idx><<<grid, block, 0, stream>>>(out, input, weight, token_num, offset, size, n_embed);
-}
-
-#define INSTANTIATE_LOOK_UP(T, Idx)                                                                                    \
-    template void invokeLookUp<T, Idx>(T * out, Idx const* input, T const* weight, int64_t const token_num,            \
-        Idx const offset, Idx const size, Idx const n_embed, cudaStream_t stream)
-=======
     lookup_kernel<Tout, Tin, Idx>
         <<<grid, block, 0, stream>>>(out, input, weight, token_num, offset, size, n_embed, perTokenScales);
 }
@@ -104,7 +80,6 @@
     template void invokeLookUp<Tout, Tin, Idx>(Tout * out, Idx const* input, Tin const* weight,                        \
         int64_t const token_num, Idx const offset, Idx const size, Idx const n_embed, Tout const* perTokenScales,      \
         cudaStream_t stream)
->>>>>>> 05316d33
 
 INSTANTIATE_LOOK_UP(float, float, int);
 INSTANTIATE_LOOK_UP(float, int8_t, int);

--- conflicted
+++ resolved
@@ -25,15 +25,9 @@
 {
 namespace kernels
 {
-<<<<<<< HEAD
-template <typename T, typename Idx>
-void invokeLookUp(T* out, Idx const* input, T const* weight, const int64_t token_num, const Idx offset, const Idx size,
-    Idx const n_embed, cudaStream_t stream = 0);
-=======
 template <typename Tout, typename Tin, typename Idx>
 void invokeLookUp(Tout* out, Idx const* input, Tin const* weight, int64_t const token_num, Idx const offset,
     Idx const size, Idx const n_embed, Tout const* perTokenScales, cudaStream_t stream = 0);
->>>>>>> 05316d33
 
 } // namespace kernels
 } // namespace tensorrt_llm
--- conflicted
+++ resolved
@@ -345,11 +345,8 @@
     bool useBase2ExpTrick = false;
     // use paged_kv_fmha kernels.
     bool paged_kv_input = false;
-<<<<<<< HEAD
-=======
     // enable scale + tanh for qk products.
     bool enableQKTanhScale = false;
->>>>>>> 05316d33
     // harward properties to determine how to launch blocks
     int multi_processor_count = 0;
     int device_l2_cache_size = 0;
@@ -373,10 +370,7 @@
         useKernelWithoutAlibi = false;
         useBase2ExpTrick = false;
         paged_kv_input = false;
-<<<<<<< HEAD
-=======
         enableQKTanhScale = false;
->>>>>>> 05316d33
     }
 };
 

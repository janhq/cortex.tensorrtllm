--- conflicted
+++ resolved
@@ -159,13 +159,10 @@
         , epilogue_schedule(epilogue_schedule)
         , cluster_shape(cluster_shape)
         , is_sm90(true)
-<<<<<<< HEAD
-=======
     {
     }
 
     std::string toString() const
->>>>>>> 05316d33
     {
         std::stringstream tactic;
         tactic << "Cutlass GEMM Tactic";

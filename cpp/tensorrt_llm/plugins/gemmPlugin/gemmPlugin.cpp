--- conflicted
+++ resolved
@@ -20,11 +20,8 @@
 #include "gemmPluginProfiler.h"
 #include "plugin.h"
 #include "pluginUtils.h"
-<<<<<<< HEAD
-=======
 #include "tensorrt_llm/kernels/weightOnlyBatchedGemv/fp8Gemm.h"
 #include "tensorrt_llm/runtime/utils/debugUtils.h"
->>>>>>> 05316d33
 
 #include <NvInferRuntime.h>
 
@@ -60,13 +57,8 @@
 
 void runGemm(int const M, int const N, int const K, bool const transA, bool const transB, int const padLda,
     int const padLdb, nvinfer1::DataType const type, CublasGemmWrapperPtr const& cublasWrapperPtr, void const* act,
-<<<<<<< HEAD
-    void const* weight, void* output, std::optional<cublasLtMatmulHeuristicResult_t> const& heuristic, void* workspace,
-    cudaStream_t stream)
-=======
     void const* weight, float const alpha, void* output,
     std::optional<cublasLtMatmulHeuristicResult_t> const& heuristic, void* workspace, cudaStream_t stream)
->>>>>>> 05316d33
 {
     if (M == 0 || N == 0 || K == 0)
         return;
@@ -307,9 +299,6 @@
 
     if (pos < nbInputs)
     {
-<<<<<<< HEAD
-        return desc.type == mType;
-=======
         // If use FP8, act/weight dtype should be kFP8
         if (mUseFp8)
         {
@@ -319,7 +308,6 @@
         {
             return desc.type == mType;
         }
->>>>>>> 05316d33
     }
 
     return desc.type == mType || desc.type == nvinfer1::DataType::kFLOAT;
@@ -370,8 +358,6 @@
     auto const N = utils::computeNDimension(mTransB, inputDesc[1].dims) - padN;
     int const K = static_cast<utils::DimType64>(
         mTransA ? inputDesc[0].dims.d[0] - padK : inputDesc[0].dims.d[nbDimsA - 1] - padK);
-<<<<<<< HEAD
-=======
 
     bool noPadDim = padM == 0 && padN == 0 && padK == 0;
     bool cudaKernelSupportType = mType == nvinfer1::DataType::kHALF || mType == nvinfer1::DataType::kFLOAT
@@ -390,7 +376,6 @@
             tensorrt_llm::runtime::utils::tensorHasNan(M, K, mType, inputs[0], stream, activationStr) == false,
             "Found NaN in " + activationStr);
     }
->>>>>>> 05316d33
 
     bool cudaKernelFinished = false;
     // TODO: sub tensor matmul is not supported in fp8 gemm cuda kernel

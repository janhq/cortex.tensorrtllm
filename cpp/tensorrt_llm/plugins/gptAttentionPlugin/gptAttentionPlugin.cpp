/*
 * SPDX-FileCopyrightText: Copyright (c) 1993-2022 NVIDIA CORPORATION &
 * AFFILIATES. All rights reserved. SPDX-License-Identifier: Apache-2.0
 *
 * Licensed under the Apache License, Version 2.0 (the "License");
 * you may not use this file except in compliance with the License.
 * You may obtain a copy of the License at
 *
 * http://www.apache.org/licenses/LICENSE-2.0
 *
 * Unless required by applicable law or agreed to in writing, software
 * distributed under the License is distributed on an "AS IS" BASIS,
 * WITHOUT WARRANTIES OR CONDITIONS OF ANY KIND, either express or implied.
 * See the License for the specific language governing permissions and
 * limitations under the License.
 */
#include "gptAttentionPlugin.h"
#include "tensorrt_llm/kernels/decoderMaskedMultiheadAttention.h"
#include "tensorrt_llm/kernels/gptKernels.h"
#include "tensorrt_llm/kernels/unfusedAttentionKernels.h"
#include "tensorrt_llm/plugins/common/checkMacrosPlugin.h"
#include "tensorrt_llm/plugins/common/plugin.h"
#include "tensorrt_llm/plugins/gptAttentionCommon/gptAttentionCommon.h"
#include "tensorrt_llm/plugins/gptAttentionCommon/gptAttentionCommonImpl.h"
#include "tensorrt_llm/runtime/bufferManager.h"
#include "tensorrt_llm/runtime/iBuffer.h"
#include "tensorrt_llm/runtime/iTensor.h"
<<<<<<< HEAD
=======
#include "tensorrt_llm/runtime/utils/debugUtils.h"
>>>>>>> 05316d33
#include <algorithm>
#include <cstdint>
#include <functional>
#include <numeric>

using namespace nvinfer1;
using namespace tensorrt_llm::kernels;
using namespace tensorrt_llm::common;
using tensorrt_llm::plugins::GPTAttentionPluginCreator;
using tensorrt_llm::plugins::GPTAttentionPlugin;

static char const* GPT_ATTENTION_PLUGIN_VERSION{"1"};
static char const* GPT_ATTENTION_PLUGIN_NAME{"GPTAttention"};

GPTAttentionPlugin::GPTAttentionPlugin(int layer_idx, int num_heads, int vision_start, int vision_length,
<<<<<<< HEAD
    int num_kv_heads, int head_size, int unidirectional, float q_scaling,
    tensorrt_llm::kernels::PositionEmbeddingType position_embedding_type,
    int rotary_embedding_dim, // for RoPE. 0 for non-RoPE
    float rotary_embedding_base, tensorrt_llm::kernels::RotaryScalingType rotary_embedding_scale_type,
    float rotary_embedding_scale, float rotary_embedding_m_scale, int rotary_embedding_max_positions, int tp_size,
    int tp_rank,          // for ALiBi
    bool unfuse_qkv_gemm, // for AutoPP
    tensorrt_llm::kernels::ContextFMHAType context_fmha_type, bool multi_block_mode, bool enable_xqa,
    int kv_cache_quant_mode, bool remove_input_padding, tensorrt_llm::kernels::AttentionMaskType mask_type,
    bool paged_kv_cache, int tokens_per_block, nvinfer1::DataType type, int32_t max_context_length,
    bool qkv_bias_enabled, bool cross_attention, int max_distance, bool pos_shift_enabled, bool dense_context_fmha,
    bool use_paged_context_fmha, bool use_fp8_context_fmha, bool use_cache, bool is_spec_decoding_enabled)
    : GPTAttentionPluginCommon(layer_idx, num_heads, vision_start, vision_length, num_kv_heads, head_size,
        unidirectional, q_scaling, position_embedding_type, rotary_embedding_dim, rotary_embedding_base,
        rotary_embedding_scale_type, rotary_embedding_scale, rotary_embedding_m_scale, rotary_embedding_max_positions,
        tp_size, tp_rank, unfuse_qkv_gemm, context_fmha_type, multi_block_mode, enable_xqa, kv_cache_quant_mode,
        remove_input_padding, mask_type, paged_kv_cache, tokens_per_block, type, max_context_length, qkv_bias_enabled,
        cross_attention, max_distance, pos_shift_enabled, dense_context_fmha, use_paged_context_fmha,
        use_fp8_context_fmha, use_cache, is_spec_decoding_enabled)
=======
    int num_kv_heads, int head_size, int unidirectional, float q_scaling, float qk_tanh_scale,
    tensorrt_llm::kernels::PositionEmbeddingType position_embedding_type,
    int rotary_embedding_dim, // for RoPE. 0 for non-RoPE
    float rotary_embedding_base, tensorrt_llm::kernels::RotaryScalingType rotary_embedding_scale_type,
    float rotary_embedding_scale, float rotary_embedding_short_m_scale,
    float rotary_embedding_long_m_scale, // magnitude scaling factors for Phi-3 long RoPE
    int rotary_embedding_max_positions, int rotary_embedding_original_max_positions, int tp_size,
    int tp_rank,                         // for ALiBi
    bool unfuse_qkv_gemm,                // for AutoPP
    tensorrt_llm::kernels::ContextFMHAType context_fmha_type, bool multi_block_mode, bool enable_xqa,
    int kv_cache_quant_mode, bool remove_input_padding, tensorrt_llm::kernels::AttentionMaskType mask_type,
    tensorrt_llm::kernels::BlockSparseParams block_sparse_params, bool paged_kv_cache, int tokens_per_block,
    nvinfer1::DataType type, int32_t max_context_length, bool qkv_bias_enabled, bool cross_attention, int max_distance,
    bool pos_shift_enabled, bool dense_context_fmha, bool use_paged_context_fmha, bool use_fp8_context_fmha,
    bool use_cache, bool is_spec_decoding_enabled)
    : GPTAttentionPluginCommon(layer_idx, num_heads, vision_start, vision_length, num_kv_heads, head_size,
        unidirectional, q_scaling, qk_tanh_scale, position_embedding_type, rotary_embedding_dim, rotary_embedding_base,
        rotary_embedding_scale_type, rotary_embedding_scale, rotary_embedding_short_m_scale,
        rotary_embedding_long_m_scale, rotary_embedding_max_positions, rotary_embedding_original_max_positions, tp_size,
        tp_rank, unfuse_qkv_gemm, context_fmha_type, multi_block_mode, enable_xqa, kv_cache_quant_mode,
        remove_input_padding, mask_type, block_sparse_params, paged_kv_cache, tokens_per_block, type,
        max_context_length, qkv_bias_enabled, cross_attention, max_distance, pos_shift_enabled, dense_context_fmha,
        use_paged_context_fmha, use_fp8_context_fmha, use_cache, is_spec_decoding_enabled)
>>>>>>> 05316d33
{
    initEntryIdx();
}

GPTAttentionPlugin::GPTAttentionPlugin(void const* data, size_t length)
    : GPTAttentionPluginCommon(data, length)
{
    initEntryIdx();
}

bool GPTAttentionPlugin::isEntryUsed(IdxEntry const& entry) const
{
    switch (entry)
    {
    case IdxEntry::QKV_TENSOR: return true;
    case IdxEntry::K_TENSOR: return mUnfuseQkvGemm;
    case IdxEntry::V_TENSOR: return mUnfuseQkvGemm;
    case IdxEntry::SEQUENCE_LENGTH: return useKVCache();
    case IdxEntry::HOST_PAST_KEY_VALUE_LENGTHS: return useKVCache();
    case IdxEntry::HOST_MAX_ATTENTION_WINDOW: return true;
    case IdxEntry::HOST_SINK_TOKEN_LENGTH: return true;
    case IdxEntry::CONTEXT_LENGTHS: return true;
    case IdxEntry::CACHE_INDIR: return useKVCache();
    case IdxEntry::REQUEST_TYPES: return true;
    case IdxEntry::KV_CACHE_BLOCK_OFFSETS: return useKVCache() && mPagedKVCache;
    case IdxEntry::HOST_KV_CACHE_BLOCK_OFFSETS: return useKVCache() && mPagedKVCache;
    case IdxEntry::HOST_KV_CACHE_POOL_POINTERS: return useKVCache() && mPagedKVCache;
    case IdxEntry::PAST_KEY_VALUE: return useKVCache() && !mPagedKVCache;
    case IdxEntry::KV_CACHE_QUANTIZATION_SCALE: return useKVCache() && mKVCacheQuantMode.hasKvCacheQuant();
    case IdxEntry::KV_CACHE_DEQUANTIZATION_SCALE: return useKVCache() && mKVCacheQuantMode.hasKvCacheQuant();
    case IdxEntry::ATTENTION_OUTPUT_QUANTIZATION_SCALE: return mFP8ContextFMHA && mKVCacheQuantMode.hasFp8Qdq();
    case IdxEntry::ROTARY_COS_SIN: return isRoPE();
    case IdxEntry::ROTARY_EMBEDDING_SCALING_FACTORS: return isLongRoPE();
    case IdxEntry::ALIBI_SLOPES: return isALiBi();
    case IdxEntry::RELATIVE_ATTENTION_BIAS: return isRelativePosition();
    case IdxEntry::CROSS_QKV: return isCrossAttention();
    case IdxEntry::CROSS_QKV_LENGTH: return isCrossAttention();
    case IdxEntry::ENCODER_INPUT_LENGTH: return isCrossAttention();
    case IdxEntry::HOST_CONTEXT_LENGTH: return mRemovePadding;
    case IdxEntry::QKV_BIAS_TENSOR: return mQKVBiasEnabled;
<<<<<<< HEAD
=======
    case IdxEntry::SPEC_DECODING_GENERATION_LENGTHS: return mIsSpecDecodingEnabled;
>>>>>>> 05316d33
    case IdxEntry::SPEC_DECODING_PACKED_MASK: return mIsSpecDecodingEnabled;
    case IdxEntry::SPEC_DECODING_POSITION_OFFSETS: return mIsSpecDecodingEnabled;
    default: return false;
    }
}

void GPTAttentionPlugin::initEntryIdx()
{
    mEntryIdx.resize(static_cast<size_t>(IdxEntry::ENUM_SIZE));
    size_t entryIdx = 0;
    for (int i = 0; i < static_cast<size_t>(IdxEntry::ENUM_SIZE); i++)
    {
        mEntryIdx[i] = entryIdx;
        entryIdx += isEntryUsed(static_cast<IdxEntry>(i));
    }
}

GPTAttentionPlugin::IndexType GPTAttentionPlugin::getIdx(IdxEntry const& entry) const
{
    TLLM_CHECK_WITH_INFO(
        isEntryUsed(entry), common::fmtstr("getIdx() should not be used with entry %lu\n", static_cast<size_t>(entry)));
    return mEntryIdx[static_cast<size_t>(entry)];
}

// IPluginV2DynamicExt Methods
GPTAttentionPlugin* GPTAttentionPlugin::clone() const noexcept
{
    return dynamic_cast<GPTAttentionPlugin*>(this->cloneImpl<GPTAttentionPlugin>());
}

static int getPackedTensorHiddenDimIndex(bool removePadding)
{
    return removePadding ? 1 : 2;
}

// NOTE: generation input length might be larger than one in the spec decoding mode.
int GPTAttentionPlugin::getGenerationInputSequenceLength(
    nvinfer1::PluginTensorDesc const* inputDesc, int32_t localNbSeq, int32_t localNbTokens) const
{
    if (mRemovePadding)
    {
        // Speculative decoding mode might need variable generation input sequence length.
        if (mIsSpecDecodingEnabled)
        {
            // SPEC_DECODING_POSITION_OFFSETS: [batch_size, max_generation_input_length].
            return inputDesc[getIdx(IdxEntry::SPEC_DECODING_POSITION_OFFSETS)].dims.d[1];
        }
        else
        {
            // [num_tokens, local_hidden_size] where num_tokens = batch_size * generation_input_length
            TLLM_CHECK_WITH_INFO(localNbTokens % localNbSeq == 0,
                "seq_len should be same for all generation requests, localNbTokens=%d, localNbSeq=%d", localNbTokens,
                localNbSeq);
            return localNbTokens / localNbSeq;
        }
    }
    else
    {
        // We don't have IFB without mRemovePadding, so just take it out from inputDesc
        // [batch_size, seq_len, local_hidden_size]
        return inputDesc[getIdx(IdxEntry::QKV_TENSOR)].dims.d[1];
    }
}

// outputs
//     output_tensor [batch_size, seq_len, local_hidden_size] or [num_tokens, local_hidden_size]
//     present_key_value_pool (optional if mPagedKVCache is false) [batch_size, 2, local_num_kv_heads, max_seq_len,
//     head_size]
nvinfer1::DimsExprs GPTAttentionPlugin::getOutputDimensions(
    int outputIndex, nvinfer1::DimsExprs const* inputs, int nbInputs, nvinfer1::IExprBuilder& exprBuilder) noexcept
{
    TLLM_CHECK(outputIndex == 0 || (!mPagedKVCache && useKVCache() && outputIndex == 1));
    if (outputIndex == 0)
    {
        auto ret = inputs[getIdx(IdxEntry::QKV_TENSOR)];
        ret.d[getPackedTensorHiddenDimIndex(mRemovePadding)] = exprBuilder.operation(
            DimensionOperation::kPROD, *exprBuilder.constant(mHeadSize), *exprBuilder.constant(mNumHeads));
        return ret;
    }
    return inputs[getIdx(IdxEntry::PAST_KEY_VALUE)];
}

bool GPTAttentionPlugin::supportsFormatCombination(
    int pos, nvinfer1::PluginTensorDesc const* inOut, int nbInputs, int nbOutputs) noexcept
{
    if (pos == getIdx(IdxEntry::CONTEXT_LENGTHS) || pos == getIdx(IdxEntry::REQUEST_TYPES)
        || pos == getIdx(IdxEntry::HOST_MAX_ATTENTION_WINDOW) || pos == getIdx(IdxEntry::HOST_SINK_TOKEN_LENGTH)
        || (isEntryUsed(IdxEntry::SPEC_DECODING_PACKED_MASK) && pos == getIdx(IdxEntry::SPEC_DECODING_PACKED_MASK))
        || (isEntryUsed(IdxEntry::SPEC_DECODING_POSITION_OFFSETS)
<<<<<<< HEAD
            && pos == getIdx(IdxEntry::SPEC_DECODING_POSITION_OFFSETS)))
=======
            && pos == getIdx(IdxEntry::SPEC_DECODING_POSITION_OFFSETS))
        || (isEntryUsed(IdxEntry::SPEC_DECODING_GENERATION_LENGTHS)
            && pos == getIdx(IdxEntry::SPEC_DECODING_GENERATION_LENGTHS)))
>>>>>>> 05316d33
    {
        return inOut[pos].type == nvinfer1::DataType::kINT32;
    }
    else if (useKVCache()
        && (pos == getIdx(IdxEntry::SEQUENCE_LENGTH) || pos == getIdx(IdxEntry::HOST_PAST_KEY_VALUE_LENGTHS)
            || pos == getIdx(IdxEntry::CACHE_INDIR)))
    {
        return inOut[pos].type == nvinfer1::DataType::kINT32;
    }
    else if (isRoPE() && (pos == getIdx(IdxEntry::ROTARY_COS_SIN)))
    {
        return inOut[pos].type == nvinfer1::DataType::kFLOAT;
    }
    else if (isLongRoPE() && (pos == getIdx(IdxEntry::ROTARY_EMBEDDING_SCALING_FACTORS)))
    {
        return inOut[pos].type == nvinfer1::DataType::kFLOAT;
    }
    else if (useKVCache() && mKVCacheQuantMode.hasKvCacheQuant()
        && (pos == getIdx(IdxEntry::KV_CACHE_DEQUANTIZATION_SCALE)
            || pos == getIdx(IdxEntry::KV_CACHE_QUANTIZATION_SCALE)))
    {
        // kv_scale for mType->int8/fp8 and int8/fp8->mType conversion
        return inOut[pos].type == nvinfer1::DataType::kFLOAT && inOut[pos].format == TensorFormat::kLINEAR;
    }
    else if (mFP8ContextFMHA && pos == getIdx(IdxEntry::ATTENTION_OUTPUT_QUANTIZATION_SCALE))
    {
        return inOut[pos].type == nvinfer1::DataType::kFLOAT && inOut[pos].format == TensorFormat::kLINEAR;
    }
    else if (mPagedKVCache
        && (pos == getIdx(IdxEntry::KV_CACHE_BLOCK_OFFSETS) || pos == getIdx(IdxEntry::HOST_KV_CACHE_BLOCK_OFFSETS)))
    {
        // kv cache block offsets
        return inOut[pos].type == nvinfer1::DataType::kINT32 && inOut[pos].format == TensorFormat::kLINEAR;
    }
    else if (mPagedKVCache && (pos == getIdx(IdxEntry::HOST_KV_CACHE_POOL_POINTERS)))
    {
        // kv cache pool pointers
        return inOut[pos].type == nvinfer1::DataType::kINT64 && inOut[pos].format == TensorFormat::kLINEAR;
    }
    else if (mKVCacheQuantMode.hasInt8KvCache()
        && (!mPagedKVCache && (pos == getIdx(IdxEntry::PAST_KEY_VALUE) || pos == nbInputs + 1)))
    {
        // If use Int8 K/V cache we require I/O KV values to int8
        return (inOut[pos].type == nvinfer1::DataType::kINT8) && (inOut[pos].format == TensorFormat::kLINEAR);
    }
    else if (mKVCacheQuantMode.hasFp8KvCache()
        && (!mPagedKVCache && (pos == getIdx(IdxEntry::PAST_KEY_VALUE) || pos == nbInputs + 1)))
    {
        // If use FP8 K/V cache we require I/O KV values to FP8
        return (inOut[pos].type == nvinfer1::DataType::kFP8) && (inOut[pos].format == TensorFormat::kLINEAR);
    }
    else if (mRemovePadding && (pos == getIdx(IdxEntry::HOST_CONTEXT_LENGTH)))
    {
        return inOut[pos].type == nvinfer1::DataType::kINT32 && inOut[pos].format == TensorFormat::kLINEAR;
    }
    else if (mCrossAttention
        && (pos == getIdx(IdxEntry::CROSS_QKV_LENGTH) || pos == getIdx(IdxEntry::ENCODER_INPUT_LENGTH)))
    {
        return inOut[pos].type == nvinfer1::DataType::kINT32;
    }
    else if (pos == nbInputs && mFP8ContextFMHA)
    {
        // Output tensor now supports fp8 data type.
        return (inOut[pos].type == nvinfer1::DataType::kFP8) && (inOut[pos].format == TensorFormat::kLINEAR);
    }
    else
    {
        return (inOut[pos].type == mType) && (inOut[pos].format == TensorFormat::kLINEAR);
    }
    return false;
}

template <typename T, typename KVCacheBuffer>
void GPTAttentionPlugin::configurePluginImpl(nvinfer1::DynamicPluginTensorDesc const* in, int nbInputs,
    nvinfer1::DynamicPluginTensorDesc const* out, int nbOutputs) noexcept
{
    TLLM_CHECK(mHeadSize > 0);

    int const beamWidth
        = isCrossAttention() ? 1 : (useKVCache() ? in[getIdx(IdxEntry::CACHE_INDIR)].desc.dims.d[1] : 1);
    // Commonly, cyclic_attention_window_size, and max_attention_window_size will be the same
    // unless each layer has different attention window sizes.
    // the kv_cache capacity.
    int max_encoder_context_len = isCrossAttention() ? in[getIdx(IdxEntry::CROSS_QKV_LENGTH)].desc.dims.d[0] : 0;
    int const max_attention_window_size = isCrossAttention()
        ? max_encoder_context_len
        : (useKVCache() ? in[getIdx(IdxEntry::CACHE_INDIR)].desc.dims.d[2] : 0);
    int const cyclic_attention_window_size = max_attention_window_size;

    int const num_requests = 256;
    int const sink_token_length = 0;

    EnqueueGenerationParams<T, KVCacheBuffer> enqueueParams{/*attention_input=*/nullptr,
        /*qkv_bias=*/nullptr,
        /*input_seq_length=*/0,
        /*sequence_lengths=*/nullptr,
        /*past_kv_length=*/0, beamWidth,
        /*context_lengths=*/nullptr,
        /*kv_scale_orig_quant=*/nullptr,
        /*kv_scale_quant_orig=*/nullptr,
        /*attention_out_orig_quant=*/nullptr,
        /*rotary_embedding_scaling_factors*/ nullptr,
        /*alibi_slopes=*/nullptr,
        /*context_buf_=*/nullptr,
        /*key_value_cache=*/nullptr,
        /*block_offsets=*/nullptr,
        /*host_primary_pool_pointer=*/nullptr,
        /*host_secondary_pool_pointer=*/nullptr, max_attention_window_size, cyclic_attention_window_size,
        sink_token_length, num_requests,
        /*max_blocks_per_sequence=*/0,
        /*cache_indir=*/nullptr,
        /*workspace=*/nullptr,
        /*max_context_kv_len_list=*/nullptr};

    prepareEnqueueGeneration(enqueueParams);

<<<<<<< HEAD
    if (mMultiBlockMode)
    {
        auto const& ctxLenTensor = in[getIdx(IdxEntry::CONTEXT_LENGTHS)];
        TLLM_CHECK_DEBUG(ctxLenTensor.max.nbDims == 1);
        int32_t const max_batch_beam = in[getIdx(IdxEntry::CONTEXT_LENGTHS)].max.d[0];
        reserveSemaphoreArray(mNumHeads * max_batch_beam);
    }
=======
    // Always reserve SemaphoreArray (for multi-block mode) as MMHA may enable multi-block mode when shared memory is
    // not enough.
    auto const& ctxLenTensor = in[getIdx(IdxEntry::CONTEXT_LENGTHS)];
    TLLM_CHECK_DEBUG(ctxLenTensor.max.nbDims == 1);
    int32_t const max_batch_beam = in[getIdx(IdxEntry::CONTEXT_LENGTHS)].max.d[0];
    reserveSemaphoreArray(mNumHeads * max_batch_beam);
>>>>>>> 05316d33
}

template <typename T>
void GPTAttentionPlugin::configurePluginDispatchKVCacheType(nvinfer1::DynamicPluginTensorDesc const* in, int nbInputs,
    nvinfer1::DynamicPluginTensorDesc const* out, int nbOutputs) noexcept
{
    if (mPagedKVCache)
    {
        configurePluginImpl<T, KVBlockArray>(in, nbInputs, out, nbOutputs);
    }
    else
    {
        configurePluginImpl<T, KVLinearBuffer>(in, nbInputs, out, nbOutputs);
    }
}

void GPTAttentionPlugin::configurePlugin(nvinfer1::DynamicPluginTensorDesc const* in, int nbInputs,
    nvinfer1::DynamicPluginTensorDesc const* out, int nbOutputs) noexcept
{
    if (mType == nvinfer1::DataType::kHALF)
    {
        configurePluginDispatchKVCacheType<half>(in, nbInputs, out, nbOutputs);
    }
    else if (mType == nvinfer1::DataType::kFLOAT)
    {
        configurePluginDispatchKVCacheType<float>(in, nbInputs, out, nbOutputs);
    }
#ifdef ENABLE_BF16
    else if (mType == nvinfer1::DataType::kBF16)
    {
        configurePluginDispatchKVCacheType<__nv_bfloat16>(in, nbInputs, out, nbOutputs);
    }
#endif
}

size_t GPTAttentionPlugin::getWorkspaceSize(nvinfer1::PluginTensorDesc const* inputs, int nbInputs,
    nvinfer1::PluginTensorDesc const* outputs, int nbOutputs) const noexcept
{
    int const max_context_length = mMaxContextLength;
    int const cross_qkv_length = isCrossAttention() ? inputs[getIdx(IdxEntry::CROSS_QKV_LENGTH)].dims.d[0] : 0;
    int const max_num_seq = inputs[getIdx(IdxEntry::CONTEXT_LENGTHS)].dims.d[0];
    auto const type = inputs[getIdx(IdxEntry::QKV_TENSOR)].type;
    int const max_kv_cache_length
        = isCrossAttention() ? cross_qkv_length : (useKVCache() ? inputs[getIdx(IdxEntry::CACHE_INDIR)].dims.d[2] : 0);
<<<<<<< HEAD
    int const max_num_tokens = inputs[getIdx(IdxEntry::QKV_TENSOR)].dims.d[0];
    size_t const context_workspace_size = getWorkspaceSizeForContext(
        type, nbReq, max_context_length, max_kv_cache_length, cross_qkv_length, max_num_tokens);

    int const total_num_seq = inputs[getIdx(IdxEntry::CONTEXT_LENGTHS)].dims.d[0];
=======
    int const max_num_tokens
        = mRemovePadding ? inputs[getIdx(IdxEntry::QKV_TENSOR)].dims.d[0] : max_num_seq * max_context_length;
    size_t const context_workspace_size
        = getWorkspaceSizeForContext(type, max_num_seq, max_context_length, cross_qkv_length, max_num_tokens);
>>>>>>> 05316d33

    int32_t const num_spec_dec_tokens
        = mIsSpecDecodingEnabled ? inputs[getIdx(IdxEntry::SPEC_DECODING_POSITION_OFFSETS)].dims.d[1] : 1;
    int32_t const max_batch_beam = inputs[getIdx(IdxEntry::CONTEXT_LENGTHS)].dims.d[0];
    int32_t const max_num_gen_tokens = std::min(max_num_tokens, num_spec_dec_tokens * max_batch_beam);
    size_t const generation_workspace_size
<<<<<<< HEAD
        = getWorkspaceSizeForGeneration(type, total_num_seq, max_kv_cache_length, max_num_tokens);
=======
        = getWorkspaceSizeForGeneration(type, max_num_seq, max_kv_cache_length, max_num_tokens);
>>>>>>> 05316d33

    size_t attention_input_workspace_size = 0;
    if (mUnfuseQkvGemm)
    {
        int const local_hidden_units_q
            = inputs[getIdx(IdxEntry::QKV_TENSOR)].dims.d[getPackedTensorHiddenDimIndex(mRemovePadding)];
        int const local_hidden_units_kv
            = inputs[getIdx(IdxEntry::K_TENSOR)].dims.d[getPackedTensorHiddenDimIndex(mRemovePadding)];
        size_t const size = tensorrt_llm::runtime::BufferDataType(type).getSize();
        size_t const attention_input_size = size * max_num_tokens * (local_hidden_units_q + 2 * local_hidden_units_kv);
        size_t workspaces[1];
        workspaces[0] = attention_input_size;
        attention_input_workspace_size = tensorrt_llm::common::calculateTotalWorkspaceSize(workspaces, 1);
    }
    return std::max(context_workspace_size, generation_workspace_size) + attention_input_workspace_size;
}

static size_t getStride(nvinfer1::Dims const& dims, int n)
{
    TLLM_CHECK(n >= 0 && n < dims.nbDims);
    return std::accumulate(dims.d + n + 1, dims.d + dims.nbDims, 1, std::multiplies<size_t>{});
}

template <typename T, typename AttentionOutT, typename KVCacheBuffer>
int GPTAttentionPlugin::enqueueImpl(nvinfer1::PluginTensorDesc const* inputDesc,
    nvinfer1::PluginTensorDesc const* outputDesc, void const* const* inputs, void* const* outputs, void* workspace,
    cudaStream_t stream)
{
    TLLM_LOG_TRACE("Attention plugin start at layer %d", mLayerIdx);
    int32_t const nbSeq = inputDesc[getIdx(IdxEntry::CONTEXT_LENGTHS)].dims.d[0];
    int32_t const beam_width = useKVCache() ? inputDesc[getIdx(IdxEntry::CACHE_INDIR)].dims.d[1] : 1;
    RequestType const* reqTypes = static_cast<RequestType const*>(inputs[getIdx(IdxEntry::REQUEST_TYPES)]);

    int32_t nbContextRequests = 0;
    int32_t contextTokenIdxEnd = 0;
    // count context requests
    for (int32_t seqIdx = 0; seqIdx < nbSeq; seqIdx++)
    {
        if (reqTypes[seqIdx] != RequestType::kCONTEXT)
        {
            break;
        }
        ++nbContextRequests;
        contextTokenIdxEnd += mRemovePadding
            ? static_cast<int32_t const*>(inputs[getIdx(IdxEntry::HOST_CONTEXT_LENGTH)])[seqIdx]
            : inputDesc[getIdx(IdxEntry::QKV_TENSOR)].dims.d[1];
    }
    for (int32_t seqIdx = nbContextRequests; seqIdx < nbSeq; seqIdx++)
    {
        TLLM_CHECK(reqTypes[seqIdx] == RequestType::kGENERATION);
    }

    // mixed requests require mRemovePadding and mPagedKVCache
    if (nbContextRequests != 0 && nbContextRequests != nbSeq)
    {
        TLLM_CHECK(mRemovePadding && mPagedKVCache);
    }

    if (nbContextRequests > 0)
    {
        auto seqIdxBeg = 0;
        auto tokenIdxBeg = 0;
        auto localNbTokens = contextTokenIdxEnd;
        enqueueSome<T, AttentionOutT, KVCacheBuffer>(seqIdxBeg, nbContextRequests, tokenIdxBeg, localNbTokens,
            inputDesc, outputDesc, inputs, outputs, workspace, stream);
    }

    if (auto nbGenerationSeq = nbSeq - nbContextRequests; nbGenerationSeq > 0)
    {
        auto seqIdxBeg = nbContextRequests;
        auto tokenIdxBeg = contextTokenIdxEnd;
        // if mRemovePadding is true, we may have IFB, and need to remove context tokens.
        // if mRemovePadding is false, it is only generation requests, so just multiply batch_beam and seq_len (May not
        // 1 for Parallel Decoding)
        auto localNbTokens = mRemovePadding
            ? inputDesc[getIdx(IdxEntry::QKV_TENSOR)].dims.d[0] - contextTokenIdxEnd
            : inputDesc[getIdx(IdxEntry::QKV_TENSOR)].dims.d[0] * inputDesc[getIdx(IdxEntry::QKV_TENSOR)].dims.d[1];
        enqueueSome<T, AttentionOutT, KVCacheBuffer>(seqIdxBeg, nbGenerationSeq, tokenIdxBeg, localNbTokens, inputDesc,
            outputDesc, inputs, outputs, workspace, stream);
    }

    TLLM_LOG_TRACE("Attention plugin stop at layer %d", mLayerIdx);

    return 0;
}

template <typename T, typename AttentionOutT, typename KVCacheBuffer>
int GPTAttentionPlugin::enqueueSome(int32_t seqIdxBeg, int32_t localNbSeq, int32_t tokenIdxBeg, int32_t localNbTokens,
    nvinfer1::PluginTensorDesc const* inputDesc, nvinfer1::PluginTensorDesc const* outputDesc,
    void const* const* inputs, void* const* outputs, void* workspace, cudaStream_t stream)
{
    //     relative_attention_bias [head_num, max_seq_len, max_seq_len] (optional in relative position)
    //                          or [head_num, num_buckets] (optional in implicit relative attention)
    //     cross_qkv [batch_size, seq_len, 3 * local_hidden_size] or [num_tokens, 3 * local_hidden_size]
    //               when enable remove_input_padding (optional in cross attention mode)
    //     cross_qkv_length [int] max encoder input context length (optional in cross attention mode)
    //     encoder_input_lengths [batch_size] raw sequence lengths (optional in cross attention mode)

    T const* attention_input = static_cast<T const*>(inputs[getIdx(IdxEntry::QKV_TENSOR)])
        + inputDesc[getIdx(IdxEntry::QKV_TENSOR)].dims.d[getPackedTensorHiddenDimIndex(mRemovePadding)]
            * size_t(tokenIdxBeg);
    T const* qkv_bias = nullptr;
    if (mQKVBiasEnabled)
    {
        qkv_bias = reinterpret_cast<T const*>(inputs[getIdx(IdxEntry::QKV_BIAS_TENSOR)]);
    }
    // Rotary cos_sin cache to avoid re-computing.
    float2 const* rotary_cos_sin = nullptr;
    if (isRoPE())
    {
        rotary_cos_sin = reinterpret_cast<float2 const*>(inputs[getIdx(IdxEntry::ROTARY_COS_SIN)]);
    }

    float const* rotary_embedding_scaling_factors = nullptr;
    if (isLongRoPE())
    {
        rotary_embedding_scaling_factors
            = reinterpret_cast<float const*>(inputs[getIdx(IdxEntry::ROTARY_EMBEDDING_SCALING_FACTORS)]);
    }

    auto const reqTypeInBatchPtr = static_cast<RequestType const*>(inputs[getIdx(IdxEntry::REQUEST_TYPES)]) + seqIdxBeg;
    bool const is_context = (reqTypeInBatchPtr[0] == RequestType::kCONTEXT);

    if (mUnfuseQkvGemm)
    {
        int const max_seqlen = inputDesc[getIdx(IdxEntry::QKV_TENSOR)].dims.d[mRemovePadding ? 0 : 1];
        int const batch_size = mRemovePadding ? 1 : inputDesc[getIdx(IdxEntry::QKV_TENSOR)].dims.d[0];

        T const* attention_input_q = static_cast<T const*>(inputs[getIdx(IdxEntry::QKV_TENSOR)]);
        T const* attention_input_k = static_cast<T const*>(inputs[getIdx(IdxEntry::K_TENSOR)]);
        T const* attention_input_v = static_cast<T const*>(inputs[getIdx(IdxEntry::V_TENSOR)]);
        size_t const hidden_units_q
            = inputDesc[getIdx(IdxEntry::QKV_TENSOR)].dims.d[getPackedTensorHiddenDimIndex(mRemovePadding)];
        size_t const hidden_units_kv
            = inputDesc[getIdx(IdxEntry::K_TENSOR)].dims.d[getPackedTensorHiddenDimIndex(mRemovePadding)];
        size_t const hidden_units = hidden_units_q + 2 * hidden_units_kv;
        size_t const size_qkv = sizeof(T) * hidden_units;
        size_t const size_q = sizeof(T) * hidden_units_q;
        size_t const size_kv = sizeof(T) * hidden_units_kv;
        size_t const total_size = size_qkv * batch_size * max_seqlen;
        int8_t* workspace_byte_ptr = reinterpret_cast<int8_t*>(workspace);
        size_t offset = 0;
        T* attention_input_qkv = reinterpret_cast<T*>(nextWorkspacePtr(workspace_byte_ptr, offset, total_size));
        workspace = reinterpret_cast<void*>(workspace_byte_ptr + offset);

        cudaMemcpy2DAsync(attention_input_qkv, size_qkv, attention_input_q, size_q, size_q, batch_size * max_seqlen,
            cudaMemcpyDeviceToDevice, stream);
        cudaMemcpy2DAsync(attention_input_qkv + hidden_units_q, size_qkv, attention_input_k, size_kv, size_kv,
            batch_size * max_seqlen, cudaMemcpyDeviceToDevice, stream);
        cudaMemcpy2DAsync(attention_input_qkv + hidden_units_q + hidden_units_kv, size_qkv, attention_input_v, size_kv,
            size_kv, batch_size * max_seqlen, cudaMemcpyDeviceToDevice, stream);

        attention_input = attention_input_qkv + hidden_units * tokenIdxBeg;
    }

    int const* context_q_lengths = reinterpret_cast<int const*>(inputs[getIdx(IdxEntry::CONTEXT_LENGTHS)]) + seqIdxBeg;
    int const* sequence_kv_length = useKVCache()
        ? static_cast<int const*>(inputs[getIdx(IdxEntry::SEQUENCE_LENGTH)]) + seqIdxBeg
        : context_q_lengths;
    // Note we still need context length during generation for MMHA optimization.
    int32_t const max_context_q_len = [&]()
    {
        if (!mRemovePadding)
        {
            return static_cast<int>(inputDesc[getIdx(IdxEntry::QKV_TENSOR)].dims.d[1]);
        }
        auto const host_context_lengths
            = static_cast<int32_t const*>(inputs[getIdx(IdxEntry::HOST_CONTEXT_LENGTH)]) + seqIdxBeg;
        return *std::max_element(host_context_lengths, host_context_lengths + localNbSeq);
    }();

    int max_encoder_context_len = isCrossAttention() ? inputDesc[getIdx(IdxEntry::CROSS_QKV_LENGTH)].dims.d[0] : 0;
    // for enc-dec model, since decoder_input_ids could be longer than 1,
    // such model has an encoder context (for cross attn) and an decoder context (for self attn)
    // clarify 3 lens:
    // -- max_context_q_len: len of decoder input. No "max" concept, it's what it is given.
    //                     Also called (decoder_)input_seq_length, normally 1 for encoder-decoder start token
    // -- max_seq_len: max allowed len of decoder output, i.e. final results
    // -- max_encoder_context_len: len of encoder input (in cross attn). Also called encoder_input_seq_length

    int const beamWidth
        = isCrossAttention() ? 1 : (useKVCache() ? inputDesc[getIdx(IdxEntry::CACHE_INDIR)].dims.d[1] : 1);

    // Commonly, cyclic_attention_window_size, and max_attention_window_size will be the same
    // unless each layer has different attention window sizes.
    // the kv_cache capacity.
    int const max_attention_window_size = isCrossAttention()
        ? max_encoder_context_len
        : (useKVCache() ? inputDesc[getIdx(IdxEntry::CACHE_INDIR)].dims.d[2] : 0);
    // The cyclic_attention_window_size will determine the cyclic kv cache position of new tokens.
    // Note that this cyclic_attention_window_size might be smaller than the actual kv cache capactity.
    int const cyclic_attention_window_size = isCrossAttention()
        ? max_encoder_context_len
        : reinterpret_cast<int const*>(inputs[getIdx(IdxEntry::HOST_MAX_ATTENTION_WINDOW)])[mLayerIdx];
    int const sink_token_length = reinterpret_cast<int const*>(inputs[getIdx(IdxEntry::HOST_SINK_TOKEN_LENGTH)])[0];

    float const* kv_scale_orig_quant = nullptr;
    float const* kv_scale_quant_orig = nullptr;
    if (useKVCache() && mKVCacheQuantMode.hasKvCacheQuant())
    {
        assert(inputDesc[getIdx(IdxEntry::KV_CACHE_QUANTIZATION_SCALE)].type == nvinfer1::DataType::kFLOAT);
        assert(inputDesc[getIdx(IdxEntry::KV_CACHE_DEQUANTIZATION_SCALE)].type == nvinfer1::DataType::kFLOAT);
        kv_scale_orig_quant = reinterpret_cast<float const*>(inputs[getIdx(IdxEntry::KV_CACHE_QUANTIZATION_SCALE)]);
        kv_scale_quant_orig = reinterpret_cast<float const*>(inputs[getIdx(IdxEntry::KV_CACHE_DEQUANTIZATION_SCALE)]);
    }

    float const* attention_output_orig_quant = nullptr;
    if (mFP8ContextFMHA)
    {
        assert(inputDesc[getIdx(IdxEntry::ATTENTION_OUTPUT_QUANTIZATION_SCALE)].type == nvinfer1::DataType::kFLOAT);
        attention_output_orig_quant
            = reinterpret_cast<float const*>(inputs[getIdx(IdxEntry::ATTENTION_OUTPUT_QUANTIZATION_SCALE)]);
    }

    int max_blocks_per_sequence = 0;
    kernels::KVBlockArray::DataType* block_offsets = nullptr;
    kernels::KVBlockArray::DataType* host_block_offsets = nullptr;
    void* host_primary_pool_pointer = nullptr;
    void* host_secondary_pool_pointer = nullptr;
    if (useKVCache() && mPagedKVCache)
    {
        auto const& kvCacheBlockOffsets = inputDesc[getIdx(IdxEntry::KV_CACHE_BLOCK_OFFSETS)];
        auto const& kvCacheBlockOffsetsShape = inputDesc[getIdx(IdxEntry::KV_CACHE_BLOCK_OFFSETS)].dims;
        max_blocks_per_sequence = kvCacheBlockOffsetsShape.d[kvCacheBlockOffsetsShape.nbDims - 1];
        auto const seqStride = getStride(kvCacheBlockOffsetsShape, 0);
        auto const seqOffset = seqIdxBeg * seqStride;

        block_offsets
            = reinterpret_cast<kernels::KVBlockArray::DataType*>(inputs[getIdx(IdxEntry::KV_CACHE_BLOCK_OFFSETS)])
            + seqOffset;

        host_block_offsets
            = reinterpret_cast<kernels::KVBlockArray::DataType*>(inputs[getIdx(IdxEntry::HOST_KV_CACHE_BLOCK_OFFSETS)])
            + seqOffset;

        auto const* const typed_host_pool_pointers
            = static_cast<char* const*>(inputs[getIdx(IdxEntry::HOST_KV_CACHE_POOL_POINTERS)]);

        auto const cacheElemSize = (mKVCacheQuantMode.hasKvCacheQuant() ? 1 : sizeof(T));
        auto const blockSize = mTokensPerBlock * mNumKVHeads * mHeadSize;
        auto const bytesPerBlock = blockSize * cacheElemSize;
        auto const layerOffset = mLayerIdx * 2 * bytesPerBlock;

        host_primary_pool_pointer = reinterpret_cast<void*>(typed_host_pool_pointers[0] + layerOffset);
        host_secondary_pool_pointer = reinterpret_cast<void*>(typed_host_pool_pointers[1] + layerOffset);
    }

    AttentionOutT* context_buf_ = static_cast<AttentionOutT*>(outputs[0])
        + outputDesc[0].dims.d[getPackedTensorHiddenDimIndex(mRemovePadding)] * tokenIdxBeg;
    void* key_value_cache = nullptr;
    if (useKVCache() && !mPagedKVCache)
    {
        auto const cacheElemSize = (mKVCacheQuantMode.hasKvCacheQuant() ? 1 : sizeof(T));
        key_value_cache
            = static_cast<std::byte*>(outputs[1]) + cacheElemSize * getStride(outputDesc[1].dims, 0) * seqIdxBeg;
        void const* past_key_value_cache = inputs[getIdx(IdxEntry::PAST_KEY_VALUE)];
        if (past_key_value_cache != outputs[1])
        {
            auto shape = outputDesc[1].dims;
            auto const size = std::accumulate(shape.d, shape.d + shape.nbDims, 1, std::multiplies<size_t>{});
            cudaMemcpyAsync(outputs[1], past_key_value_cache, size, cudaMemcpyDeviceToDevice, stream);
        }
    }

    T const* alibi_slopes = isALiBi() ? static_cast<T const*>(inputs[getIdx(IdxEntry::ALIBI_SLOPES)]) : nullptr;

    int const* spec_decoding_packed_mask = nullptr;
    int const* spec_decoding_position_offsets = nullptr;
<<<<<<< HEAD
    int num_spec_decoding_tokens = 0;
    if (mIsSpecDecodingEnabled)
    {
        // Second dimension of spec_decoding_packed_mask is num_spec_decoding_tokens + 1.
        // [batch_size, num_spec_decoding_tokens + 1, divUp(num_spec_decoding_tokens + 1, 32)]
        num_spec_decoding_tokens = inputDesc[getIdx(IdxEntry::SPEC_DECODING_PACKED_MASK)].dims.d[1] - 1;
        if (num_spec_decoding_tokens > 0)
        {
            spec_decoding_packed_mask = static_cast<int const*>(inputs[getIdx(IdxEntry::SPEC_DECODING_PACKED_MASK)])
                + seqIdxBeg * getStride(inputDesc[getIdx(IdxEntry::SPEC_DECODING_PACKED_MASK)].dims, 0);
            spec_decoding_position_offsets
                = static_cast<int const*>(inputs[getIdx(IdxEntry::SPEC_DECODING_POSITION_OFFSETS)])
                + seqIdxBeg * getStride(inputDesc[getIdx(IdxEntry::SPEC_DECODING_POSITION_OFFSETS)].dims, 0);
=======
    int const* spec_decoding_generation_lengths = nullptr;
    int num_decoding_draft_tokens = 0;
    if (mIsSpecDecodingEnabled)
    {
        // Second dimension of spec_decoding_position_offsets is num_decoding_draft_tokens + 1.
        // [batch_size, num_decoding_draft_tokens + 1]
        num_decoding_draft_tokens = inputDesc[getIdx(IdxEntry::SPEC_DECODING_POSITION_OFFSETS)].dims.d[1] - 1;
        if (num_decoding_draft_tokens > 0)
        {
            // spec_decoding_* tensors are not filled for context requests. Hence, always strting from 0th index
            int32_t constexpr genSeqIdx = 0;
            spec_decoding_packed_mask = static_cast<int const*>(inputs[getIdx(IdxEntry::SPEC_DECODING_PACKED_MASK)])
                + genSeqIdx * getStride(inputDesc[getIdx(IdxEntry::SPEC_DECODING_PACKED_MASK)].dims, 0);
            // Packed as [num_tokens, packed_mask_size]
            // Use seqIdxBeg * (num_decoding_draft_tokens + 1) here as only generation tokens have the packed_mask
            // buffer.
            // TODO: support variable sequence length based on generationTokenIdxBeg.
            spec_decoding_packed_mask = static_cast<int const*>(inputs[getIdx(IdxEntry::SPEC_DECODING_PACKED_MASK)])
                + genSeqIdx * (num_decoding_draft_tokens + 1)
                    * getStride(inputDesc[getIdx(IdxEntry::SPEC_DECODING_PACKED_MASK)].dims, 0);
            spec_decoding_position_offsets
                = static_cast<int const*>(inputs[getIdx(IdxEntry::SPEC_DECODING_POSITION_OFFSETS)])
                + genSeqIdx * getStride(inputDesc[getIdx(IdxEntry::SPEC_DECODING_POSITION_OFFSETS)].dims, 0);
            spec_decoding_generation_lengths
                = static_cast<int const*>(inputs[getIdx(IdxEntry::SPEC_DECODING_GENERATION_LENGTHS)]) + genSeqIdx;
>>>>>>> 05316d33
        }
    }

    int32_t const* max_context_kv_len_list = useKVCache()
        ? static_cast<int const*>(inputs[getIdx(IdxEntry::HOST_PAST_KEY_VALUE_LENGTHS)]) + seqIdxBeg
        : nullptr;
    int32_t const max_context_kv_len = useKVCache()
        ? *std::max_element(max_context_kv_len_list, max_context_kv_len_list + localNbSeq)
        : max_context_q_len;

    if (is_context) // context stage
    {
        int const batch_size = localNbSeq;
        int const request_batch_size = batch_size;
        // num of total tokens (without paddings when remove paddings).
        int num_encoder_tokens = 0;
        if (isCrossAttention())
        {
            if (!mRemovePadding)
            {
                num_encoder_tokens = request_batch_size * max_encoder_context_len;
            }
            else
            {
                num_encoder_tokens = inputDesc[getIdx(IdxEntry::CROSS_QKV)].dims.d[0];
            }
        }

        EnqueueContextParams<T, KVCacheBuffer> enqueue_params{attention_input, qkv_bias, rotary_cos_sin,
            max_context_q_len, max_context_kv_len, max_attention_window_size, cyclic_attention_window_size,
            sink_token_length, context_q_lengths, sequence_kv_length, kv_scale_orig_quant, kv_scale_quant_orig,
            attention_output_orig_quant, alibi_slopes, context_buf_, key_value_cache, block_offsets, host_block_offsets,
            host_primary_pool_pointer, host_secondary_pool_pointer, batch_size, localNbTokens, max_blocks_per_sequence,
            workspace};
        if (isRelativePosition())
        {
            enqueue_params.relative_attention_bias
                = static_cast<T const*>(inputs[getIdx(IdxEntry::RELATIVE_ATTENTION_BIAS)]);
            enqueue_params.relative_attention_bias_stride
                = inputDesc[getIdx(IdxEntry::RELATIVE_ATTENTION_BIAS)].dims.d[1]; // max_seq_len or num_buckets
        }
        if (isCrossAttention())
        {
            enqueue_params.cross_qkv = static_cast<T const*>(inputs[getIdx(IdxEntry::CROSS_QKV)]);
            enqueue_params.cross_qkv_length = max_encoder_context_len;
            enqueue_params.encoder_input_lengths
                = reinterpret_cast<int const*>(inputs[getIdx(IdxEntry::ENCODER_INPUT_LENGTH)]) + seqIdxBeg;
            enqueue_params.num_encoder_tokens = num_encoder_tokens;
        }

        enqueueContext<T, KVCacheBuffer>(enqueue_params, stream);

        {
            std::string const afterContexStr = "ctx attention at layer " + std::to_string(mLayerIdx);
            TLLM_CHECK_DEBUG_WITH_INFO(
                tensorrt_llm::runtime::utils::tensorHasNan(localNbTokens,
                    outputDesc[0].dims.d[getPackedTensorHiddenDimIndex(mRemovePadding)],
                    mFP8ContextFMHA ? nvinfer1::DataType::kFP8 : mType, context_buf_, stream, afterContexStr)
                    == false,
                "Found Nan in " + afterContexStr);
        }
    }
    else // generation stage; max_context_q_len == input_seq_len == 1
    {
        TLLM_CHECK_WITH_INFO(useKVCache(), "KV-cache-less is only supported for context");
        int batch_beam = localNbSeq;
        TLLM_CHECK(batch_beam % beamWidth == 0);
        int32_t const num_requests = batch_beam / beamWidth;

        int const* cache_indir
            = beamWidth == 1 ? nullptr : reinterpret_cast<int const*>(inputs[getIdx(IdxEntry::CACHE_INDIR)]);
        int const* host_context_lengths
            = mRemovePadding ? reinterpret_cast<int const*>(inputs[getIdx(IdxEntry::HOST_CONTEXT_LENGTH)]) : nullptr;

        // Medusa: the max input sequence length if variable sequence length is needed.
        int const input_seq_length = getGenerationInputSequenceLength(inputDesc, localNbSeq, localNbTokens);
        auto qkvDims = inputDesc[getIdx(IdxEntry::QKV_TENSOR)].dims;
        TLLM_CHECK_WITH_INFO(input_seq_length == 1 || mIsSpecDecodingEnabled,
            "Only speculative decoding mode supports input length > 1 in the generation phase, input_seq_length=%d, "
            "mIsSpecDecodingEnabled=%s, nDims=%d, (" FMT_DIM ", " FMT_DIM ", " FMT_DIM ")",
            input_seq_length, mIsSpecDecodingEnabled ? "true" : "false", qkvDims.nbDims, qkvDims.d[0], qkvDims.d[1],
            qkvDims.d[2]);
        TLLM_CHECK_WITH_INFO(
<<<<<<< HEAD
            input_seq_length == num_spec_decoding_tokens + 1, "The generation input length is not expected.");
=======
            input_seq_length == num_decoding_draft_tokens + 1, "The generation input length is not expected.");
>>>>>>> 05316d33
        EnqueueGenerationParams<T, KVCacheBuffer> enqueue_params{attention_input, qkv_bias, input_seq_length,
            sequence_kv_length, max_context_kv_len, beamWidth, context_q_lengths, kv_scale_orig_quant,
            kv_scale_quant_orig, attention_output_orig_quant, rotary_embedding_scaling_factors, alibi_slopes,
            context_buf_, key_value_cache, block_offsets, host_primary_pool_pointer, host_secondary_pool_pointer,
            max_attention_window_size, cyclic_attention_window_size, sink_token_length, num_requests,
            max_blocks_per_sequence, cache_indir, mMultiBlockSemaphores.get(), workspace, max_context_kv_len_list};
        enqueue_params.host_context_lengths = host_context_lengths;
        if (isRelativePosition())
        {
            enqueue_params.relative_attention_bias
                = static_cast<T const*>(inputs[getIdx(IdxEntry::RELATIVE_ATTENTION_BIAS)]);
            enqueue_params.relative_attention_bias_stride
                = inputDesc[getIdx(IdxEntry::RELATIVE_ATTENTION_BIAS)].dims.d[1]; // max_seq_len or num_buckets
        }
        if (isCrossAttention())
        {
            enqueue_params.encoder_input_lengths
                = reinterpret_cast<int const*>(inputs[getIdx(IdxEntry::ENCODER_INPUT_LENGTH)]) + seqIdxBeg;
        }
        if (mIsSpecDecodingEnabled)
        {
            enqueue_params.spec_decoding_packed_mask = spec_decoding_packed_mask;
            enqueue_params.spec_decoding_position_offsets = spec_decoding_position_offsets;
<<<<<<< HEAD
=======
            enqueue_params.spec_decoding_generation_lengths = spec_decoding_generation_lengths;
>>>>>>> 05316d33
        }
        enqueue_params.total_num_input_tokens = localNbTokens;

        enqueueGeneration<T, KVCacheBuffer>(enqueue_params, stream);

        {
            std::string const afterGenStr = "gen attention at layer " + std::to_string(mLayerIdx);
            {
                TLLM_CHECK_DEBUG_WITH_INFO(
                    tensorrt_llm::runtime::utils::tensorHasNan(localNbTokens,
                        outputDesc[0].dims.d[getPackedTensorHiddenDimIndex(mRemovePadding)],
                        mFP8ContextFMHA ? nvinfer1::DataType::kFP8 : mType, context_buf_, stream, afterGenStr)
                        == false,
                    "Found Nan in " + afterGenStr);
            }
        }
    }

    return 0;
}

template <typename T, typename AttentionOutT>
int GPTAttentionPlugin::enqueueDispatchKVCacheType(nvinfer1::PluginTensorDesc const* inputDesc,
    nvinfer1::PluginTensorDesc const* outputDesc, void const* const* inputs, void* const* outputs, void* workspace,
    cudaStream_t stream)
{
    if (mPagedKVCache)
    {
        return enqueueImpl<T, AttentionOutT, KVBlockArray>(inputDesc, outputDesc, inputs, outputs, workspace, stream);
    }
    else
    {
        return enqueueImpl<T, AttentionOutT, KVLinearBuffer>(inputDesc, outputDesc, inputs, outputs, workspace, stream);
    }
    return 0;
}

int GPTAttentionPlugin::enqueue(nvinfer1::PluginTensorDesc const* inputDesc,
    nvinfer1::PluginTensorDesc const* outputDesc, void const* const* inputs, void* const* outputs, void* workspace,
    cudaStream_t stream) noexcept
{
    if (isBuilding())
    {
        return 0;
    }
    if (mType == nvinfer1::DataType::kHALF)
    {
#ifdef ENABLE_FP8
        if (mFP8ContextFMHA)
        {
            return enqueueDispatchKVCacheType<half, __nv_fp8_e4m3>(
                inputDesc, outputDesc, inputs, outputs, workspace, stream);
        }
#endif
        return enqueueDispatchKVCacheType<half>(inputDesc, outputDesc, inputs, outputs, workspace, stream);
    }
    else if (mType == nvinfer1::DataType::kFLOAT)
    {
        return enqueueDispatchKVCacheType<float>(inputDesc, outputDesc, inputs, outputs, workspace, stream);
    }
#ifdef ENABLE_BF16
    else if (mType == nvinfer1::DataType::kBF16)
    {
#ifdef ENABLE_FP8
        if (mFP8ContextFMHA)
        {
            return enqueueDispatchKVCacheType<__nv_bfloat16, __nv_fp8_e4m3>(
                inputDesc, outputDesc, inputs, outputs, workspace, stream);
        }
#endif
        return enqueueDispatchKVCacheType<__nv_bfloat16>(inputDesc, outputDesc, inputs, outputs, workspace, stream);
    }
#endif
    return 0;
}

// IPluginV2Ext Methods
nvinfer1::DataType GPTAttentionPlugin::getOutputDataType(
    int index, nvinfer1::DataType const* inputTypes, int nbInputs) const noexcept
{
    TLLM_CHECK(index == 0 || (!mPagedKVCache && index == 1));
    if (index == 0)
    {
        return mFP8ContextFMHA && mEnableContextFMHA ? nvinfer1::DataType::kFP8
                                                     : inputTypes[getIdx(IdxEntry::QKV_TENSOR)];
    }
    else
    {
        return inputTypes[getIdx(IdxEntry::PAST_KEY_VALUE)];
    }
}

// IPluginV2 Methods

char const* GPTAttentionPlugin::getPluginType() const noexcept
{
    return GPT_ATTENTION_PLUGIN_NAME;
}

char const* GPTAttentionPlugin::getPluginVersion() const noexcept
{
    return GPT_ATTENTION_PLUGIN_VERSION;
}

int GPTAttentionPlugin::getNbOutputs() const noexcept
{
    return (mPagedKVCache || !useKVCache()) ? 1 : 2;
}

size_t GPTAttentionPlugin::getSerializationSize() const noexcept
{
    return GPTAttentionPluginCommon::getCommonSerializationSize();
}

void GPTAttentionPlugin::serialize(void* buffer) const noexcept
{
    GPTAttentionPluginCommon::serializeCommon(buffer);
}

///////////////

GPTAttentionPluginCreator::GPTAttentionPluginCreator()
    : GPTAttentionPluginCreatorCommon()
{

    mPluginAttributes.emplace_back(PluginField("in_flight_batching", nullptr, PluginFieldType::kINT8, 0));
    mFC.nbFields = mPluginAttributes.size();
    mFC.fields = mPluginAttributes.data();
}

char const* GPTAttentionPluginCreator::getPluginName() const noexcept
{
    return GPT_ATTENTION_PLUGIN_NAME;
}

char const* GPTAttentionPluginCreator::getPluginVersion() const noexcept
{
    return GPT_ATTENTION_PLUGIN_VERSION;
}

PluginFieldCollection const* GPTAttentionPluginCreator::getFieldNames() noexcept
{
    return &mFC;
}

IPluginV2* GPTAttentionPluginCreator::createPlugin(char const* name, PluginFieldCollection const* fc) noexcept
{
    PluginFieldParser p{fc->nbFields, fc->fields};

    try
    {
        auto* obj = new GPTAttentionPlugin(p.getScalar<int32_t>("layer_idx").value(),
            p.getScalar<int32_t>("num_heads").value(), p.getScalar<int32_t>("vision_start").value(),
            p.getScalar<int32_t>("vision_length").value(), p.getScalar<int32_t>("num_kv_heads").value(),
            p.getScalar<int32_t>("head_size").value(), p.getScalar<int32_t>("unidirectional").value(),
            p.getScalar<float>("q_scaling").value(), p.getScalar<float>("qk_tanh_scale").value(),
            static_cast<PositionEmbeddingType>(p.getScalar<int8_t>("position_embedding_type").value()),
            p.getScalar<int32_t>("rotary_embedding_dim").value(), p.getScalar<float>("rotary_embedding_base").value(),
            static_cast<RotaryScalingType>(p.getScalar<int8_t>("rotary_embedding_scale_type").value()),
            p.getScalar<float>("rotary_embedding_scale").value(),
<<<<<<< HEAD
            p.getScalar<float>("rotary_embedding_m_scale").value(),
=======
            p.getScalar<float>("rotary_embedding_short_m_scale").value(),
            p.getScalar<float>("rotary_embedding_long_m_scale").value(),
>>>>>>> 05316d33
            p.getScalar<int32_t>("rotary_embedding_max_positions").value(),
            p.getScalar<int32_t>("rotary_embedding_original_max_positions").value(),
            static_cast<int32_t>(p.getScalar<int32_t>("tp_size").value()),
            static_cast<int32_t>(p.getScalar<int32_t>("tp_rank").value()),
            static_cast<bool>(p.getScalar<int8_t>("unfuse_qkv_gemm").value()),
            static_cast<ContextFMHAType>(p.getScalar<int8_t>("context_fmha_type").value()),
            static_cast<bool>(p.getScalar<int8_t>("multi_block_mode").value()),
            static_cast<bool>(p.getScalar<int8_t>("enable_xqa").value()),
            p.getScalar<int32_t>("kv_cache_quant_mode").value(),
            static_cast<bool>(p.getScalar<int8_t>("remove_input_padding").value()),
            static_cast<AttentionMaskType>(p.getScalar<int32_t>("mask_type").value()),
            BlockSparseParams{p.getScalar<int32_t>("block_sparse_block_size").value(),
                static_cast<bool>(p.getScalar<int8_t>("block_sparse_homo_head_pattern").value()),
                p.getScalar<int32_t>("block_sparse_num_local_blocks").value(),
                p.getScalar<int32_t>("block_sparse_vertical_stride").value()},
            static_cast<bool>(p.getScalar<int32_t>("paged_kv_cache").value()),
            p.getScalar<int32_t>("tokens_per_block").value(),
            static_cast<nvinfer1::DataType>(p.getScalar<int32_t>("type_id").value()),
            p.getScalar<int32_t>("max_context_length").value(),
            static_cast<bool>(p.getScalar<int8_t>("qkv_bias_enabled").value()),
            static_cast<bool>(p.getScalar<int8_t>("do_cross_attention").value()),
            static_cast<int32_t>(p.getScalar<int32_t>("max_distance").value()),
            static_cast<bool>(p.getScalar<int8_t>("pos_shift_enabled").value()),
            static_cast<bool>(p.getScalar<int8_t>("dense_context_fmha").value()),
            static_cast<bool>(p.getScalar<int8_t>("use_paged_context_fmha").value()),
            static_cast<bool>(p.getScalar<int8_t>("use_fp8_context_fmha").value()),
            static_cast<bool>(p.getScalar<int32_t>("use_cache").value()),
            static_cast<bool>(p.getScalar<int8_t>("is_spec_decoding_enabled").value()));
        obj->setPluginNamespace(mNamespace.c_str());
        return obj;
    }
    catch (std::exception const& e)
    {
        caughtError(e);
    }
    return nullptr;
}

IPluginV2* GPTAttentionPluginCreator::deserializePlugin(
    char const* name, void const* serialData, size_t serialLength) noexcept
{
    // This object will be deleted when the network is destroyed, which will
    // call GPTAttentionPlugin::destroy()
    try
    {
        auto* obj = new GPTAttentionPlugin(serialData, serialLength);
        obj->setPluginNamespace(mNamespace.c_str());
        return obj;
    }
    catch (std::exception const& e)
    {
        caughtError(e);
    }
    return nullptr;
}<|MERGE_RESOLUTION|>--- conflicted
+++ resolved
@@ -25,10 +25,7 @@
 #include "tensorrt_llm/runtime/bufferManager.h"
 #include "tensorrt_llm/runtime/iBuffer.h"
 #include "tensorrt_llm/runtime/iTensor.h"
-<<<<<<< HEAD
-=======
 #include "tensorrt_llm/runtime/utils/debugUtils.h"
->>>>>>> 05316d33
 #include <algorithm>
 #include <cstdint>
 #include <functional>
@@ -44,27 +41,6 @@
 static char const* GPT_ATTENTION_PLUGIN_NAME{"GPTAttention"};
 
 GPTAttentionPlugin::GPTAttentionPlugin(int layer_idx, int num_heads, int vision_start, int vision_length,
-<<<<<<< HEAD
-    int num_kv_heads, int head_size, int unidirectional, float q_scaling,
-    tensorrt_llm::kernels::PositionEmbeddingType position_embedding_type,
-    int rotary_embedding_dim, // for RoPE. 0 for non-RoPE
-    float rotary_embedding_base, tensorrt_llm::kernels::RotaryScalingType rotary_embedding_scale_type,
-    float rotary_embedding_scale, float rotary_embedding_m_scale, int rotary_embedding_max_positions, int tp_size,
-    int tp_rank,          // for ALiBi
-    bool unfuse_qkv_gemm, // for AutoPP
-    tensorrt_llm::kernels::ContextFMHAType context_fmha_type, bool multi_block_mode, bool enable_xqa,
-    int kv_cache_quant_mode, bool remove_input_padding, tensorrt_llm::kernels::AttentionMaskType mask_type,
-    bool paged_kv_cache, int tokens_per_block, nvinfer1::DataType type, int32_t max_context_length,
-    bool qkv_bias_enabled, bool cross_attention, int max_distance, bool pos_shift_enabled, bool dense_context_fmha,
-    bool use_paged_context_fmha, bool use_fp8_context_fmha, bool use_cache, bool is_spec_decoding_enabled)
-    : GPTAttentionPluginCommon(layer_idx, num_heads, vision_start, vision_length, num_kv_heads, head_size,
-        unidirectional, q_scaling, position_embedding_type, rotary_embedding_dim, rotary_embedding_base,
-        rotary_embedding_scale_type, rotary_embedding_scale, rotary_embedding_m_scale, rotary_embedding_max_positions,
-        tp_size, tp_rank, unfuse_qkv_gemm, context_fmha_type, multi_block_mode, enable_xqa, kv_cache_quant_mode,
-        remove_input_padding, mask_type, paged_kv_cache, tokens_per_block, type, max_context_length, qkv_bias_enabled,
-        cross_attention, max_distance, pos_shift_enabled, dense_context_fmha, use_paged_context_fmha,
-        use_fp8_context_fmha, use_cache, is_spec_decoding_enabled)
-=======
     int num_kv_heads, int head_size, int unidirectional, float q_scaling, float qk_tanh_scale,
     tensorrt_llm::kernels::PositionEmbeddingType position_embedding_type,
     int rotary_embedding_dim, // for RoPE. 0 for non-RoPE
@@ -88,7 +64,6 @@
         remove_input_padding, mask_type, block_sparse_params, paged_kv_cache, tokens_per_block, type,
         max_context_length, qkv_bias_enabled, cross_attention, max_distance, pos_shift_enabled, dense_context_fmha,
         use_paged_context_fmha, use_fp8_context_fmha, use_cache, is_spec_decoding_enabled)
->>>>>>> 05316d33
 {
     initEntryIdx();
 }
@@ -129,10 +104,7 @@
     case IdxEntry::ENCODER_INPUT_LENGTH: return isCrossAttention();
     case IdxEntry::HOST_CONTEXT_LENGTH: return mRemovePadding;
     case IdxEntry::QKV_BIAS_TENSOR: return mQKVBiasEnabled;
-<<<<<<< HEAD
-=======
     case IdxEntry::SPEC_DECODING_GENERATION_LENGTHS: return mIsSpecDecodingEnabled;
->>>>>>> 05316d33
     case IdxEntry::SPEC_DECODING_PACKED_MASK: return mIsSpecDecodingEnabled;
     case IdxEntry::SPEC_DECODING_POSITION_OFFSETS: return mIsSpecDecodingEnabled;
     default: return false;
@@ -222,13 +194,9 @@
         || pos == getIdx(IdxEntry::HOST_MAX_ATTENTION_WINDOW) || pos == getIdx(IdxEntry::HOST_SINK_TOKEN_LENGTH)
         || (isEntryUsed(IdxEntry::SPEC_DECODING_PACKED_MASK) && pos == getIdx(IdxEntry::SPEC_DECODING_PACKED_MASK))
         || (isEntryUsed(IdxEntry::SPEC_DECODING_POSITION_OFFSETS)
-<<<<<<< HEAD
-            && pos == getIdx(IdxEntry::SPEC_DECODING_POSITION_OFFSETS)))
-=======
             && pos == getIdx(IdxEntry::SPEC_DECODING_POSITION_OFFSETS))
         || (isEntryUsed(IdxEntry::SPEC_DECODING_GENERATION_LENGTHS)
             && pos == getIdx(IdxEntry::SPEC_DECODING_GENERATION_LENGTHS)))
->>>>>>> 05316d33
     {
         return inOut[pos].type == nvinfer1::DataType::kINT32;
     }
@@ -345,22 +313,12 @@
 
     prepareEnqueueGeneration(enqueueParams);
 
-<<<<<<< HEAD
-    if (mMultiBlockMode)
-    {
-        auto const& ctxLenTensor = in[getIdx(IdxEntry::CONTEXT_LENGTHS)];
-        TLLM_CHECK_DEBUG(ctxLenTensor.max.nbDims == 1);
-        int32_t const max_batch_beam = in[getIdx(IdxEntry::CONTEXT_LENGTHS)].max.d[0];
-        reserveSemaphoreArray(mNumHeads * max_batch_beam);
-    }
-=======
     // Always reserve SemaphoreArray (for multi-block mode) as MMHA may enable multi-block mode when shared memory is
     // not enough.
     auto const& ctxLenTensor = in[getIdx(IdxEntry::CONTEXT_LENGTHS)];
     TLLM_CHECK_DEBUG(ctxLenTensor.max.nbDims == 1);
     int32_t const max_batch_beam = in[getIdx(IdxEntry::CONTEXT_LENGTHS)].max.d[0];
     reserveSemaphoreArray(mNumHeads * max_batch_beam);
->>>>>>> 05316d33
 }
 
 template <typename T>
@@ -405,29 +363,17 @@
     auto const type = inputs[getIdx(IdxEntry::QKV_TENSOR)].type;
     int const max_kv_cache_length
         = isCrossAttention() ? cross_qkv_length : (useKVCache() ? inputs[getIdx(IdxEntry::CACHE_INDIR)].dims.d[2] : 0);
-<<<<<<< HEAD
-    int const max_num_tokens = inputs[getIdx(IdxEntry::QKV_TENSOR)].dims.d[0];
-    size_t const context_workspace_size = getWorkspaceSizeForContext(
-        type, nbReq, max_context_length, max_kv_cache_length, cross_qkv_length, max_num_tokens);
-
-    int const total_num_seq = inputs[getIdx(IdxEntry::CONTEXT_LENGTHS)].dims.d[0];
-=======
     int const max_num_tokens
         = mRemovePadding ? inputs[getIdx(IdxEntry::QKV_TENSOR)].dims.d[0] : max_num_seq * max_context_length;
     size_t const context_workspace_size
         = getWorkspaceSizeForContext(type, max_num_seq, max_context_length, cross_qkv_length, max_num_tokens);
->>>>>>> 05316d33
 
     int32_t const num_spec_dec_tokens
         = mIsSpecDecodingEnabled ? inputs[getIdx(IdxEntry::SPEC_DECODING_POSITION_OFFSETS)].dims.d[1] : 1;
     int32_t const max_batch_beam = inputs[getIdx(IdxEntry::CONTEXT_LENGTHS)].dims.d[0];
     int32_t const max_num_gen_tokens = std::min(max_num_tokens, num_spec_dec_tokens * max_batch_beam);
     size_t const generation_workspace_size
-<<<<<<< HEAD
-        = getWorkspaceSizeForGeneration(type, total_num_seq, max_kv_cache_length, max_num_tokens);
-=======
         = getWorkspaceSizeForGeneration(type, max_num_seq, max_kv_cache_length, max_num_tokens);
->>>>>>> 05316d33
 
     size_t attention_input_workspace_size = 0;
     if (mUnfuseQkvGemm)
@@ -696,21 +642,6 @@
 
     int const* spec_decoding_packed_mask = nullptr;
     int const* spec_decoding_position_offsets = nullptr;
-<<<<<<< HEAD
-    int num_spec_decoding_tokens = 0;
-    if (mIsSpecDecodingEnabled)
-    {
-        // Second dimension of spec_decoding_packed_mask is num_spec_decoding_tokens + 1.
-        // [batch_size, num_spec_decoding_tokens + 1, divUp(num_spec_decoding_tokens + 1, 32)]
-        num_spec_decoding_tokens = inputDesc[getIdx(IdxEntry::SPEC_DECODING_PACKED_MASK)].dims.d[1] - 1;
-        if (num_spec_decoding_tokens > 0)
-        {
-            spec_decoding_packed_mask = static_cast<int const*>(inputs[getIdx(IdxEntry::SPEC_DECODING_PACKED_MASK)])
-                + seqIdxBeg * getStride(inputDesc[getIdx(IdxEntry::SPEC_DECODING_PACKED_MASK)].dims, 0);
-            spec_decoding_position_offsets
-                = static_cast<int const*>(inputs[getIdx(IdxEntry::SPEC_DECODING_POSITION_OFFSETS)])
-                + seqIdxBeg * getStride(inputDesc[getIdx(IdxEntry::SPEC_DECODING_POSITION_OFFSETS)].dims, 0);
-=======
     int const* spec_decoding_generation_lengths = nullptr;
     int num_decoding_draft_tokens = 0;
     if (mIsSpecDecodingEnabled)
@@ -736,7 +667,6 @@
                 + genSeqIdx * getStride(inputDesc[getIdx(IdxEntry::SPEC_DECODING_POSITION_OFFSETS)].dims, 0);
             spec_decoding_generation_lengths
                 = static_cast<int const*>(inputs[getIdx(IdxEntry::SPEC_DECODING_GENERATION_LENGTHS)]) + genSeqIdx;
->>>>>>> 05316d33
         }
     }
 
@@ -820,11 +750,7 @@
             input_seq_length, mIsSpecDecodingEnabled ? "true" : "false", qkvDims.nbDims, qkvDims.d[0], qkvDims.d[1],
             qkvDims.d[2]);
         TLLM_CHECK_WITH_INFO(
-<<<<<<< HEAD
-            input_seq_length == num_spec_decoding_tokens + 1, "The generation input length is not expected.");
-=======
             input_seq_length == num_decoding_draft_tokens + 1, "The generation input length is not expected.");
->>>>>>> 05316d33
         EnqueueGenerationParams<T, KVCacheBuffer> enqueue_params{attention_input, qkv_bias, input_seq_length,
             sequence_kv_length, max_context_kv_len, beamWidth, context_q_lengths, kv_scale_orig_quant,
             kv_scale_quant_orig, attention_output_orig_quant, rotary_embedding_scaling_factors, alibi_slopes,
@@ -848,10 +774,7 @@
         {
             enqueue_params.spec_decoding_packed_mask = spec_decoding_packed_mask;
             enqueue_params.spec_decoding_position_offsets = spec_decoding_position_offsets;
-<<<<<<< HEAD
-=======
             enqueue_params.spec_decoding_generation_lengths = spec_decoding_generation_lengths;
->>>>>>> 05316d33
         }
         enqueue_params.total_num_input_tokens = localNbTokens;
 
@@ -1012,12 +935,8 @@
             p.getScalar<int32_t>("rotary_embedding_dim").value(), p.getScalar<float>("rotary_embedding_base").value(),
             static_cast<RotaryScalingType>(p.getScalar<int8_t>("rotary_embedding_scale_type").value()),
             p.getScalar<float>("rotary_embedding_scale").value(),
-<<<<<<< HEAD
-            p.getScalar<float>("rotary_embedding_m_scale").value(),
-=======
             p.getScalar<float>("rotary_embedding_short_m_scale").value(),
             p.getScalar<float>("rotary_embedding_long_m_scale").value(),
->>>>>>> 05316d33
             p.getScalar<int32_t>("rotary_embedding_max_positions").value(),
             p.getScalar<int32_t>("rotary_embedding_original_max_positions").value(),
             static_cast<int32_t>(p.getScalar<int32_t>("tp_size").value()),

--- conflicted
+++ resolved
@@ -80,36 +80,21 @@
 {
 public:
     GPTAttentionPlugin(int layer_idx, int num_heads, int vision_start, int vision_length, int num_kv_heads,
-<<<<<<< HEAD
-        int head_size, int unidirectional, float q_scaling,
-        tensorrt_llm::kernels::PositionEmbeddingType position_embedding_type,
-        int rotary_embedding_dim, // for RoPE. 0 for non-RoPE
-        float rotary_embedding_base, tensorrt_llm::kernels::RotaryScalingType rotary_embedding_scale_type,
-        float rotary_embedding_scale, float rotary_embedding_m_scale, int rotary_embedding_max_positions, int tp_size,
-=======
         int head_size, int unidirectional, float q_scaling, float qk_tanh_scale,
         tensorrt_llm::kernels::PositionEmbeddingType position_embedding_type,
         int rotary_embedding_dim, // for RoPE. 0 for non-RoPE
         float rotary_embedding_base, tensorrt_llm::kernels::RotaryScalingType rotary_embedding_scale_type,
         float rotary_embedding_scale, float rotary_embedding_short_m_scale, float rotary_embedding_long_m_scale,
         int rotary_embedding_max_positions, int rotary_embedding_original_max_positions, int tp_size,
->>>>>>> 05316d33
         int tp_rank,          // for ALiBi
         bool unfuse_qkv_gemm, // for AutoPP
         tensorrt_llm::kernels::ContextFMHAType context_fmha_type, bool multi_block_mode, bool enable_xqa,
         int kv_cache_quant_mode, bool remove_input_padding, tensorrt_llm::kernels::AttentionMaskType mask_type,
-<<<<<<< HEAD
-        bool paged_kv_cache, int tokens_per_block, nvinfer1::DataType type, int32_t max_context_length,
-        bool qkv_bias_enabled, bool cross_attention = false, int max_distance = 0, bool pos_shift_enabled = false,
-        bool dense_context_fmha = false, bool use_paged_context_fmha = false, bool use_fp8_context_fmha = false,
-        bool use_cache = true, bool is_spec_decoding_enabled = false);
-=======
         tensorrt_llm::kernels::BlockSparseParams block_sparse_params, bool paged_kv_cache, int tokens_per_block,
         nvinfer1::DataType type, int32_t max_context_length, bool qkv_bias_enabled, bool cross_attention = false,
         int max_distance = 0, bool pos_shift_enabled = false, bool dense_context_fmha = false,
         bool use_paged_context_fmha = false, bool use_fp8_context_fmha = false, bool use_cache = true,
         bool is_spec_decoding_enabled = false);
->>>>>>> 05316d33
 
     GPTAttentionPlugin(void const* data, size_t length);
 
@@ -203,10 +188,7 @@
         ENCODER_INPUT_LENGTH,
         HOST_CONTEXT_LENGTH,
         QKV_BIAS_TENSOR,
-<<<<<<< HEAD
-=======
         SPEC_DECODING_GENERATION_LENGTHS,
->>>>>>> 05316d33
         SPEC_DECODING_PACKED_MASK,
         SPEC_DECODING_POSITION_OFFSETS,
         ENUM_SIZE,

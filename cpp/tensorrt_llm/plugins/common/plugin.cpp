/*
 * SPDX-FileCopyrightText: Copyright (c) 2022-2024 NVIDIA CORPORATION & AFFILIATES. All rights reserved.
 * SPDX-License-Identifier: Apache-2.0
 *
 * Licensed under the Apache License, Version 2.0 (the "License");
 * you may not use this file except in compliance with the License.
 * You may obtain a copy of the License at
 *
 * http://www.apache.org/licenses/LICENSE-2.0
 *
 * Unless required by applicable law or agreed to in writing, software
 * distributed under the License is distributed on an "AS IS" BASIS,
 * WITHOUT WARRANTIES OR CONDITIONS OF ANY KIND, either express or implied.
 * See the License for the specific language governing permissions and
 * limitations under the License.
 */
#include "tensorrt_llm/plugins/common/plugin.h"

#include "tensorrt_llm/common/mpiUtils.h"

#include "checkMacrosPlugin.h"
#include "cuda.h"
#include <cstdint>
#include <cuda_bf16.h>
#include <cuda_fp16.h>
#include <cuda_fp8.h>
#include <functional>
#include <mutex>

#ifdef _MSC_VER
#define FN_NAME __FUNCTION__
#else
#define FN_NAME __func__
#endif

#if ENABLE_MULTI_DEVICE
std::unordered_map<nvinfer1::DataType, ncclDataType_t>* getDtypeMap()
{
    static std::unordered_map<nvinfer1::DataType, ncclDataType_t> dtypeMap = {{nvinfer1::DataType::kFLOAT, ncclFloat32},
        {nvinfer1::DataType::kHALF, ncclFloat16}, {nvinfer1::DataType::kBF16, ncclBfloat16}};
    return &dtypeMap;
}

namespace
{

// Get NCCL unique ID for a group of ranks.
ncclUniqueId getUniqueId(std::set<int> const& group) noexcept
{
    auto const rank = COMM_SESSION.getRank();
    ncclUniqueId id;
    if (rank == *group.begin())
    {
        NCCLCHECK(ncclGetUniqueId(&id));
        for (auto it = std::next(std::begin(group), 1); it != group.end(); ++it)
        {
<<<<<<< HEAD
            comm.sendValue(id, *it, 0);
=======
            COMM_SESSION.sendValue(id, *it, 0);
>>>>>>> 05316d33
        }
    }
    else
    {
<<<<<<< HEAD
        comm.recvValue(id, *group.begin(), 0);
=======
        COMM_SESSION.recvValue(id, *group.begin(), 0);
>>>>>>> 05316d33
    }
    return id;
}
} // namespace

std::shared_ptr<ncclComm_t> getComm(std::set<int> const& group)
{
    static std::map<std::set<int>, std::weak_ptr<ncclComm_t>> commMap;
    static std::mutex mutex;
    std::lock_guard<std::mutex> lock(mutex);
    auto it = commMap.find(group);
    if (it != commMap.end())
    {
        // If the weak_ptr can be locked, return the shared_ptr
        auto ncclComm = it->second.lock();
        if (ncclComm)
        {
            return ncclComm;
        }
    }

    ncclUniqueId id = getUniqueId(group);
    auto const rank = COMM_SESSION.getRank();
    auto const groupRank = rank % group.size();
    std::shared_ptr<ncclComm_t> ncclComm(new ncclComm_t,
        [](ncclComm_t* comm)
        {
            ncclCommDestroy(*comm);
            delete comm;
        });
    NCCLCHECK(ncclCommInitRank(ncclComm.get(), group.size(), id, groupRank));
    commMap[group] = ncclComm;
    return ncclComm;
}
#endif // ENABLE_MULTI_DEVICE

void* tensorrt_llm::plugins::getCommSessionHandle()
{
#if ENABLE_MULTI_DEVICE
    return &COMM_SESSION;
#else
    return nullptr;
#endif // ENABLE_MULTI_DEVICE
}

namespace
{

// Get current cuda context, a default context will be created if there is no context.
inline CUcontext getCurrentCudaCtx()
{
    CUcontext ctx{};
    CUresult err = cuCtxGetCurrent(&ctx);
    if (err == CUDA_ERROR_NOT_INITIALIZED || ctx == nullptr)
    {
        TLLM_CUDA_CHECK(cudaFree(nullptr));
        err = cuCtxGetCurrent(&ctx);
    }
    TLLM_CHECK(err == CUDA_SUCCESS);
    return ctx;
}

// Helper to create per-cuda-context singleton managed by std::shared_ptr.
// Unlike conventional singletons, singleton created with this will be released
// when not needed, instead of on process exit.
// Objects of this class shall always be declared static / global, and shall never own CUDA
// resources.
template <typename T>
class PerCudaCtxSingletonCreator
{
public:
    using CreatorFunc = std::function<std::unique_ptr<T>()>;
    using DeleterFunc = std::function<void(T*)>;

    // creator returning std::unique_ptr is by design.
    // It forces separation of memory for T and memory for control blocks.
    // So when T is released, but we still have observer weak_ptr in mObservers, the T mem block can be released.
    // creator itself must not own CUDA resources. Only the object it creates can.
    PerCudaCtxSingletonCreator(CreatorFunc creator, DeleterFunc deleter)
        : mCreator{std::move(creator)}
        , mDeleter{std::move(deleter)}
    {
    }

    std::shared_ptr<T> operator()()
    {
        std::lock_guard<std::mutex> lk{mMutex};
        CUcontext ctx{getCurrentCudaCtx()};
        std::shared_ptr<T> result = mObservers[ctx].lock();
        if (result == nullptr)
        {
            // Create the resource and register with an observer.
            result = std::shared_ptr<T>{mCreator().release(),
                [this, ctx](T* obj)
                {
                    if (obj == nullptr)
                    {
                        return;
                    }
                    mDeleter(obj);

                    // Clears observer to avoid growth of mObservers, in case users creates/destroys cuda contexts
                    // frequently.
                    std::shared_ptr<T> observedObjHolder; // Delay destroy to avoid dead lock.
                    std::lock_guard<std::mutex> lk{mMutex};
                    // Must check observer again because another thread may created new instance for this ctx just
                    // before we lock mMutex. We can't infer that the observer is stale from the fact that obj is
                    // destroyed, because shared_ptr ref-count checking and observer removing are not in one atomic
                    // operation, and the observer may be changed to observe another instance.
                    observedObjHolder = mObservers.at(ctx).lock();
                    if (observedObjHolder == nullptr)
                    {
                        mObservers.erase(ctx);
                    }
                }};
            mObservers.at(ctx) = result;
        }
        return result;
    }

private:
    CreatorFunc mCreator;
    DeleterFunc mDeleter;
    mutable std::mutex mMutex;
    // CUDA resources are per-context.
    std::unordered_map<CUcontext, std::weak_ptr<T>> mObservers;
};
} // namespace

std::shared_ptr<cublasHandle_t> getCublasHandle()
{
    static PerCudaCtxSingletonCreator<cublasHandle_t> creator(
        []() -> auto
        {
            auto handle = std::unique_ptr<cublasHandle_t>(new cublasHandle_t);
            TLLM_CUDA_CHECK(cublasCreate(handle.get()));
            return handle;
        },
        [](cublasHandle_t* handle)
        {
            TLLM_CUDA_CHECK(cublasDestroy(*handle));
            delete handle;
        });
    return creator();
}

std::shared_ptr<cublasLtHandle_t> getCublasLtHandle()
{
    static PerCudaCtxSingletonCreator<cublasLtHandle_t> creator(
        []() -> auto
        {
            auto handle = std::unique_ptr<cublasLtHandle_t>(new cublasLtHandle_t);
            TLLM_CUDA_CHECK(cublasLtCreate(handle.get()));
            return handle;
        },
        [](cublasLtHandle_t* handle)
        {
            TLLM_CUDA_CHECK(cublasLtDestroy(*handle));
            delete handle;
        });
    return creator();
}

PluginFieldParser::PluginFieldParser(int32_t nbFields, nvinfer1::PluginField const* fields)
    : mFields{fields}
{
    for (int32_t i = 0; i < nbFields; i++)
    {
        mMap.emplace(fields[i].name, PluginFieldParser::Record{i});
    }
}

PluginFieldParser::~PluginFieldParser()
{
    for (auto const& [name, record] : mMap)
    {
        if (!record.retrieved)
        {
            std::stringstream ss;
            ss << "unused plugin field with name: " << name;
            tensorrt_llm::plugins::logError(ss.str().c_str(), __FILE__, FN_NAME, __LINE__);
        }
    }
}

template <typename T>
nvinfer1::PluginFieldType toFieldType();
#define SPECIALIZE_TO_FIELD_TYPE(T, type)                                                                              \
    template <>                                                                                                        \
    nvinfer1::PluginFieldType toFieldType<T>()                                                                         \
    {                                                                                                                  \
        return nvinfer1::PluginFieldType::type;                                                                        \
    }
SPECIALIZE_TO_FIELD_TYPE(half, kFLOAT16)
SPECIALIZE_TO_FIELD_TYPE(float, kFLOAT32)
SPECIALIZE_TO_FIELD_TYPE(double, kFLOAT64)
SPECIALIZE_TO_FIELD_TYPE(int8_t, kINT8)
SPECIALIZE_TO_FIELD_TYPE(int16_t, kINT16)
SPECIALIZE_TO_FIELD_TYPE(int32_t, kINT32)
SPECIALIZE_TO_FIELD_TYPE(char, kCHAR)
SPECIALIZE_TO_FIELD_TYPE(nvinfer1::Dims, kDIMS)
SPECIALIZE_TO_FIELD_TYPE(void, kUNKNOWN)
#undef SPECIALIZE_TO_FIELD_TYPE

template <typename T>
std::optional<T> PluginFieldParser::getScalar(std::string_view const& name)
{
    auto const iter = mMap.find(name);
    if (iter == mMap.end())
    {
        return std::nullopt;
    }
    auto& record = mMap.at(name);
    auto const& f = mFields[record.index];
    TLLM_CHECK(toFieldType<T>() == f.type && f.length == 1);
    record.retrieved = true;
    return std::optional{*static_cast<T const*>(f.data)};
}

#define INSTANTIATE_PluginFieldParser_getScalar(T)                                                                     \
    template std::optional<T> PluginFieldParser::getScalar(std::string_view const&)
INSTANTIATE_PluginFieldParser_getScalar(half);
INSTANTIATE_PluginFieldParser_getScalar(float);
INSTANTIATE_PluginFieldParser_getScalar(double);
INSTANTIATE_PluginFieldParser_getScalar(int8_t);
INSTANTIATE_PluginFieldParser_getScalar(int16_t);
INSTANTIATE_PluginFieldParser_getScalar(int32_t);
INSTANTIATE_PluginFieldParser_getScalar(char);
INSTANTIATE_PluginFieldParser_getScalar(nvinfer1::Dims);
#undef INSTANTIATE_PluginFieldParser_getScalar<|MERGE_RESOLUTION|>--- conflicted
+++ resolved
@@ -54,20 +54,12 @@
         NCCLCHECK(ncclGetUniqueId(&id));
         for (auto it = std::next(std::begin(group), 1); it != group.end(); ++it)
         {
-<<<<<<< HEAD
-            comm.sendValue(id, *it, 0);
-=======
             COMM_SESSION.sendValue(id, *it, 0);
->>>>>>> 05316d33
         }
     }
     else
     {
-<<<<<<< HEAD
-        comm.recvValue(id, *group.begin(), 0);
-=======
         COMM_SESSION.recvValue(id, *group.begin(), 0);
->>>>>>> 05316d33
     }
     return id;
 }

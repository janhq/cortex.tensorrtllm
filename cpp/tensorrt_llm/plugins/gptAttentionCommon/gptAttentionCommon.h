--- conflicted
+++ resolved
@@ -38,36 +38,21 @@
     GPTAttentionPluginCommon() = delete;
 
     GPTAttentionPluginCommon(int layer_idx, int num_heads, int vision_start, int vision_length, int num_kv_heads,
-<<<<<<< HEAD
-        int head_size, int unidirectional, float q_scaling,
-        tensorrt_llm::kernels::PositionEmbeddingType position_embedding_type,
-        int rotary_embedding_dim, // for RoPE. Use 0 for non-RoPE
-        float rotary_embedding_base, tensorrt_llm::kernels::RotaryScalingType rotary_embedding_scale_type,
-        float rotary_embedding_scale, float rotary_embedding_m_scale, int rotary_embedding_max_positions, int tp_size,
-=======
         int head_size, int unidirectional, float q_scaling, float qk_tanh_scale,
         tensorrt_llm::kernels::PositionEmbeddingType position_embedding_type,
         int rotary_embedding_dim, // for RoPE. Use 0 for non-RoPE
         float rotary_embedding_base, tensorrt_llm::kernels::RotaryScalingType rotary_embedding_scale_type,
         float rotary_embedding_scale, float rotary_embedding_short_m_scale, float rotary_embedding_long_m_scale,
         int rotary_embedding_max_positions, int rotary_embedding_original_max_positions, int tp_size,
->>>>>>> 05316d33
         int tp_rank,          // for ALiBi
         bool unfuse_qkv_gemm, // for AutoPP
         tensorrt_llm::kernels::ContextFMHAType context_fmha_type, bool multi_block_mode, bool enable_xqa,
         int kv_cache_quant_mode, bool remove_input_padding, tensorrt_llm::kernels::AttentionMaskType mask_type,
-<<<<<<< HEAD
-        bool paged_kv_cache, int tokens_per_block, nvinfer1::DataType type, int32_t max_context_length,
-        bool qkv_bias_enabled, bool cross_attention = false, int max_distance = 0, bool pos_shift_enabled = false,
-        bool dense_context_fmha = false, bool use_paged_context_fmha = false, bool use_fp8_context_fmha = false,
-        bool use_cache = true, bool is_spec_decoding_enabled = false);
-=======
         tensorrt_llm::kernels::BlockSparseParams block_sparse_params, bool paged_kv_cache, int tokens_per_block,
         nvinfer1::DataType type, int32_t max_context_length, bool qkv_bias_enabled, bool cross_attention = false,
         int max_distance = 0, bool pos_shift_enabled = false, bool dense_context_fmha = false,
         bool use_paged_context_fmha = false, bool use_fp8_context_fmha = false, bool use_cache = true,
         bool is_spec_decoding_enabled = false);
->>>>>>> 05316d33
 
     GPTAttentionPluginCommon(void const* data, size_t length);
 
@@ -238,10 +223,7 @@
         bool const* spec_decoding_mask = nullptr;
         int32_t const* spec_decoding_packed_mask = nullptr;
         int32_t const* spec_decoding_position_offsets = nullptr;
-<<<<<<< HEAD
-=======
         int32_t const* spec_decoding_generation_lengths = nullptr;
->>>>>>> 05316d33
         int32_t total_num_input_tokens;
     };
 
@@ -316,12 +298,8 @@
     float mRotaryEmbeddingBase;
     tensorrt_llm::kernels::RotaryScalingType mRotaryEmbeddingScaleType;
     float mRotaryEmbeddingScale;
-<<<<<<< HEAD
-    float mRotaryEmbeddingMscale;
-=======
     float mRotaryEmbeddingShortMscale;
     float mRotaryEmbeddingLongMscale;
->>>>>>> 05316d33
     int mRotaryEmbeddingMaxPositions;
     int mRotaryEmbeddingOriginalMaxPositions;
     tensorrt_llm::kernels::PositionEmbeddingType mPositionEmbeddingType;
@@ -361,7 +339,6 @@
     // The default copy constructor will leave it as nullptr. clone() shall initialize it.
     std::shared_ptr<CUDADriverWrapper> mDriver;
     UniqPtrWNullCopy<tensorrt_llm::kernels::MHARunner> mFMHARunner;
-    tensorrt_llm::kernels::DecoderXQARunner::Resource mDecoderXQARunnerResource;
     UniqPtrWNullCopy<tensorrt_llm::kernels::DecoderXQARunner> mDecoderXQARunner;
 
     bool mMultiBlockMode;
@@ -385,8 +362,6 @@
     };
 
     UniqPtrWNullCopy<int32_t[], Deleter> mMultiBlockSemaphores = {};
-<<<<<<< HEAD
-=======
 
     std::string toString() const
     {
@@ -434,7 +409,6 @@
 
         return ss.str();
     }
->>>>>>> 05316d33
 };
 
 class GPTAttentionPluginCreatorCommon : public BaseCreator

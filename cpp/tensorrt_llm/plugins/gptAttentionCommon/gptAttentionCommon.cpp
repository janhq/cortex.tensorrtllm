/*
 * SPDX-FileCopyrightText: Copyright (c) 1993-2022 NVIDIA CORPORATION &
 * AFFILIATES. All rights reserved. SPDX-License-Identifier: Apache-2.0
 *
 * Licensed under the Apache License, Version 2.0 (the "License");
 * you may not use this file except in compliance with the License.
 * You may obtain a copy of the License at
 *
 * http://www.apache.org/licenses/LICENSE-2.0
 *
 * Unless required by applicable law or agreed to in writing, software
 * distributed under the License is distributed on an "AS IS" BASIS,
 * WITHOUT WARRANTIES OR CONDITIONS OF ANY KIND, either express or implied.
 * See the License for the specific language governing permissions and
 * limitations under the License.
 */
#include "gptAttentionCommon.h"
#include "tensorrt_llm/common/assert.h"
#include "tensorrt_llm/common/envUtils.h"
#include "tensorrt_llm/common/memoryUtils.h"
#include "tensorrt_llm/kernels/decoderMaskedMultiheadAttention.h"
#include "tensorrt_llm/kernels/decoderMaskedMultiheadAttention/decoderXQARunner.h"
#include "tensorrt_llm/kernels/gptKernels.h"
#include "tensorrt_llm/kernels/kvCacheUtils.h"
#include "tensorrt_llm/kernels/unfusedAttentionKernels.h"
#include "tensorrt_llm/plugins/common/checkMacrosPlugin.h"
#include "tensorrt_llm/runtime/iBuffer.h"
#include "tensorrt_llm/runtime/utils/debugUtils.h"
#include <NvInferRuntimePlugin.h>
#include <algorithm>
#include <cstdint>
#include <type_traits>

using namespace nvinfer1;
using namespace tensorrt_llm::kernels;
namespace tc = tensorrt_llm::common;
using tensorrt_llm::plugins::GPTAttentionPluginCreatorCommon;
using tensorrt_llm::plugins::GPTAttentionPluginCommon;

template <typename T>
struct SATypeConverter
{
    using Type = T;
};

template <>
struct SATypeConverter<half>
{
    using Type = uint16_t;
};

template <typename T, typename KVCacheBuffer>
struct FusedQKVMaskedAttentionDispatchParams
{
    T const* qkv_buf;
    T const* qkv_bias;
    T const* relative_attention_bias;
    int const* cache_indir;
    void* context_buf;
    bool const* finished;
    int const* sequence_lengths;
    int max_batch_size;
    int inference_batch_size;
    int beam_width;
    int head_num;
    int kv_head_num;
    int size_per_head;
    int rotary_embedding_dim;
    float rotary_embedding_base;
    RotaryScalingType rotary_embedding_scale_type;
    float rotary_embedding_scale;
<<<<<<< HEAD
    float rotary_embedding_m_scale;
    float const* rotary_embedding_scaling_factors;
    int rotary_embedding_max_positions;
=======
    float rotary_embedding_short_m_scale;
    float rotary_embedding_long_m_scale;
    float const* rotary_embedding_scaling_factors;
    int rotary_embedding_max_positions;
    int rotary_embedding_original_max_positions;
>>>>>>> 05316d33
    int rotary_cogvlm_vision_start;
    int rotary_cogvlm_vision_length;
    PositionEmbeddingType position_embedding_type;
    bool position_shift_enabled;
    int max_attention_window;
    int cyclic_attention_window_size;
    int sink_token_length;
    int const* input_lengths;
    int step;
    float q_scaling;
    float qk_tanh_scale;
    int relative_attention_bias_stride;
    T const* linear_bias_slopes;
    int const* ia3_tasks;
    T const* ia3_key_weights;
    T const* ia3_value_weights;
    float const* qkv_scale_out;
    bool fp8_context_fmha;
    float const* attention_out_scale;
    bool mUnfuseQkvGemm;
    tc::QuantMode quant_option;
    bool multi_block_mode;
    int max_seq_len_tile;
    int min_seq_len_tile;
    T* partial_out;
    float* partial_sum;
    float* partial_max;
    int* block_counter;
    float const* kv_scale_orig_quant;
    float const* kv_scale_quant_orig;
    tc::QuantMode kv_cache_quant_mode;
    int multi_processor_count;
    KVCacheBuffer kv_block_array;
    KVLinearBuffer shift_k_cache_buffer;
    bool cross_attention = false;
    int const* memory_length_per_sample = nullptr;
    int max_distance = 0;
    bool block_sparse_attention = false;
    BlockSparseParams block_sparse_params;
};

template <typename T, typename KVCacheBuffer>
struct ConvertMMHAToXQAParamsHelper
{
    static constexpr Data_type data_type = DATA_TYPE_FP16;
    static constexpr bool supported = false;
};

template <>
struct ConvertMMHAToXQAParamsHelper<__half, KVLinearBuffer>
{
    static constexpr Data_type data_type = DATA_TYPE_FP16;
    static constexpr bool supported = true;
};

template <>
struct ConvertMMHAToXQAParamsHelper<__half, KVBlockArray>
{
    static constexpr Data_type data_type = DATA_TYPE_FP16;
    static constexpr bool supported = true;
};

#ifdef ENABLE_BF16
template <>
struct ConvertMMHAToXQAParamsHelper<__nv_bfloat16, KVLinearBuffer>
{
    static constexpr Data_type data_type = DATA_TYPE_BF16;
    static constexpr bool supported = true;
};

template <>
struct ConvertMMHAToXQAParamsHelper<__nv_bfloat16, KVBlockArray>
{
    static constexpr Data_type data_type = DATA_TYPE_BF16;
    static constexpr bool supported = true;
};
#endif

template <typename T, typename KVCacheBuffer>
bool GPTAttentionPluginCommon::convertMMHAParamsToXQAParams(tensorrt_llm::kernels::XQAParams& xqaParams,
    EnqueueGenerationParams<T, KVCacheBuffer> const& generationsParams, bool forConfigurePlugin)
{
    bool retval = ConvertMMHAToXQAParamsHelper<T, KVCacheBuffer>::supported;
    if (!retval)
    {
        return false;
    }
    memset(&xqaParams, 0, sizeof(XQAParams));
    xqaParams.data_type = ConvertMMHAToXQAParamsHelper<T, KVCacheBuffer>::data_type;

    xqaParams.layer_idx = mLayerIdx;
    xqaParams.num_q_heads = mNumHeads;
    xqaParams.num_kv_heads = mNumKVHeads;
    xqaParams.head_size = mHeadSize;
    xqaParams.unidirectional = mUnidirectional;
    xqaParams.q_scaling = mQScaling;
    xqaParams.rotary_embedding_dim = mRotaryEmbeddingDim;
    xqaParams.rotary_embedding_base = mRotaryEmbeddingBase;
    xqaParams.rotary_embedding_scale_type = mRotaryEmbeddingScaleType;
    xqaParams.rotary_embedding_scale = mRotaryEmbeddingScale;
    xqaParams.rotary_embedding_max_positions = mRotaryEmbeddingMaxPositions;
    xqaParams.rotary_vision_start = mVisionStart;
    xqaParams.rotary_vision_length = mVisionLength;
    xqaParams.position_embedding_type = mPositionEmbeddingType;
    xqaParams.position_shift_enabled = mPosShiftEnabled;
    xqaParams.remove_padding = mRemovePadding;
    xqaParams.mask_type = mMaskType;
    xqaParams.paged_kv_cache = mPagedKVCache;
    xqaParams.tokens_per_block = mTokensPerBlock;
    xqaParams.kv_cache_quant_mode = mKVCacheQuantMode;
    xqaParams.tp_size = mTpSize;
    xqaParams.tp_rank = mTpRank;
    xqaParams.qkv_bias_enabled = mQKVBiasEnabled;
    xqaParams.cross_attention = mCrossAttention;
    xqaParams.max_distance = mMaxDistance;
    xqaParams.multi_block_mode = mMultiBlockMode;
    // Medusa mode will have multiple query tokens.
    xqaParams.multi_query_tokens = mIsSpecDecodingEnabled;

    if (mKVCacheQuantMode.hasInt8KvCache())
    {
        xqaParams.kv_cache_data_type = DATA_TYPE_INT8;
    }
    else if (mKVCacheQuantMode.hasFp8KvCache())
    {
        xqaParams.kv_cache_data_type = DATA_TYPE_E4M3;
    }
    else
    {
        xqaParams.kv_cache_data_type = xqaParams.data_type;
    }
    if (xqaParams.kv_cache_data_type == DATA_TYPE_INT8
        || (xqaParams.kv_cache_data_type == DATA_TYPE_E4M3 && mSM != kSM_90))
    {
        xqaParams.multi_block_mode = false;
    }

    xqaParams.output = generationsParams.context_buf;
    xqaParams.qkv = generationsParams.attention_input;
    xqaParams.cache_indir = generationsParams.cache_indir;
    xqaParams.kv_scale_orig_quant = generationsParams.kv_scale_orig_quant;
    xqaParams.kv_scale_quant_orig = generationsParams.kv_scale_quant_orig;
    xqaParams.host_past_key_value_lengths = generationsParams.host_past_key_value_lengths;
    xqaParams.host_context_lengths = generationsParams.host_context_lengths;
    xqaParams.semaphores = generationsParams.semaphores;
    xqaParams.workspaces = generationsParams.workspace;
    xqaParams.batch_size = generationsParams.num_requests;
    xqaParams.beam_width = generationsParams.beam_width;
    // Speculative decoding mode has generation input_length > 1.
    xqaParams.generation_input_length = generationsParams.input_seq_length;
    xqaParams.max_attention_window_size = generationsParams.max_attention_window;
    xqaParams.cyclic_attention_window_size = generationsParams.cyclic_attention_window_size;
    xqaParams.max_blocks_per_sequence = generationsParams.max_blocks_per_sequence;
    xqaParams.sink_token_length = generationsParams.sink_token_length;
    xqaParams.timestep = generationsParams.max_past_kv_length;
    xqaParams.qkv_bias = generationsParams.qkv_bias;
    xqaParams.sequence_lengths = generationsParams.sequence_lengths;
    xqaParams.context_lengths = generationsParams.context_lengths;
    xqaParams.alibi_slopes = generationsParams.alibi_slopes;
    if (!forConfigurePlugin)
    {
        // Speculative decoding (need to take new generated ids into consideration).
        TLLM_CHECK_WITH_INFO(!mIsSpecDecodingEnabled || generationsParams.spec_decoding_packed_mask != nullptr,
            "Speculative decoding mode needs a valid packed_mask input tensor.");
    }
    xqaParams.spec_decoding_packed_mask = generationsParams.spec_decoding_packed_mask;
    xqaParams.spec_decoding_position_offsets = generationsParams.spec_decoding_position_offsets;
<<<<<<< HEAD
=======
    xqaParams.spec_decoding_generation_lengths = generationsParams.spec_decoding_generation_lengths;
>>>>>>> 05316d33

    xqaParams.total_num_input_tokens = generationsParams.total_num_input_tokens;
    xqaParams.fp8_out_scale = (mFP8ContextFMHA ? generationsParams.attention_output_orig_quant : nullptr);
    return true;
}

template <typename T_MMHA, typename T, typename KVCacheBuffer, bool CROSS_ATTENTION>
void fusedQKV_masked_attention_dispatch(Multihead_attention_params<T_MMHA, CROSS_ATTENTION>& params,
    FusedQKVMaskedAttentionDispatchParams<T, KVCacheBuffer> const& input_params, cudaStream_t stream)
{
    using DataType = typename SATypeConverter<T>::Type;

    // Prepare the parameters.
    memset(&params, 0, sizeof(params));

    int hidden_units = input_params.head_num * input_params.size_per_head;
    int hidden_units_kv = input_params.kv_head_num * input_params.size_per_head;
    if (input_params.qkv_bias != nullptr)
    {
        params.q_bias = reinterpret_cast<DataType const*>(input_params.qkv_bias);
        params.k_bias = reinterpret_cast<DataType const*>(input_params.qkv_bias) + hidden_units;
        params.v_bias = reinterpret_cast<DataType const*>(input_params.qkv_bias) + hidden_units + hidden_units_kv;
    }
    else
    {
        params.q_bias = nullptr;
        params.k_bias = nullptr;
        params.v_bias = nullptr;
    }

    // Set the output buffer.
    params.out = input_params.context_buf;

    // Set the input buffers.
    params.q = reinterpret_cast<DataType const*>(input_params.qkv_buf);
    params.k = reinterpret_cast<DataType const*>(input_params.qkv_buf) + hidden_units;
    params.v = reinterpret_cast<DataType const*>(input_params.qkv_buf) + hidden_units + hidden_units_kv;

    params.int8_kv_cache = input_params.kv_cache_quant_mode.hasInt8KvCache();
    params.fp8_kv_cache = input_params.kv_cache_quant_mode.hasFp8KvCache();
    if (input_params.kv_cache_quant_mode.hasKvCacheQuant())
    {
        params.kv_scale_orig_quant = input_params.kv_scale_orig_quant;
        params.kv_scale_quant_orig = input_params.kv_scale_quant_orig;
    }

    params.stride = hidden_units + 2 * hidden_units_kv;
    params.finished = const_cast<bool*>(input_params.finished);

    params.cache_indir = input_params.cache_indir;
    params.batch_size = input_params.inference_batch_size;
    params.beam_width = input_params.beam_width;
    params.max_attention_window_size = input_params.max_attention_window;
    params.cyclic_attention_window_size = input_params.cyclic_attention_window_size;
    params.sink_token_length = input_params.sink_token_length;
    params.length_per_sample = input_params.sequence_lengths; // max_input_length + current output length
    // timestep for shared memory size calculation and rotary embedding computation
    params.timestep = input_params.step - 1;
    params.num_heads = input_params.head_num;
    params.num_kv_heads = input_params.kv_head_num;
    params.hidden_size_per_head = input_params.size_per_head;
    params.rotary_embedding_dim = input_params.rotary_embedding_dim;
    params.rotary_embedding_base = input_params.rotary_embedding_base;
    params.rotary_embedding_scale_type = input_params.rotary_embedding_scale_type;
    params.rotary_embedding_scale = input_params.rotary_embedding_scale;
<<<<<<< HEAD
    params.rotary_embedding_m_scale = input_params.rotary_embedding_m_scale;
    params.rotary_embedding_scaling_factors = input_params.rotary_embedding_scaling_factors;
    params.rotary_embedding_max_positions = input_params.rotary_embedding_max_positions;
=======
    params.rotary_embedding_short_m_scale = input_params.rotary_embedding_short_m_scale;
    params.rotary_embedding_long_m_scale = input_params.rotary_embedding_long_m_scale;
    params.rotary_embedding_scaling_factors = input_params.rotary_embedding_scaling_factors;
    params.rotary_embedding_max_positions = input_params.rotary_embedding_max_positions;
    params.rotary_embedding_original_max_positions = input_params.rotary_embedding_original_max_positions;
>>>>>>> 05316d33
    params.rotary_cogvlm_vision_start = input_params.rotary_cogvlm_vision_start;
    params.rotary_cogvlm_vision_length = input_params.rotary_cogvlm_vision_length;
    params.position_embedding_type = input_params.position_embedding_type;
    params.position_shift_enabled = input_params.position_shift_enabled;
    // Note: keep norm factor (sqrt(K_dim)) when adopting megatron T5 structure (may adjust)
    params.inv_sqrt_dh = 1.F / (sqrtf((float) params.hidden_size_per_head) * input_params.q_scaling);
    params.qk_tanh_scale = input_params.qk_tanh_scale;
    params.qk_tanh_inverse_scale = 1.0f / input_params.qk_tanh_scale;

    params.relative_attention_bias = reinterpret_cast<DataType const*>(input_params.relative_attention_bias);
    params.relative_attention_bias_stride = input_params.relative_attention_bias_stride;
    params.max_distance = input_params.max_distance;
    params.block_sparse_attention = input_params.block_sparse_attention;
    params.block_sparse_params = input_params.block_sparse_params;

    // The slope of linear position bias per head, e.g., ALiBi.
    if (input_params.linear_bias_slopes != nullptr)
    {
        params.linear_bias_slopes = reinterpret_cast<DataType const*>(input_params.linear_bias_slopes);
    }
    params.input_lengths = input_params.input_lengths;

    params.ia3_tasks = input_params.ia3_tasks;
    params.ia3_key_weights = reinterpret_cast<DataType const*>(input_params.ia3_key_weights);
    params.ia3_value_weights = reinterpret_cast<DataType const*>(input_params.ia3_value_weights);

    if (input_params.quant_option.hasStaticActivationScaling() || input_params.fp8_context_fmha)
    {
        // qkv_scale_out is nullptr currently (no scale).
        params.qkv_scale_quant_orig = input_params.qkv_scale_out;
        TLLM_CHECK_WITH_INFO(!input_params.fp8_context_fmha || input_params.attention_out_scale != nullptr,
            "attention output scale should be provided.");
        params.attention_out_scale_orig_quant = input_params.attention_out_scale;
    }

    params.multi_block_mode = input_params.multi_block_mode;
    if (input_params.multi_block_mode)
    {
        params.min_seq_len_tile = input_params.min_seq_len_tile;
        params.max_seq_len_tile = input_params.max_seq_len_tile;

        params.partial_out = reinterpret_cast<DataType*>(input_params.partial_out);
        params.partial_sum = input_params.partial_sum;
        params.partial_max = input_params.partial_max;

        params.block_counter = input_params.block_counter;
    }

    params.multi_processor_count = input_params.multi_processor_count;

    // cross attn
    params.memory_length_per_sample = input_params.memory_length_per_sample;
    sync_check_cuda_error();

    masked_multihead_attention(params, input_params.kv_block_array, input_params.shift_k_cache_buffer, stream);
}

#define INSTANTIATE_MMHA_DISPATCH(T_MMHA, T)                                                                           \
    template void fusedQKV_masked_attention_dispatch(Multihead_attention_params<T_MMHA, false>&,                       \
        const FusedQKVMaskedAttentionDispatchParams<T, KVLinearBuffer>&, cudaStream_t stream);                         \
    template void fusedQKV_masked_attention_dispatch(Multihead_attention_params<T_MMHA, true>&,                        \
        const FusedQKVMaskedAttentionDispatchParams<T, KVLinearBuffer>&, cudaStream_t stream);                         \
    template void fusedQKV_masked_attention_dispatch(Multihead_attention_params<T_MMHA, false>&,                       \
        const FusedQKVMaskedAttentionDispatchParams<T, KVBlockArray>&, cudaStream_t stream);                           \
    template void fusedQKV_masked_attention_dispatch(Multihead_attention_params<T_MMHA, true>&,                        \
        const FusedQKVMaskedAttentionDispatchParams<T, KVBlockArray>&, cudaStream_t stream);
INSTANTIATE_MMHA_DISPATCH(float, float)
INSTANTIATE_MMHA_DISPATCH(uint16_t, half)
#ifdef ENABLE_BF16
INSTANTIATE_MMHA_DISPATCH(__nv_bfloat16, __nv_bfloat16)
#endif
#undef INSTANTIATE_MMHA_DISPATCH

GPTAttentionPluginCommon::GPTAttentionPluginCommon(int layer_idx, int num_heads, int vision_start, int vision_length,
<<<<<<< HEAD
    int num_kv_heads, int head_size, int unidirectional, float q_scaling,
    tensorrt_llm::kernels::PositionEmbeddingType position_embedding_type,
    int rotary_embedding_dim, // for RoPE. Use 0 for non-RoPE
    float rotary_embedding_base, tensorrt_llm::kernels::RotaryScalingType rotary_embedding_scale_type,
    float rotary_embedding_scale, float rotary_embedding_m_scale, int rotary_embedding_max_positions, int tp_size,
=======
    int num_kv_heads, int head_size, int unidirectional, float q_scaling, float qk_tanh_scale,
    tensorrt_llm::kernels::PositionEmbeddingType position_embedding_type,
    int rotary_embedding_dim, // for RoPE. Use 0 for non-RoPE
    float rotary_embedding_base, tensorrt_llm::kernels::RotaryScalingType rotary_embedding_scale_type,
    float rotary_embedding_scale, float rotary_embedding_short_m_scale, float rotary_embedding_long_m_scale,
    int rotary_embedding_max_positions, int rotary_embedding_original_max_positions, int tp_size,
>>>>>>> 05316d33
    int tp_rank,          // for ALiBi
    bool unfuse_qkv_gemm, // for AutoPP
    tensorrt_llm::kernels::ContextFMHAType context_fmha_type, bool multi_block_mode, bool enable_xqa,
    int kv_cache_quant_mode, bool remove_input_padding, tensorrt_llm::kernels::AttentionMaskType mask_type,
<<<<<<< HEAD
    bool paged_kv_cache, int tokens_per_block, nvinfer1::DataType type, int32_t max_context_length,
    bool qkv_bias_enabled, bool cross_attention, int max_distance, bool pos_shift_enabled, bool dense_context_fmha,
    bool use_paged_context_fmha, bool use_fp8_context_fmha, bool use_cache, bool is_spec_decoding_enabled)
=======
    tensorrt_llm::kernels::BlockSparseParams block_sparse_params, bool paged_kv_cache, int tokens_per_block,
    nvinfer1::DataType type, int32_t max_context_length, bool qkv_bias_enabled, bool cross_attention, int max_distance,
    bool pos_shift_enabled, bool dense_context_fmha, bool use_paged_context_fmha, bool use_fp8_context_fmha,
    bool use_cache, bool is_spec_decoding_enabled)
>>>>>>> 05316d33
    : mLayerIdx(layer_idx)
    , mNumHeads(num_heads)
    , mVisionStart(vision_start)
    , mVisionLength(vision_length)
    , mNumKVHeads(num_kv_heads)
    , mHeadSize(head_size)
    , mUnidirectional(unidirectional)
    , mQScaling(q_scaling)
    , mQKTanhScale(qk_tanh_scale)
    , mRotaryEmbeddingDim(rotary_embedding_dim)
    , mRotaryEmbeddingBase(rotary_embedding_base)
    , mRotaryEmbeddingScaleType(rotary_embedding_scale_type)
    , mRotaryEmbeddingScale(rotary_embedding_scale)
<<<<<<< HEAD
    , mRotaryEmbeddingMscale(rotary_embedding_m_scale)
=======
    , mRotaryEmbeddingShortMscale(rotary_embedding_short_m_scale)
    , mRotaryEmbeddingLongMscale(rotary_embedding_long_m_scale)
>>>>>>> 05316d33
    , mRotaryEmbeddingMaxPositions(rotary_embedding_max_positions)
    , mRotaryEmbeddingOriginalMaxPositions(rotary_embedding_original_max_positions)
    , mPositionEmbeddingType(position_embedding_type)
    , mEnableContextFMHA(context_fmha_type != ContextFMHAType::DISABLED)
    , mFMHAForceFP32Acc(
          context_fmha_type == ContextFMHAType::ENABLED_WITH_FP32_ACC || type == nvinfer1::DataType::kBF16)
    , mMaskType(mask_type)
    , mBlockSparseParams(block_sparse_params)
    , mType(type)
    , mMultiBlockMode(multi_block_mode)
    , mEnableXQA(enable_xqa)
    , mKVCacheQuantMode(kv_cache_quant_mode)
    , mRemovePadding(remove_input_padding)
    , mPagedKVCache(paged_kv_cache)
    , mTokensPerBlock(tokens_per_block)
    , mTpSize(tp_size)
    , mTpRank(tp_rank)
    , mUnfuseQkvGemm(unfuse_qkv_gemm)
    , mMaxContextLength(max_context_length)
    , mQKVBiasEnabled(qkv_bias_enabled)
    , mCrossAttention(cross_attention)
    , mMaxDistance(max_distance)
    , mPosShiftEnabled(pos_shift_enabled)
    , mDenseContextFMHA(dense_context_fmha)
    , mPagedContextFMHA(use_paged_context_fmha)
    , mFP8ContextFMHA(use_fp8_context_fmha)
    , mUseKVCache(use_cache)
    , mIsSpecDecodingEnabled(is_spec_decoding_enabled)
    , mDriver(CUDADriverWrapper::getInstance())
{
    // Pre-check whether FMHA is supported in order to save memory allocation.
    if (mEnableContextFMHA)
    {
        mEnableContextFMHA = false;
        if (!(mType == nvinfer1::DataType::kHALF || mType == nvinfer1::DataType::kBF16))
        {
            TLLM_LOG_WARNING("Fall back to unfused MHA because of unsupported data type.");
        }
        else if (!MHARunner::fmha_supported(getHeadSize(), mSM))
        {
            TLLM_LOG_WARNING(
                "Fall back to unfused MHA because of unsupported head size %d in sm_%d.", getHeadSize(), mSM);
        }
        else if (mCrossAttention)
        {
            TLLM_LOG_WARNING("Fall back to unfused MHA because of cross attention.");
        }
        else if (mPositionEmbeddingType == tensorrt_llm::kernels::PositionEmbeddingType::kRELATIVE)
        {
            TLLM_LOG_WARNING("Fall back to unfused MHA because of relative position embedding.");
        }
        else if (mSM == 70 && isALiBi())
        {
            TLLM_LOG_WARNING("Alibi is not supported for FMHA on Volta.");
        }
        else
        {
            mEnableContextFMHA = true;
        }
    }

    // Pre-Check of FP8 Context FMHA.
    if (mFP8ContextFMHA)
    {
        TLLM_CHECK_WITH_INFO(mEnableContextFMHA, "FP8 FMHA cannot be enabled because Context FMHA is not supported.");
        TLLM_CHECK_WITH_INFO(mSM == 90, "FP8 FMHA cannot be enabled on Pre-Hopper Arch.");
    }

    TLLM_CHECK(isRoPE() == (rotary_embedding_dim != 0));
    TLLM_CHECK_WITH_INFO((mSM >= 80) || (mType != nvinfer1::DataType::kBF16),
        "Unsupported data type, pre SM 80 GPUs do not support bfloat16");

    // Some features have not been implemented on Volta.
    if (mSM == 70 && mEnableContextFMHA)
    {
        // Volta dose not support FP32 acc
        TLLM_CHECK_WITH_INFO(!mFMHAForceFP32Acc, "FP32 Acc is not supported on Volta");
    }

    // Pre-check whether the head size is supported by MMHA.
    if (!mmha_supported(getHeadSize()))
    {
        TLLM_CHECK_WITH_INFO(false, "Head size %d is not supported by MMHA.", getHeadSize());
    }
}

int GPTAttentionPluginCommon::getHeadSize(bool checkInit) const
{
    if (checkInit)
    {
        TLLM_CHECK_WITH_INFO(mHeadSize > 0, "Trying to read mHeadSize before it's been initialized");
    }
    return mHeadSize;
}

// Parameterized constructor
GPTAttentionPluginCommon::GPTAttentionPluginCommon(void const* data, size_t length)
    : mDriver(CUDADriverWrapper::getInstance())
{
    char const *d = reinterpret_cast<char const*>(data), *a = d;
    unsigned int kvCacheQuantMode;

    read(d, mLayerIdx);
    read(d, mNumHeads);
    read(d, mVisionStart);
    read(d, mVisionLength);
    read(d, mNumKVHeads);
    read(d, mHeadSize);
    read(d, mUnidirectional);
    read(d, mQScaling);
    read(d, mQKTanhScale);
    read(d, mPositionEmbeddingType);
    read(d, mRotaryEmbeddingDim);
    read(d, mRotaryEmbeddingBase);
    read(d, mRotaryEmbeddingScaleType);
    read(d, mRotaryEmbeddingScale);
<<<<<<< HEAD
    read(d, mRotaryEmbeddingMscale);
=======
    read(d, mRotaryEmbeddingShortMscale);
    read(d, mRotaryEmbeddingLongMscale);
>>>>>>> 05316d33
    read(d, mRotaryEmbeddingMaxPositions);
    read(d, mRotaryEmbeddingOriginalMaxPositions);
    read(d, mTpSize);
    read(d, mTpRank);
    read(d, mUnfuseQkvGemm);
    read(d, mEnableContextFMHA);
    read(d, mFMHAForceFP32Acc);
    read(d, mMultiBlockMode);
    read(d, mEnableXQA);
    read(d, kvCacheQuantMode);
    read(d, mRemovePadding);
    read(d, mMaskType);
    read(d, mBlockSparseParams);
    read(d, mPagedKVCache);
    read(d, mTokensPerBlock);
    read(d, mType);
    read(d, mMaxContextLength);
    read(d, mQKVBiasEnabled);
    read(d, mCrossAttention);
    read(d, mMaxDistance);
    read(d, mPosShiftEnabled);
    read(d, mDenseContextFMHA);
    read(d, mPagedContextFMHA);
    read(d, mFP8ContextFMHA);
    read(d, mUseKVCache);
    read(d, mIsSpecDecodingEnabled);
    read(d, mNbMultiBlockSemaphores);

    mKVCacheQuantMode = tc::QuantMode(kvCacheQuantMode);

    uint32_t decoderXQARunnerResourceSerializedSize;
    read(d, decoderXQARunnerResourceSerializedSize);
<<<<<<< HEAD
    mDecoderXQARunnerResource = DecoderXQARunner::Resource(d, decoderXQARunnerResourceSerializedSize);
=======
    DecoderXQARunner::getResourceGlobal()->merge(DecoderXQARunner::Resource(d, decoderXQARunnerResourceSerializedSize));
>>>>>>> 05316d33
    d += decoderXQARunnerResourceSerializedSize;

    TLLM_CHECK_WITH_INFO(d == a + length,
        "Expected length (%d) != real length (%d). This is often "
        "caused by using different TensorRT-LLM version to build "
        "engine and run engine.",
        (int) length, (int) (d - a));
    TLLM_CHECK_WITH_INFO((mSM >= 80) || (mType != nvinfer1::DataType::kBF16),
        "Unsupported data type, pre SM 80 GPUs do not support bfloat16");
}

size_t GPTAttentionPluginCommon::getWorkspaceSizeForContext(nvinfer1::DataType type, int32_t max_num_seq,
    int32_t input_seq_length, int32_t cross_qkv_length, int32_t max_num_tokens) const noexcept
{
    int const local_hidden_units_qo = mNumHeads * getHeadSize();
    int const local_hidden_units_kv = mNumKVHeads * getHeadSize();
    bool const chunked_context_support = mEnableContextFMHA && mPagedKVCache && mPagedContextFMHA;

    auto const size = tensorrt_llm::runtime::BufferDataType(type).getSize();

    size_t context_workspace_size = 0;

<<<<<<< HEAD
    auto const batch_size = static_cast<size_t>(nbReq);
    size_t const attention_mask_size = mEnableContextFMHA
        ? 0
        : size * batch_size * input_seq_length * (isCrossAttention() ? cross_qkv_length : input_seq_length);
=======
    auto const batch_size = static_cast<size_t>(max_num_seq);
    size_t const attention_mask_size
        = mEnableContextFMHA ? 0 : size * max_num_tokens * (isCrossAttention() ? cross_qkv_length : input_seq_length);
>>>>>>> 05316d33
    size_t const cu_seqlens_size = sizeof(int) * (batch_size + 1);
    size_t const rotary_inv_freq_size = sizeof(float) * batch_size * mRotaryEmbeddingDim / 2;
    size_t const q_buf_2_size = chunked_context_support
        ? size * max_num_tokens * local_hidden_units_qo
<<<<<<< HEAD
        : (!mEnableContextFMHA ? size * batch_size * input_seq_length * local_hidden_units_qo : 0);
=======
        : (!mEnableContextFMHA ? size * max_num_tokens * local_hidden_units_qo : 0);
>>>>>>> 05316d33
    size_t const k_buf_2_size = mEnableContextFMHA
        ? 0
        : size * batch_size * (isCrossAttention() ? cross_qkv_length : input_seq_length) * local_hidden_units_kv;
    size_t const v_buf_2_size = mEnableContextFMHA
        ? 0
        : size * batch_size * (isCrossAttention() ? cross_qkv_length : input_seq_length) * local_hidden_units_kv;
    size_t const qk_buf_size = mEnableContextFMHA
        ? 0
        : size * batch_size * mNumHeads * input_seq_length * (isCrossAttention() ? cross_qkv_length : input_seq_length);
<<<<<<< HEAD
    size_t const qkv_buf_2_size = mEnableContextFMHA ? 0 : size * batch_size * input_seq_length * local_hidden_units_qo;
=======
    size_t const qkv_buf_2_size = mEnableContextFMHA ? 0 : size * max_num_tokens * local_hidden_units_qo;
>>>>>>> 05316d33
    size_t const qk_buf_float_size = mEnableContextFMHA ? 0
                                                        : sizeof(float) * batch_size * mNumHeads * input_seq_length
            * (isCrossAttention() ? cross_qkv_length : input_seq_length);
    size_t const fp8_qkv_buffer_size = mFP8ContextFMHA && mEnableContextFMHA && !chunked_context_support
<<<<<<< HEAD
        ? batch_size * input_seq_length * size_t(local_hidden_units_qo + 2 * local_hidden_units_kv)
        : 0;
    size_t const padding_offset_size = sizeof(int) * batch_size * input_seq_length;
=======
        ? max_num_tokens * size_t(local_hidden_units_qo + 2 * local_hidden_units_kv)
        : 0;
    size_t const padding_offset_size = mEnableContextFMHA ? 0 : sizeof(int) * max_num_tokens;
>>>>>>> 05316d33
    size_t const fmha_scheduler_counter = mEnableContextFMHA ? sizeof(uint32_t) : 0;

    int const NUM_BUFFERS = 14;
    size_t workspaces[NUM_BUFFERS];
    workspaces[0] = CUBLAS_WORKSPACE_SIZE;
    workspaces[1] = attention_mask_size;
    workspaces[2] = cu_seqlens_size; // cu_seqlen_q
    workspaces[3] = cu_seqlens_size; // cu_seqlen_kv
    workspaces[4] = rotary_inv_freq_size;
    workspaces[5] = q_buf_2_size;
    workspaces[6] = k_buf_2_size;
    workspaces[7] = v_buf_2_size;
    workspaces[8] = qk_buf_size;
    workspaces[9] = qkv_buf_2_size;
    workspaces[10] = qk_buf_float_size;
    workspaces[11] = fp8_qkv_buffer_size;
    workspaces[12] = padding_offset_size;
    workspaces[13] = fmha_scheduler_counter;
    context_workspace_size = tc::calculateTotalWorkspaceSize(workspaces, NUM_BUFFERS);

    return context_workspace_size;
}

size_t GPTAttentionPluginCommon::getWorkspaceSizeForGeneration(
<<<<<<< HEAD
    nvinfer1::DataType type, int32_t total_num_seq, int32_t max_attention_window, int32_t max_num_tokens) const noexcept
=======
    nvinfer1::DataType type, int32_t max_num_seq, int32_t max_attention_window, int32_t max_num_tokens) const noexcept
>>>>>>> 05316d33
{
    int const local_hidden_units_qo = mNumHeads * getHeadSize();
    int const local_hidden_units_kv = mNumKVHeads * getHeadSize();

    auto const size = tensorrt_llm::runtime::BufferDataType(type).getSize();

    size_t context_workspace_size = 0;
    size_t generation_workspace_size = 0;

    int const batch_beam = max_num_seq;
    int32_t const maxSeqLenTile
        = std::max(getMaxNumSeqLenTile(batch_beam), (int) tc::divUp(mMultiProcessorCount, mNumHeads));

    size_t const partial_out_size = size * batch_beam * mNumHeads * mHeadSize * maxSeqLenTile;
    size_t const partial_sum_size = sizeof(float) * batch_beam * mNumHeads * maxSeqLenTile;
    size_t const partial_max_size = sizeof(float) * batch_beam * mNumHeads * maxSeqLenTile;
<<<<<<< HEAD
    size_t const block_counter_size = sizeof(int) * batch_beam * mNumHeads;
=======
>>>>>>> 05316d33
    size_t const shift_k_cache_size = (!mPosShiftEnabled || isCrossAttention())
        ? 0
        : size * batch_beam * mNumHeads * mHeadSize * max_attention_window;

    int const NUM_BUFFERS = 4;
    size_t workspaces[NUM_BUFFERS];
    workspaces[0] = partial_out_size;
    workspaces[1] = partial_sum_size;
    workspaces[2] = partial_max_size;
    workspaces[3] = shift_k_cache_size;
    generation_workspace_size = tc::calculateTotalWorkspaceSize(workspaces, NUM_BUFFERS);

    size_t mqa_workspace_size = 0;
    if (mDecoderXQARunner.get())
    {
        int const XQA_NUM_BUFFERS = 3;
        size_t mqa_workspaces[XQA_NUM_BUFFERS];
        size_t const cu_seqlens_size = sizeof(int) * (batch_beam + 1);
        size_t const rotary_inv_freq_size = sizeof(float) * batch_beam * mRotaryEmbeddingDim / 2;
        mqa_workspaces[0] = mDecoderXQARunner->getWorkspaceSize(batch_beam, max_num_tokens);
        mqa_workspaces[1] = cu_seqlens_size;
        mqa_workspaces[2] = rotary_inv_freq_size;
        mqa_workspace_size = tc::calculateTotalWorkspaceSize(mqa_workspaces, XQA_NUM_BUFFERS);
    }

    return std::max(generation_workspace_size, mqa_workspace_size);
}

int GPTAttentionPluginCommon::getMaxNumSeqLenTile(int batch_beam_size) const
{
    if (mMultiBlockMode)
    {
        // And we allocate the buffer based on the maximum number of blocks per sequence (batch_beam_size = 1).
        // Assume we can only have 1 block (large block size like 1024) in SM, and we only want one wave of blocks.
        return tc::getEnvMmhaMultiblockDebug() ? std::max(kReservedMaxSeqLenTilePerSeq, getEnvMmhaBlocksPerSequence())
                                               : tc::divUp(mMultiProcessorCount, batch_beam_size * mNumHeads);
    }
    return 0;
}

template <typename T, typename KVCacheBuffer>
int GPTAttentionPluginCommon::enqueueContext(EnqueueContextParams<T, KVCacheBuffer> const& params, cudaStream_t stream)
{
    int const num_heads = mNumHeads;
    int const num_kv_heads = mNumKVHeads;
    int const head_size = getHeadSize();
    int const local_hidden_units_qo = num_heads * head_size;
    int const local_hidden_units_kv = num_kv_heads * head_size;
    PositionEmbeddingType const position_embedding_type = mPositionEmbeddingType;
    float const q_scaling = mQScaling;
    bool const* finished = nullptr;
    bool const has_ia3 = false;

    KVCacheBuffer kv_cache_buffer;
    auto const elemSize = mKVCacheQuantMode.hasKvCacheQuant() ? sizeof(int8_t) : sizeof(T);
    auto const sizePerToken = num_kv_heads * head_size * elemSize;
    KVBlockArray::DataType* hostKvCacheBlockOffsets = nullptr;
    if constexpr (std::is_same_v<KVCacheBuffer, KVBlockArray>)
    {
        kv_cache_buffer = KVBlockArray(params.batch_size, params.max_blocks_per_sequence, mTokensPerBlock, sizePerToken,
            params.cyclic_attention_window_size, params.sink_token_length, params.host_primary_pool_pointer,
            params.host_secondary_pool_pointer, params.block_offsets);
        hostKvCacheBlockOffsets = params.host_block_offsets;
    }
    else if constexpr (std::is_same_v<KVCacheBuffer, KVLinearBuffer>)
    {
        using BufferDataType = typename KVCacheBuffer::DataType;
        kv_cache_buffer = KVLinearBuffer(params.batch_size,
            isCrossAttention() ? params.cross_qkv_length : params.max_attention_window, sizePerToken,
            params.cyclic_attention_window_size, params.sink_token_length, false,
            reinterpret_cast<BufferDataType*>(params.key_value_cache));
    }

    auto const quant_option = tc::QuantMode::fromDescription();
    float const* qkv_scale_out = nullptr;
    float const* attention_out_scale = nullptr;

    int const* ia3_tasks = nullptr;
    T const* ia3_key_weights = nullptr;
    T const* ia3_value_weights = nullptr;

    bool const multi_block_mode = false;
    int const max_seq_len_tile = 0;
    T* partial_out = nullptr;
    float* partial_sum = nullptr;
    float* partial_max = nullptr;
    int* block_counter = nullptr;

    auto cublasHandle = mCublasWrapper->getCublasHandle();
    TLLM_CUDA_CHECK(cublasSetStream(cublasHandle, stream));
    mCublasWrapper->setStream(stream);
    mCublasWrapper->setWorkspace(params.workspace);
    if constexpr (std::is_same_v<T, half>)
    {
        mCublasWrapper->setFP16GemmConfig();
    }
    else if constexpr (std::is_same_v<T, float>)
    {
        mCublasWrapper->setFP32GemmConfig();
    }
#ifdef ENABLE_BF16
    else if constexpr (std::is_same_v<T, __nv_bfloat16>)
    {
        mCublasWrapper->setBF16GemmConfig();
    }
#endif

    bool const chunked_context_support = mEnableContextFMHA && mPagedKVCache && mPagedContextFMHA;
    size_t const attention_mask_size = mEnableContextFMHA ? 0
                                                          : sizeof(T) * params.batch_size * params.input_seq_length
            * (isCrossAttention() ? params.cross_qkv_length : params.input_seq_length);
    size_t const cu_seqlens_size = sizeof(int) * (params.batch_size + 1);
    size_t const rotary_inv_freq_size = sizeof(float) * params.batch_size * mRotaryEmbeddingDim / 2;
    size_t const q_buf_2_size = chunked_context_support || !mEnableContextFMHA
        ? sizeof(T) * params.batch_size * params.input_seq_length * local_hidden_units_qo
        : 0;
    size_t const k_buf_2_size = mEnableContextFMHA ? 0
                                                   : sizeof(T) * params.batch_size
            * (isCrossAttention() ? params.cross_qkv_length : params.input_seq_length) * local_hidden_units_kv;
    size_t const v_buf_2_size = mEnableContextFMHA ? 0
                                                   : sizeof(T) * params.batch_size
            * (isCrossAttention() ? params.cross_qkv_length : params.input_seq_length) * local_hidden_units_kv;
    size_t const qk_buf_size = mEnableContextFMHA ? 0
                                                  : sizeof(T) * params.batch_size * mNumHeads * params.input_seq_length
            * (isCrossAttention() ? params.cross_qkv_length : params.input_seq_length);
    size_t const qkv_buf_2_size
        = mEnableContextFMHA ? 0 : sizeof(T) * params.batch_size * params.input_seq_length * local_hidden_units_qo;
    size_t const qk_buf_float_size = mEnableContextFMHA ? 0
                                                        : sizeof(float) * params.batch_size * mNumHeads
            * params.input_seq_length * (isCrossAttention() ? params.cross_qkv_length : params.input_seq_length);
    size_t const fp8_qkv_buffer_size = mEnableContextFMHA && mFP8ContextFMHA && !chunked_context_support
        ? params.batch_size * params.input_seq_length * (local_hidden_units_qo + 2 * local_hidden_units_kv)
        : 0;
<<<<<<< HEAD
    size_t const padding_offset_size
        = sizeof(int) * params.batch_size * (isCrossAttention() ? params.cross_qkv_length : params.input_seq_length);
=======
    size_t const padding_offset_size = mEnableContextFMHA
        ? 0
        : sizeof(int) * params.batch_size * (isCrossAttention() ? params.cross_qkv_length : params.input_seq_length);
>>>>>>> 05316d33
    size_t const fmha_scheduler_counter = mEnableContextFMHA ? sizeof(uint32_t) : 0;

    bool const is_qk_buf_float_ = true;

    // Workspace pointer shift
    int8_t* workspace_byte_ptr = reinterpret_cast<int8_t*>(params.workspace);
    size_t offset = CUBLAS_WORKSPACE_SIZE;

    T* attention_mask = reinterpret_cast<T*>(nextWorkspacePtr(workspace_byte_ptr, offset, attention_mask_size));
    int* cu_q_seqlens = reinterpret_cast<int*>(nextWorkspacePtr(workspace_byte_ptr, offset, cu_seqlens_size));
    int* cu_kv_seqlens = reinterpret_cast<int*>(nextWorkspacePtr(workspace_byte_ptr, offset, cu_seqlens_size));
    float* rotary_inv_freq_buf
        = reinterpret_cast<float*>(nextWorkspacePtr(workspace_byte_ptr, offset, rotary_inv_freq_size));
    T* q_buf_2_ = reinterpret_cast<T*>(nextWorkspacePtr(workspace_byte_ptr, offset, q_buf_2_size));
    T* k_buf_2_ = reinterpret_cast<T*>(nextWorkspacePtr(workspace_byte_ptr, offset, k_buf_2_size));
    T* v_buf_2_ = reinterpret_cast<T*>(nextWorkspacePtr(workspace_byte_ptr, offset, v_buf_2_size));
    T* qk_buf_ = reinterpret_cast<T*>(nextWorkspacePtr(workspace_byte_ptr, offset, qk_buf_size));
    T* qkv_buf_2_ = reinterpret_cast<T*>(nextWorkspacePtr(workspace_byte_ptr, offset, qkv_buf_2_size));
    float* qk_buf_float_ = reinterpret_cast<float*>(nextWorkspacePtr(workspace_byte_ptr, offset, qk_buf_float_size));
    __nv_fp8_e4m3* fp8_qkv_buffer
        = reinterpret_cast<__nv_fp8_e4m3*>(nextWorkspacePtr(workspace_byte_ptr, offset, fp8_qkv_buffer_size));
<<<<<<< HEAD
    int* padding_offset = reinterpret_cast<int*>(nextWorkspacePtr(workspace_byte_ptr, offset, padding_offset_size));
=======
    int* padding_offset = mEnableContextFMHA
        ? nullptr
        : reinterpret_cast<int*>(nextWorkspacePtr(workspace_byte_ptr, offset, padding_offset_size));
>>>>>>> 05316d33
    uint32_t* fmha_tile_counter_ptr
        = reinterpret_cast<uint32_t*>(nextWorkspacePtr(workspace_byte_ptr, offset, fmha_scheduler_counter));

    // build attention_mask, cu_seqlens, and padding_offset tensors
    // Note: self attn and cross attn should use different params
    // cross attn's seqlen info is from encoder input lengths, not decoder input lengths!
    // moreover, attn mask for cross attn should be set separately (see below)
    BuildDecoderInfoParams<T> decoder_params;
    memset(&decoder_params, 0, sizeof(decoder_params));
    decoder_params.seqQOffsets = cu_q_seqlens;
    decoder_params.seqKVOffsets = cu_kv_seqlens;
    decoder_params.paddingOffsets = padding_offset;
    decoder_params.attentionMask = isCrossAttention() ? nullptr : attention_mask; // manually set for cross attn
    // Fixed sequence length offset if not removing the padding (cu_q_seqlens[i] = i * seq_length).
    decoder_params.seqQLengths = isCrossAttention() ? params.encoder_input_lengths : params.q_seq_lengths;
    decoder_params.seqKVLengths = isCrossAttention() ? params.encoder_input_lengths : params.kv_seq_lengths;
    decoder_params.batchSize = params.batch_size;
    decoder_params.maxQSeqLength = isCrossAttention() ? params.cross_qkv_length : params.input_seq_length;
    decoder_params.removePadding = mRemovePadding;
    decoder_params.attentionWindowSize = params.cyclic_attention_window_size;
    decoder_params.sinkTokenLength = params.sink_token_length;
    decoder_params.numTokens = params.num_tokens;
    decoder_params.attentionMaskType = mMaskType;
<<<<<<< HEAD
=======
    decoder_params.blockSparseParams = mBlockSparseParams;
>>>>>>> 05316d33
    decoder_params.fmhaTileCounter = fmha_tile_counter_ptr;
    // Rotary embedding inv_freq buffer.
    decoder_params.rotaryEmbeddingScale = mRotaryEmbeddingScale;
    decoder_params.rotaryEmbeddingBase = mRotaryEmbeddingBase;
    decoder_params.rotaryEmbeddingDim = mRotaryEmbeddingDim;
    decoder_params.rotaryScalingType = mRotaryEmbeddingScaleType;
    decoder_params.rotaryEmbeddingInvFreq = rotary_inv_freq_buf;
    decoder_params.rotaryEmbeddingMaxPositions = mRotaryEmbeddingMaxPositions;
    invokeBuildDecoderInfo(decoder_params, stream);
    sync_check_cuda_error();

    // In cross attention context phase, the attention mask should be a matrix of all ones.
    // We reassign attention_mask to override what previous invokeBuildDecoderInfo() does
    // also, invokeBuildDecoderInfo can only handle square mask, not cross B x q_len x kv_len mask
    // TODO: put this logic in the kernel above. currently not much concern because q_len is mostly = 1
    if (isCrossAttention())
    {
        std::vector<T> h_attention_mask(params.batch_size * params.input_seq_length * params.cross_qkv_length, 1.);
        std::vector<int32_t> h_encoder_input_lengths(params.batch_size);
        cudaMemcpyAsync(h_encoder_input_lengths.data(), params.encoder_input_lengths,
            sizeof(int32_t) * params.batch_size, cudaMemcpyDeviceToHost, stream);
        for (int bi = 0; bi < params.batch_size; bi++)
        {
            int b_offset = bi * params.input_seq_length * params.cross_qkv_length;
            for (int qi = 0; qi < params.input_seq_length; qi++)
            {
                int q_offset = b_offset + qi * params.cross_qkv_length;
                if (h_encoder_input_lengths[bi] < params.cross_qkv_length)
                {
                    std::fill(h_attention_mask.begin() + q_offset + h_encoder_input_lengths[bi],
                        h_attention_mask.begin() + q_offset + params.cross_qkv_length, 0.f);
                }
            }
        }
        cudaMemcpyAsync(attention_mask, h_attention_mask.data(),
            sizeof(T) * params.batch_size * params.cross_qkv_length * params.input_seq_length, cudaMemcpyHostToDevice,
            stream);
    }

    KvCacheDataType const cache_type = mKVCacheQuantMode.hasInt8KvCache()
        ? KvCacheDataType::INT8
        : (mKVCacheQuantMode.hasFp8KvCache() ? KvCacheDataType::FP8 : KvCacheDataType::BASE);

    cudaDataType_t const gemm_data_type = tc::CudaDataType<T>::value;
    int const attention_seq_len_1 = params.input_seq_length;                                                // q length
    int const attention_seq_len_2 = isCrossAttention() ? params.cross_qkv_length : params.input_seq_length; // kv length

    // If the model has relative attentiona bias, q scaling should be applied in QK gemm stage and use 1 in
    // softamax stage (because to get softmax[scale(Q*K) + rel pos bias] here, q_scaling can't be applied during
    // softmax phase by qk_scale); otherwise, use 1 in gemm stage and apply scaling in softmax stage
    float const qk_scale
        = 1.0f / (sqrtf(getHeadSize() * 1.0f) * q_scaling); // q_scaling in denominator. by default q_scaling =1.0f
    float const qk_scale_gemm = isRelativePosition() ? qk_scale : 1.0f;
    T const qk_scale_softmax = static_cast<T>(isRelativePosition() ? 1.0f : qk_scale);

    // in context phase, currently FMHA runner has two restrictions:
    // 1. only apply to self attention. If want fused multi-head cross attention, FMHCA kernels and runner is needed
    // 2. doesn't apply to MHA with relative attention bias, i.e. softmax(QK + bias) * V
    // We update mEnableContextFMHA in constructor to check these conditions
    if (mEnableContextFMHA)
    {
        bool const enablePagedKVContextFMHA = mPagedKVCache && mPagedContextFMHA;
        TLLM_CHECK_WITH_INFO(!(mKVCacheQuantMode.hasInt8KvCache() && enablePagedKVContextFMHA),
            "Paged Context FMHA doesn't work with int8 kv cache currently.");
        TLLM_CHECK_WITH_INFO(
            !(mKVCacheQuantMode.hasFp8KvCache() && !mKVCacheQuantMode.hasFp8Qdq() && enablePagedKVContextFMHA),
            "FP8 Paged Context FMHA only works with fp8 quantization workflow currently.");
        TLLM_CHECK_WITH_INFO(!(params.sink_token_length > 0 && enablePagedKVContextFMHA),
            "Cannot support StreamingLLM now when enabling paged KV context FMHA.");

<<<<<<< HEAD
        QKVPreprocessingParams<T, KVCacheBuffer> preprocessingParms{const_cast<T*>(params.attention_input),
            fp8_qkv_buffer, q_buf_2_, kv_cache_buffer, params.qkv_bias, params.q_seq_lengths, params.kv_seq_lengths,
            cu_q_seqlens, rotary_inv_freq_buf, params.rotary_cos_sin, params.kv_scale_orig_quant, (int*) nullptr,
            params.batch_size, params.input_seq_length, params.max_past_kv_len, params.cyclic_attention_window_size,
            params.sink_token_length, params.num_tokens, mNumHeads, mNumKVHeads, mNumHeads / mNumKVHeads, getHeadSize(),
            mRotaryEmbeddingDim, mRotaryEmbeddingBase, mRotaryEmbeddingScaleType, mRotaryEmbeddingScale,
            mRotaryEmbeddingMaxPositions, position_embedding_type, mPosShiftEnabled, cache_type,
            enablePagedKVContextFMHA, mFP8ContextFMHA, mMultiProcessorCount, mVisionStart, mVisionLength};

        invokeQKVPreprocessing(preprocessingParms, stream);

        sync_check_cuda_error();

=======
        QKVPreprocessingParams<T, KVCacheBuffer> preprocessingParams;

        preprocessingParams.QKV = const_cast<T*>(params.attention_input);
        preprocessingParams.QuantizedQKV = fp8_qkv_buffer;
        preprocessingParams.Q = q_buf_2_;
        preprocessingParams.kv_cache_buffer = kv_cache_buffer;
        preprocessingParams.qkv_bias = params.qkv_bias;
        preprocessingParams.seq_lens = params.q_seq_lengths;
        preprocessingParams.cache_seq_lens = params.kv_seq_lengths;
        preprocessingParams.cu_seq_lens = cu_q_seqlens;
        preprocessingParams.rotary_embedding_inv_freq = rotary_inv_freq_buf;
        preprocessingParams.rotary_coef_cache_buffer = params.rotary_cos_sin;
        preprocessingParams.kvScaleOrigQuant = params.kv_scale_orig_quant;
        preprocessingParams.spec_decoding_position_offsets = nullptr;

        // Scalars
        preprocessingParams.batch_size = params.batch_size;
        preprocessingParams.max_input_seq_len = params.input_seq_length;
        preprocessingParams.max_kv_seq_len = params.max_past_kv_len;
        preprocessingParams.cyclic_kv_cache_len = params.cyclic_attention_window_size;
        preprocessingParams.sink_token_len = params.sink_token_length;
        preprocessingParams.token_num = params.num_tokens;
        preprocessingParams.head_num = mNumHeads;
        preprocessingParams.kv_head_num = mNumKVHeads;
        preprocessingParams.qheads_per_kv_head = mNumHeads / mNumKVHeads;
        preprocessingParams.size_per_head = getHeadSize();
        preprocessingParams.rotary_embedding_dim = mRotaryEmbeddingDim;
        preprocessingParams.rotary_embedding_base = mRotaryEmbeddingBase;
        preprocessingParams.rotary_scale_type = mRotaryEmbeddingScaleType;
        preprocessingParams.rotary_embedding_scale = mRotaryEmbeddingScale;
        preprocessingParams.rotary_embedding_max_positions = mRotaryEmbeddingMaxPositions;
        preprocessingParams.position_embedding_type = position_embedding_type;
        preprocessingParams.position_shift_enabled = mPosShiftEnabled;
        preprocessingParams.cache_type = cache_type;
        preprocessingParams.enable_paged_kv_fmha = enablePagedKVContextFMHA;
        preprocessingParams.quantized_fp8_output = mFP8ContextFMHA;
        preprocessingParams.multi_processor_count = mMultiProcessorCount;

        preprocessingParams.rotary_vision_start = mVisionStart;
        preprocessingParams.rotary_vision_length = mVisionLength;

        {
            std::string const beforeRopeStr = "ctx attention before RoPE at layer " + std::to_string(mLayerIdx);
            TLLM_CHECK_DEBUG_WITH_INFO(tensorrt_llm::runtime::utils::tensorHasNan(params.num_tokens,
                                           (local_hidden_units_qo + 2 * local_hidden_units_kv), mType,
                                           const_cast<T*>(params.attention_input), stream, beforeRopeStr)
                    == false,
                "Found Nan in " + beforeRopeStr);
        }
        invokeQKVPreprocessing(preprocessingParams, stream);
        {
            std::string const afterRopeStr = "ctx attention after RoPE at layer " + std::to_string(mLayerIdx);
            TLLM_CHECK_DEBUG_WITH_INFO(tensorrt_llm::runtime::utils::tensorHasNan(params.num_tokens,
                                           (local_hidden_units_qo + 2 * local_hidden_units_kv), mType,
                                           const_cast<T*>(params.attention_input), stream, afterRopeStr)
                    == false,
                "Found Nan in " + afterRopeStr);
        }

        sync_check_cuda_error();

>>>>>>> 05316d33
        // Unified FMHA runner interface for both contiguous QKV FMHA and paged KV FMHA.
        // to enable paged kv fmha,
        // 1. make sure you call setup(batch_size, max_query_length, max_kv_length, ....)
        // 2. make sure you call run(q_ptr, paged_kv_block_offsets_on_host,
        //                           paged_kv_cache, cu_q_seqlens, cu_kv_seqlens, ...)
        //    - q_ptr: [B, S, H, D], which supports variable sequence length
        //    - paged_kv_block_offsets_on_host: tma descriptors need the paged kv cache offsets to be in host.
        //    - paged_kv_cache: paged kv buffer
        //    - cu_q_seqlens: the cumulative query sequence lengths, needed for variable sequence length.
        //    - cu_kv_seqlens: the cumulative kv sequence lengths, needed for variable sequence length.

        // disable sliding window attention when it is not needed.
        int const attention_window_size = mDenseContextFMHA ? params.num_tokens : params.cyclic_attention_window_size;
        // use separate buffer if using fp8 fmh or paged_kv fmha.
        void const* fmha_input_tensor = enablePagedKVContextFMHA
            ? reinterpret_cast<void const*>(q_buf_2_)
            : (mFP8ContextFMHA ? reinterpret_cast<void const*>(fp8_qkv_buffer)
                               : reinterpret_cast<void const*>(params.attention_input));
        mFMHARunner->setup(params.batch_size, params.input_seq_length, params.max_past_kv_len,
            params.max_blocks_per_sequence, mTokensPerBlock, attention_window_size, params.num_tokens, isALiBi(),
            isAliBiWithScale(), mTpSize, mTpRank);
        mFMHARunner->run(fmha_input_tensor, hostKvCacheBlockOffsets, reinterpret_cast<KVBlockArray&>(kv_cache_buffer),
            cu_q_seqlens, cu_kv_seqlens, fmha_tile_counter_ptr, params.attention_output_orig_quant, params.context_buf,
            stream);

        sync_check_cuda_error();
    }
    else
    {
        // FIXME: a temporary solution to make sure the padding part of key/value buffer is 0
        // NOTE: pointer subtraction is used below since there could be some extra gap due to alignment.
        //  Otherwise, we could do cudaMemsetAsync(k_buf_2_, 0, k_buf_2_size + v_buf_2_size, stream);
        // cudaMemsetAsync(k_buf_2_, 0, reinterpret_cast<int8_t*>(qk_buf_) - reinterpret_cast<int8_t*>(k_buf_2_),
        // stream);
        cudaMemsetAsync(k_buf_2_, 0,
            reinterpret_cast<int8_t*>(v_buf_2_) - reinterpret_cast<int8_t*>(k_buf_2_) + v_buf_2_size, stream);

        if (!isCrossAttention())
        {
            // self attention, write to Q/K/V
            invokeAddFusedQKVBiasTranspose(q_buf_2_, k_buf_2_, v_buf_2_, const_cast<T*>(params.attention_input),
                const_cast<T*>(params.qkv_bias), params.q_seq_lengths, mRemovePadding ? padding_offset : nullptr,
                params.batch_size, params.input_seq_length, params.num_tokens, mNumHeads, mNumKVHeads, getHeadSize(),
                mRotaryEmbeddingDim, mRotaryEmbeddingBase, mRotaryEmbeddingScaleType, mRotaryEmbeddingScale,
                mRotaryEmbeddingMaxPositions, position_embedding_type, (float*) nullptr, 0, stream);
        }
        else
        {
            // cross attention, write Q from self QKV, write KV from cross QKV
            // kernel modified accordingly to handle nullptr buffer
            invokeAddFusedQKVBiasTranspose(q_buf_2_, (T*) nullptr, (T*) nullptr, const_cast<T*>(params.attention_input),
                const_cast<T*>(params.qkv_bias), params.q_seq_lengths, mRemovePadding ? padding_offset : nullptr,
                params.batch_size, params.input_seq_length, params.num_tokens, mNumHeads, mNumKVHeads, getHeadSize(),
                mRotaryEmbeddingDim, mRotaryEmbeddingBase, mRotaryEmbeddingScaleType, mRotaryEmbeddingScale,
                mRotaryEmbeddingMaxPositions, position_embedding_type, (float*) nullptr, 0, stream);
            invokeAddFusedQKVBiasTranspose((T*) nullptr, k_buf_2_, v_buf_2_, const_cast<T*>(params.cross_qkv),
                const_cast<T*>(params.qkv_bias), params.encoder_input_lengths,
                mRemovePadding ? padding_offset : nullptr, params.batch_size, params.cross_qkv_length,
                params.num_encoder_tokens, mNumHeads, mNumKVHeads, getHeadSize(), mRotaryEmbeddingDim,
                mRotaryEmbeddingBase, mRotaryEmbeddingScaleType, mRotaryEmbeddingScale, mRotaryEmbeddingMaxPositions,
                position_embedding_type, (float*) nullptr, 0, stream);
        }
        sync_check_cuda_error();

        // write KV to cache
        if (useKVCache())
        {
            invokeTranspose4dBatchMajor(k_buf_2_, v_buf_2_, kv_cache_buffer, params.batch_size,
                isCrossAttention() ? params.cross_qkv_length : params.input_seq_length,
                isCrossAttention() ? params.cross_qkv_length : params.cyclic_attention_window_size, getHeadSize(),
                mNumKVHeads, cache_type, params.kv_scale_orig_quant,
                isCrossAttention() ? params.encoder_input_lengths : params.q_seq_lengths, stream);
        }
        sync_check_cuda_error();

        T const* linear_bias_slopes = isALiBi() ? params.alibi_slopes : nullptr;
        T const* relative_attention_bias = isRelativePosition() ? params.relative_attention_bias : nullptr;
        int const relative_attention_bias_stride = isRelativePosition() ? params.relative_attention_bias_stride : 0;
        int const max_distance = mMaxDistance;
        cudaDataType_t gemm_out_data_type = is_qk_buf_float_ ? CUDA_R_32F : gemm_data_type;
        void* gemm_out_buf_ = is_qk_buf_float_ ? static_cast<void*>(qk_buf_float_) : static_cast<void*>(qk_buf_);
        if (mNumKVHeads == 1) // MQA
        {
            // Attn_weight[b, h*s_q, s_k] = Q[b, h*s_q, d] * K'[b, d, s_k]
            // Attn_weight'[b, s_k, h*s_q] = K[b, s_k, d] * Q'[b, d, h*s_q]
            mCublasWrapper->stridedBatchedGemm(CUBLAS_OP_T, CUBLAS_OP_N,
                attention_seq_len_2,                                   // n
                attention_seq_len_1 * mNumHeads,                       // m
                getHeadSize(),                                         // k
                qk_scale_gemm, k_buf_2_, gemm_data_type,
                getHeadSize(),                                         // k
                attention_seq_len_2 * getHeadSize(),                   // n * k
                q_buf_2_, gemm_data_type,
                getHeadSize(),                                         // k
                attention_seq_len_1 * mNumHeads * getHeadSize(),       // m * k
                0.0f, gemm_out_buf_, gemm_out_data_type,
                attention_seq_len_2,                                   // n
                attention_seq_len_1 * mNumHeads * attention_seq_len_2, // m * n
                params.batch_size,                                     // global batch size
                CUDA_R_32F);
        }
        else if (mNumKVHeads == mNumHeads) // MHA
        {
            // Attn_weight[b*h, s_q, s_k] = Q[b*h, s_q, d] * K'[b*h, d, s_k]
            // Attn_weight'[b*h, s_k, s_q] = K[b*h, s_k, d] * Q'[b*h, d, s_q]
            mCublasWrapper->stridedBatchedGemm(CUBLAS_OP_T, CUBLAS_OP_N,
                attention_seq_len_2,                 // n
                attention_seq_len_1,                 // m
                getHeadSize(),                       // k
                qk_scale_gemm, k_buf_2_, gemm_data_type,
                getHeadSize(),                       // k
                attention_seq_len_2 * getHeadSize(), // n * k
                q_buf_2_, gemm_data_type,
                getHeadSize(),                       // k
                attention_seq_len_1 * getHeadSize(), // m * k
                0.0f, gemm_out_buf_, gemm_out_data_type,
                attention_seq_len_2,                 // n
                attention_seq_len_2 * attention_seq_len_1,
                params.batch_size * mNumHeads,       // global batch size
                CUDA_R_32F);
        }
        else // GQA
        {
            // Some number of contiguous Q heads will share the same K/V head
            // Since the KV stride is NOT fixed for all Q, we have 2 options:
            //  1. Loop over stridedBatchedGemm for each KV head. (multiple API calls/cuda kernels)
            //  2. Calculate the pointers and use batchedGemm() (extra device memory) ::TODO::
            int const num_qheads_per_kv_head = mNumHeads / mNumKVHeads;
            for (int ki = 0; ki < mNumKVHeads; ++ki)
            {
                T* qptr = q_buf_2_ + (ki * num_qheads_per_kv_head * attention_seq_len_1 * getHeadSize());
                T* kptr = k_buf_2_ + (ki * attention_seq_len_2 * getHeadSize());
                int const qk_offset = ki * attention_seq_len_1 * num_qheads_per_kv_head * attention_seq_len_2;
                void* qkptr = is_qk_buf_float_ ? static_cast<void*>(qk_buf_float_ + qk_offset)
                                               : static_cast<void*>(qk_buf_ + qk_offset);
                mCublasWrapper->stridedBatchedGemm(CUBLAS_OP_T, CUBLAS_OP_N,
                    attention_seq_len_2,                                   // n
                    attention_seq_len_1 * num_qheads_per_kv_head,          // m
                    getHeadSize(),                                         // k
                    qk_scale_gemm, kptr, gemm_data_type,
                    getHeadSize(),                                         // k
                    mNumKVHeads * attention_seq_len_2 * getHeadSize(),     // n * k
                    qptr, gemm_data_type,
                    getHeadSize(),                                         // k
                    attention_seq_len_1 * mNumHeads * getHeadSize(),       // m * k
                    0.0f, qkptr, gemm_out_data_type,
                    attention_seq_len_2,                                   // n
                    attention_seq_len_1 * mNumHeads * attention_seq_len_2, // m * n
                    params.batch_size,                                     // global batch size
                    CUDA_R_32F);
            }
        }

        if (is_qk_buf_float_ == true)
        {
            // add relative position bias
            if (isRelativePosition())
            {
                // Add relative_attention_bias
                // QK is (batch_size, local_head_num, q_length, k_length), relative_attention_bias is (1,
                // local_head_num, max_output_len + 1, max_output_len + 1). broadcast along 1st dim. max_seq_len is
                // already max_output_len + 1. In implicit mode, relative_attention_bias is relative_attention_table
                // [num_heads, num_buckets], with necessary params (max_distance, num_buckets) passed at the end
                invokeAddRelativeAttentionBiasUnaligned(qk_buf_float_, relative_attention_bias, params.batch_size,
                    mNumHeads, attention_seq_len_1,
                    isCrossAttention() ? params.cross_qkv_length : params.cyclic_attention_window_size, stream,
                    max_distance > 0, relative_attention_bias_stride, max_distance, false /* bidirectional */);
            }

            MaskedSoftmaxParam<T, float> param;
            param.attention_score = qk_buf_;       // (batch_size, head_num, q_length, k_length)
            param.qk = qk_buf_float_;              // (batch_size, head_num, q_length, k_length)
            param.attention_mask = attention_mask; // (batch_size, q_length, k_length)
            param.batch_size = params.batch_size;
            param.q_length = attention_seq_len_1;
            param.k_length = attention_seq_len_2;
            param.num_heads = mNumHeads;
            param.qk_scale = qk_scale_softmax;
            param.qk_tanh_scale = mQKTanhScale;
            param.qk_tanh_inverse_scale = 1.0f / mQKTanhScale;
            param.linear_bias_slopes = const_cast<T*>(linear_bias_slopes); // (head_num,), optional
            param.block_sparse_attn = mMaskType == AttentionMaskType::BLOCKSPARSE;
            param.block_sparse_params = mBlockSparseParams;
            param.q_seq_lengths = params.q_seq_lengths;
            invokeMaskedSoftmax(param, stream);
        }
        else
        {
            // add relative position bias
            if (isRelativePosition())
            {
                // Add relative_attention_bias
                // QK is (batch_size, local_head_num, q_length, k_length), relative_attention_bias is (1,
                // local_head_num, max_output_len + 1, max_output_len + 1). broadcast along 1st dim. max_seq_len is
                // already max_output_len + 1. In implicit mode, relative_attention_bias is relative_attention_table
                // [num_heads, num_buckets], with necessary params (max_distance, num_buckets) passed at the end
                invokeAddRelativeAttentionBiasUnaligned(qk_buf_, relative_attention_bias, params.batch_size, mNumHeads,
                    attention_seq_len_1,
                    isCrossAttention() ? params.cross_qkv_length : params.cyclic_attention_window_size, stream,
                    max_distance > 0, relative_attention_bias_stride, max_distance, false /* bidirectional */);
            }

            MaskedSoftmaxParam<T, T> param;
            param.attention_score = qk_buf_;       // (batch_size, head_num, q_length, k_length)
            param.qk = qk_buf_;                    // (batch_size, head_num, q_length, k_length)
            param.attention_mask = attention_mask; // (batch_size, q_length, k_length)
            param.batch_size = params.batch_size;
            param.q_length = attention_seq_len_1;
            param.k_length = attention_seq_len_2;
            param.num_heads = mNumHeads;
            param.qk_scale = qk_scale_softmax;
            param.qk_tanh_scale = mQKTanhScale;
            param.qk_tanh_inverse_scale = 1.0f / mQKTanhScale;
            param.linear_bias_slopes = const_cast<T*>(linear_bias_slopes); // (head_num,), optional
            param.block_sparse_attn = mMaskType == AttentionMaskType::BLOCKSPARSE;
            param.block_sparse_params = mBlockSparseParams;
            param.q_seq_lengths = params.q_seq_lengths;
            invokeMaskedSoftmax(param, stream);
        }

        if (mNumKVHeads == 1)
        {
            // Attn_weight[b, h*s_q, s_k]
            // O[b, h*s_q, d] = Attn_weight[b, h*s_q, s_k] * V[b, s_k, d]
            // O'[b, d, h*s_q] = V'[b, d, s_k] * Attn_weight'[b, s_k, h*s_q]
            mCublasWrapper->stridedBatchedGemm(CUBLAS_OP_N, CUBLAS_OP_N,
                getHeadSize(),                                         // n
                mNumHeads * attention_seq_len_1,                       // m
                attention_seq_len_2,                                   // k
                v_buf_2_,
                getHeadSize(),                                         // n
                getHeadSize() * attention_seq_len_2,                   // n * k
                qk_buf_,
                attention_seq_len_2,                                   // k
                attention_seq_len_2 * mNumHeads * attention_seq_len_1, // m * k
                qkv_buf_2_,
                getHeadSize(),                                         // n
                getHeadSize() * mNumHeads * attention_seq_len_1,       // n * m
                params.batch_size                                      // global batch size
            );
        }
        else if (mNumKVHeads == mNumHeads) // MHA
        {
            // O[b*h, s_q, d] = Attn_weight[b*h, s_q, s_k] * V[b*h, s_k, d]
            // O'[b*h, d, s_q] = V'[b*h, d, s_k] * Attn_weight'[b*h, s_k, s_q]
            mCublasWrapper->stridedBatchedGemm(CUBLAS_OP_N, CUBLAS_OP_N, getHeadSize(), attention_seq_len_1,
                attention_seq_len_2, v_buf_2_, getHeadSize(), attention_seq_len_2 * getHeadSize(), qk_buf_,
                attention_seq_len_2, attention_seq_len_1 * attention_seq_len_2, qkv_buf_2_, getHeadSize(),
                attention_seq_len_1 * getHeadSize(), params.batch_size * mNumHeads);
        }
        else // GQA
        {
            // Attn_weight[b, h*s_q, s_k]
            // O[b, h*s_q, d] = Attn_weight[b, h*s_q, s_k] * V[b, s_k, d]
            // O'[b, d, h*s_q] = V'[b, d, s_k] * Attn_weight'[b, s_k, h*s_q]
            int const num_qheads_per_kv_head = mNumHeads / mNumKVHeads;
            for (int ki = 0; ki < mNumKVHeads; ++ki)
            {
                T* qkptr = qk_buf_ + (ki * num_qheads_per_kv_head * attention_seq_len_1 * attention_seq_len_2);
                T* vptr = v_buf_2_ + (ki * attention_seq_len_2 * getHeadSize());
                T* qkvptr = qkv_buf_2_ + (ki * attention_seq_len_1 * num_qheads_per_kv_head * getHeadSize());
                mCublasWrapper->stridedBatchedGemm(CUBLAS_OP_N, CUBLAS_OP_N,
                    getHeadSize(),                                         // n
                    num_qheads_per_kv_head * attention_seq_len_1,          // m
                    attention_seq_len_2,                                   // k
                    vptr,
                    getHeadSize(),                                         // n
                    mNumKVHeads * getHeadSize() * attention_seq_len_2,     // n * k
                    qkptr,
                    attention_seq_len_2,                                   // k
                    attention_seq_len_2 * mNumHeads * attention_seq_len_1, // m * k
                    qkvptr,
                    getHeadSize(),                                         // n
                    getHeadSize() * mNumHeads * attention_seq_len_1,       // n * m
                    params.batch_size                                      // global batch size
                );
            }
        }

        if (!mRemovePadding)
        {
            invokeTransposeQKV(static_cast<T*>(params.context_buf), qkv_buf_2_, params.batch_size, attention_seq_len_1,
                mNumHeads, getHeadSize(), (float*) nullptr, 0, stream);
        }
        else
        {
            invokeTransposeAttentionOutRemovePadding(qkv_buf_2_, static_cast<T*>(params.context_buf), params.num_tokens,
                params.batch_size, attention_seq_len_1, mNumHeads, getHeadSize(), padding_offset, (float*) nullptr, 0,
                stream);
        }
    }

    return 0;
}

template int GPTAttentionPluginCommon::enqueueContext<half, KVLinearBuffer>(
    EnqueueContextParams<half, KVLinearBuffer> const& params, cudaStream_t stream);

template int GPTAttentionPluginCommon::enqueueContext<float, KVLinearBuffer>(
    EnqueueContextParams<float, KVLinearBuffer> const& params, cudaStream_t stream);

#ifdef ENABLE_BF16
template int GPTAttentionPluginCommon::enqueueContext<__nv_bfloat16, KVLinearBuffer>(
    EnqueueContextParams<__nv_bfloat16, KVLinearBuffer> const& params, cudaStream_t stream);
#endif

template int GPTAttentionPluginCommon::enqueueContext<half, KVBlockArray>(
    EnqueueContextParams<half, KVBlockArray> const& params, cudaStream_t stream);

template int GPTAttentionPluginCommon::enqueueContext<float, KVBlockArray>(
    EnqueueContextParams<float, KVBlockArray> const& params, cudaStream_t stream);

#ifdef ENABLE_BF16
template int GPTAttentionPluginCommon::enqueueContext<__nv_bfloat16, KVBlockArray>(
    EnqueueContextParams<__nv_bfloat16, KVBlockArray> const& params, cudaStream_t stream);
#endif

bool GPTAttentionPluginCommon::mForceMultiBlockWarned = false;

template <typename T, typename KVCacheBuffer>
int GPTAttentionPluginCommon::enqueueGeneration(
    EnqueueGenerationParams<T, KVCacheBuffer> const& params, cudaStream_t stream)
{
    int const step = params.max_past_kv_length + 1;

    int const num_heads = mNumHeads;
    int const num_kv_heads = mNumKVHeads;
    int const head_size = getHeadSize();
    int const local_hidden_units_qo = num_heads * head_size;
    int const local_hidden_units_kv = num_kv_heads * head_size;
    PositionEmbeddingType const position_embedding_type = mPositionEmbeddingType;
    float const q_scaling = mQScaling;
    T const* relative_attention_bias = isRelativePosition() ? params.relative_attention_bias : nullptr;
    int const relative_attention_bias_stride = isRelativePosition() ? params.relative_attention_bias_stride : 0;
    int const max_distance = mMaxDistance;
    bool const* finished = nullptr;
    bool const has_ia3 = false;

    auto const quant_option = tc::QuantMode::fromDescription();
    float const* qkv_scale_out = nullptr;

    int const* ia3_tasks = nullptr;
    T const* ia3_key_weights = nullptr;
    T const* ia3_value_weights = nullptr;

    int32_t const batch_beam = params.beam_width * params.num_requests;

    KVCacheBuffer kv_cache_buffer;
    auto const elemSize = mKVCacheQuantMode.hasKvCacheQuant() ? sizeof(int8_t) : sizeof(T);
    auto const sizePerToken = num_kv_heads * head_size * elemSize;
    if (useKVCache())
    {
        if constexpr (std::is_same_v<KVCacheBuffer, KVBlockArray>)
        {
            using BufferDataType = typename KVCacheBuffer::DataType;
            kv_cache_buffer = KVBlockArray(batch_beam, params.max_blocks_per_sequence, mTokensPerBlock, sizePerToken,
                params.cyclic_attention_window_size, params.sink_token_length, params.host_primary_pool_pointer,
                params.host_secondary_pool_pointer, reinterpret_cast<BufferDataType*>(params.block_offsets));
        }
        else if constexpr (std::is_same_v<KVCacheBuffer, KVLinearBuffer>)
        {
            using BufferDataType = typename KVCacheBuffer::DataType;
            kv_cache_buffer = KVLinearBuffer(batch_beam, params.max_attention_window, sizePerToken,
                params.cyclic_attention_window_size, params.sink_token_length, false,
                reinterpret_cast<BufferDataType*>(params.key_value_cache));
        }
    }
    sync_check_cuda_error();

#ifndef NDEBUG
    debugCheckSemaphores(stream);
#endif

    // Try XQA optimization first.
    {
        // NOTE: input_seq_length = num_medusa_tokens + 1 (new generated one from the original LM head)
        // self attn
        XQAParams xqaParams{};
        if (tensorrt_llm::kernels::XQADispatchHelper<T, KVCacheBuffer>::CanSupport && mDecoderXQARunner.get() != nullptr
            && this->template convertMMHAParamsToXQAParams<T, KVCacheBuffer>(
                xqaParams, params, /*forConfigurePlugin=*/false)
            && mDecoderXQARunner->shouldUse(xqaParams, /*forConfigurePlugin=*/false))
        {
            TLLM_LOG_DEBUG("XQA kernels are selected in the generation phase.");
            mDecoderXQARunner->template dispatch<KVCacheBuffer>(xqaParams, kv_cache_buffer, stream);
            return 0;
        }
        else if (mIsSpecDecodingEnabled)
        {
            TLLM_CHECK_WITH_INFO(false, "No available XQA kernels are found for speculative decoding mode.");
        }
    }

    int timestep = params.max_past_kv_length;
    int const max_timesteps = mCrossAttention ? params.cyclic_attention_window_size
                                              : std::min(timestep, params.cyclic_attention_window_size);
    int estimated_min_multi_block_count
        = estimate_min_multi_block_count<T>(max_timesteps, mMaxSharedMemoryPerBlockOptin - 2048);

    if (!mMultiBlockMode && !mForceMultiBlockWarned && estimated_min_multi_block_count > 1)
    {
        mForceMultiBlockWarned = true;
        TLLM_LOG_WARNING(
            "Force using MultiBlockMode in MMHA as shared memory is not enough, "
            "MultiBlockMode may have different accuracy compared to non-MultiBlockMode.");
    }

    int8_t* workspace_byte_ptr = reinterpret_cast<int8_t*>(params.workspace);
    size_t offset = 0;
    // estimate min block count to satisfy shared memory requirement to run kernel.
    // Runtime check to see the actual number of blocks per sequence we need.
    int32_t const max_num_seq_len_tiles = std::max(getMaxNumSeqLenTile(batch_beam), estimated_min_multi_block_count);
    int32_t const min_num_seq_len_tiles = std::max(1, estimated_min_multi_block_count);
    bool const enable_multi_block
        = (mMultiBlockMode && max_num_seq_len_tiles > 1) || estimated_min_multi_block_count > 1;
    size_t const partial_out_size
        = enable_multi_block ? sizeof(T) * batch_beam * mNumHeads * mHeadSize * max_num_seq_len_tiles : 0;
    size_t const partial_sum_size
        = enable_multi_block ? sizeof(float) * batch_beam * mNumHeads * max_num_seq_len_tiles : 0;
    size_t const partial_max_size
        = enable_multi_block ? sizeof(float) * batch_beam * mNumHeads * max_num_seq_len_tiles : 0;
<<<<<<< HEAD
    size_t const block_counter_size = enable_multi_block ? sizeof(int) * batch_beam * mNumHeads : 0;
=======
>>>>>>> 05316d33
    size_t const shift_k_cache_size = (!mPosShiftEnabled || isCrossAttention())
        ? 0
        : sizeof(T) * batch_beam * mNumHeads * mHeadSize * params.max_attention_window;

    // Workspace pointer shift
    T* partial_out = reinterpret_cast<T*>(nextWorkspacePtr(workspace_byte_ptr, offset, partial_out_size));
    float* partial_sum = reinterpret_cast<float*>(nextWorkspacePtr(workspace_byte_ptr, offset, partial_sum_size));
    float* partial_max = reinterpret_cast<float*>(nextWorkspacePtr(workspace_byte_ptr, offset, partial_max_size));
    T* shift_k_cache = reinterpret_cast<T*>(nextWorkspacePtr(workspace_byte_ptr, offset, shift_k_cache_size));

    // Apply position embedding to the keys in the K cache
    KVLinearBuffer shift_k_cache_buffer;
    if (mPosShiftEnabled && !isCrossAttention())
    {
        shift_k_cache_buffer
            = KVLinearBuffer(batch_beam, params.max_attention_window, sizePerToken, params.cyclic_attention_window_size,
                params.sink_token_length, true, reinterpret_cast<int8_t*>(shift_k_cache));
        sync_check_cuda_error();
        // KV cache type
        KvCacheDataType const kv_cache_type = KvCacheDataType::BASE;
        using DataType = typename SATypeConverter<T>::Type;
        invokeShiftKCache<DataType, KVCacheBuffer>(kv_cache_buffer, shift_k_cache_buffer, kv_cache_type, getHeadSize(),
            step - 1, batch_beam, mNumKVHeads, params.beam_width, params.cyclic_attention_window_size,
            params.sink_token_length, params.kv_scale_quant_orig, params.sequence_lengths, params.context_lengths,
            mRotaryEmbeddingDim, mRotaryEmbeddingBase, mRotaryEmbeddingScaleType, mRotaryEmbeddingScale,
            mRotaryEmbeddingMaxPositions, mPositionEmbeddingType, stream);
    }

    FusedQKVMaskedAttentionDispatchParams<T, KVCacheBuffer> dispatch_params;
    memset(&dispatch_params, 0, sizeof(dispatch_params));
    dispatch_params.mUnfuseQkvGemm = mUnfuseQkvGemm;
    dispatch_params.qkv_buf = params.attention_input;
    dispatch_params.qkv_bias = params.qkv_bias;
    dispatch_params.relative_attention_bias = relative_attention_bias;
    dispatch_params.relative_attention_bias_stride = relative_attention_bias_stride;
    dispatch_params.max_distance = max_distance;
    dispatch_params.cache_indir = params.cache_indir;
    dispatch_params.context_buf = params.context_buf;
    dispatch_params.finished = finished;
    dispatch_params.sequence_lengths
        = params.sequence_lengths; // NOTE: current seq len including padding (fixed after meeting the finished id)
    dispatch_params.max_batch_size = batch_beam;
    dispatch_params.inference_batch_size = batch_beam;
    dispatch_params.beam_width = params.beam_width;
    dispatch_params.head_num = mNumHeads;
    dispatch_params.kv_head_num = mNumKVHeads;
    dispatch_params.size_per_head = getHeadSize();
    dispatch_params.rotary_embedding_dim = mRotaryEmbeddingDim;
    dispatch_params.position_embedding_type = mPositionEmbeddingType;
    dispatch_params.max_attention_window = params.max_attention_window;
    dispatch_params.cyclic_attention_window_size = params.cyclic_attention_window_size;
    dispatch_params.sink_token_length = isCrossAttention() ? 0 : params.sink_token_length;
    dispatch_params.input_lengths = params.context_lengths;
    dispatch_params.step = step;
    dispatch_params.q_scaling = q_scaling;
    dispatch_params.qk_tanh_scale = mQKTanhScale;
    dispatch_params.linear_bias_slopes = isALiBi() ? params.alibi_slopes : nullptr;
    dispatch_params.ia3_tasks = ia3_tasks;
    dispatch_params.ia3_key_weights = ia3_key_weights;
    dispatch_params.ia3_value_weights = ia3_value_weights;
    dispatch_params.qkv_scale_out = qkv_scale_out;
    dispatch_params.fp8_context_fmha = mFP8ContextFMHA;
    dispatch_params.attention_out_scale = params.attention_output_orig_quant;
    dispatch_params.quant_option = quant_option;
    dispatch_params.multi_block_mode = enable_multi_block;
    dispatch_params.max_seq_len_tile = max_num_seq_len_tiles;
    dispatch_params.min_seq_len_tile = min_num_seq_len_tiles;
    dispatch_params.partial_out = partial_out;
    dispatch_params.partial_sum = partial_sum;
    dispatch_params.partial_max = partial_max;
    dispatch_params.block_counter = mMultiBlockSemaphores.get();
    dispatch_params.kv_cache_quant_mode = mKVCacheQuantMode;
    dispatch_params.kv_scale_orig_quant = params.kv_scale_orig_quant;
    dispatch_params.kv_scale_quant_orig = params.kv_scale_quant_orig;
    dispatch_params.kv_block_array = kv_cache_buffer;
    dispatch_params.shift_k_cache_buffer = shift_k_cache_buffer;
    dispatch_params.multi_processor_count = mMultiProcessorCount;
    dispatch_params.rotary_embedding_base = mRotaryEmbeddingBase;
    dispatch_params.rotary_embedding_scale_type = mRotaryEmbeddingScaleType;
    dispatch_params.rotary_embedding_scale = mRotaryEmbeddingScale;
<<<<<<< HEAD
    dispatch_params.rotary_embedding_m_scale = mRotaryEmbeddingMscale;
=======
    dispatch_params.rotary_embedding_short_m_scale = mRotaryEmbeddingShortMscale;
    dispatch_params.rotary_embedding_long_m_scale = mRotaryEmbeddingLongMscale;
>>>>>>> 05316d33
    dispatch_params.rotary_embedding_scaling_factors = params.rotary_embedding_scaling_factors;
    dispatch_params.rotary_embedding_max_positions = mRotaryEmbeddingMaxPositions;
    dispatch_params.rotary_embedding_original_max_positions = mRotaryEmbeddingOriginalMaxPositions;
    dispatch_params.position_shift_enabled = mPosShiftEnabled;
    dispatch_params.rotary_cogvlm_vision_start = mVisionStart;
    dispatch_params.rotary_cogvlm_vision_length = mVisionLength;
    dispatch_params.cross_attention = mCrossAttention;
    dispatch_params.memory_length_per_sample = params.encoder_input_lengths;
    dispatch_params.block_sparse_attention = mMaskType == AttentionMaskType::BLOCKSPARSE;
    dispatch_params.block_sparse_params = mBlockSparseParams;

    using DataType = typename SATypeConverter<T>::Type;
    if (!mCrossAttention)
    {
        // self attn
        Masked_multihead_attention_params<DataType> mmha_params;
        fusedQKV_masked_attention_dispatch(mmha_params, dispatch_params, stream);
    }
    else
    {
        // cross attn
        Cross_multihead_attention_params<DataType> mmhca_params;
        fusedQKV_masked_attention_dispatch(mmhca_params, dispatch_params, stream);
    }

    return 0;
}

template int GPTAttentionPluginCommon::enqueueGeneration<half, KVLinearBuffer>(
    EnqueueGenerationParams<half, KVLinearBuffer> const& params, cudaStream_t stream);

template int GPTAttentionPluginCommon::enqueueGeneration<float, KVLinearBuffer>(
    EnqueueGenerationParams<float, KVLinearBuffer> const& params, cudaStream_t stream);

#ifdef ENABLE_BF16
template int GPTAttentionPluginCommon::enqueueGeneration<__nv_bfloat16, KVLinearBuffer>(
    EnqueueGenerationParams<__nv_bfloat16, KVLinearBuffer> const& params, cudaStream_t stream);
#endif

template int GPTAttentionPluginCommon::enqueueGeneration<half, KVBlockArray>(
    EnqueueGenerationParams<half, KVBlockArray> const& params, cudaStream_t stream);

template int GPTAttentionPluginCommon::enqueueGeneration<float, KVBlockArray>(
    EnqueueGenerationParams<float, KVBlockArray> const& params, cudaStream_t stream);

#ifdef ENABLE_BF16
template int GPTAttentionPluginCommon::enqueueGeneration<__nv_bfloat16, KVBlockArray>(
    EnqueueGenerationParams<__nv_bfloat16, KVBlockArray> const& params, cudaStream_t stream);
#endif

template <typename T, typename KVCacheBuffer>
void GPTAttentionPluginCommon::prepareEnqueueGeneration(EnqueueGenerationParams<T, KVCacheBuffer> const& params)
{
    // self attn
    XQAParams xqaParams{};
    if (tensorrt_llm::kernels::XQADispatchHelper<T, KVCacheBuffer>::CanSupport && mDecoderXQARunner.get() != nullptr
        && this->template convertMMHAParamsToXQAParams<T, KVCacheBuffer>(xqaParams, params, /*forConfigurePlugin=*/true)
        && mDecoderXQARunner->shouldUse(xqaParams, /*forConfigurePlugin=*/true))
    {
        mDecoderXQARunner->prepare(xqaParams);
    }
}

template void GPTAttentionPluginCommon::prepareEnqueueGeneration<half, KVLinearBuffer>(
    EnqueueGenerationParams<half, KVLinearBuffer> const& params);

template void GPTAttentionPluginCommon::prepareEnqueueGeneration<float, KVLinearBuffer>(
    EnqueueGenerationParams<float, KVLinearBuffer> const& params);

#ifdef ENABLE_BF16
template void GPTAttentionPluginCommon::prepareEnqueueGeneration<__nv_bfloat16, KVLinearBuffer>(
    EnqueueGenerationParams<__nv_bfloat16, KVLinearBuffer> const& params);
#endif

template void GPTAttentionPluginCommon::prepareEnqueueGeneration<half, KVBlockArray>(
    EnqueueGenerationParams<half, KVBlockArray> const& params);

template void GPTAttentionPluginCommon::prepareEnqueueGeneration<float, KVBlockArray>(
    EnqueueGenerationParams<float, KVBlockArray> const& params);

#ifdef ENABLE_BF16
template void GPTAttentionPluginCommon::prepareEnqueueGeneration<__nv_bfloat16, KVBlockArray>(
    EnqueueGenerationParams<__nv_bfloat16, KVBlockArray> const& params);
#endif

int GPTAttentionPluginCommon::initialize() noexcept
{
    auto cublasHandle = getCublasHandle();
    auto cublasLtHandle = getCublasLtHandle();

    // Pre-warm getting environment variables
    getEnvMmhaMultiblockDebug();
    getEnvMmhaBlocksPerSequence();

    mCublasWrapper.reset(new tc::CublasMMWrapper(cublasHandle, cublasLtHandle, nullptr, nullptr));
    if (mEnableContextFMHA)
    {
        // Pre-checked during constructing.
        Data_type data_type;
        if (mType == nvinfer1::DataType::kHALF)
        {
            data_type = DATA_TYPE_FP16;
        }
        else if (mType == nvinfer1::DataType::kBF16)
        {
            data_type = DATA_TYPE_BF16;
        }
        else
        {
            TLLM_CHECK_WITH_INFO(false, "GPTAttentionPlugin received wrong data type.");
        }

        // FP8 FMHA should be used with fp8 workflow together.
        if (mFP8ContextFMHA)
        {
            data_type = DATA_TYPE_E4M3;
        }

        // Use Paged KV FMHA or not.
        bool const pagedKVFMHA = mPagedKVCache && mPagedContextFMHA;
        // Load kernels for contiguous cache and paged kv cache at the same time.
<<<<<<< HEAD
        mFMHARunner.reset(new FusedMHARunnerV2(data_type, pagedKVFMHA, mNumHeads, getHeadSize(false), mQScaling));
=======
        mFMHARunner.reset(
            new FusedMHARunnerV2(data_type, pagedKVFMHA, mNumHeads, getHeadSize(false), mQScaling, mQKTanhScale));
>>>>>>> 05316d33
        // Set flags: force_fp32_acc, is_s_padded, causal_mask, num_kv_heads.
        mFMHARunner->setup_flags(mFMHAForceFP32Acc, !mRemovePadding, true, mNumKVHeads);
    }

    bool useXQAKernels = (mEnableXQA || mIsSpecDecodingEnabled) && !mCrossAttention
        && (mType == nvinfer1::DataType::kHALF || mType == nvinfer1::DataType::kBF16);

    if (useXQAKernels)
    {
        Data_type xqa_runner_data_type;
        if (mType == nvinfer1::DataType::kHALF)
        {
            xqa_runner_data_type = DATA_TYPE_FP16;
        }
        else if (mType == nvinfer1::DataType::kBF16)
        {
            xqa_runner_data_type = DATA_TYPE_BF16;
        }
        TLLM_LOG_DEBUG("Enabling XQA kernels for GPTAttention.");
        if (mIsSpecDecodingEnabled)
        {
            TLLM_CHECK_WITH_INFO(mNumHeads % mNumKVHeads == 0, "mNumHeads should be multiples of mNumKVHeads.");
<<<<<<< HEAD
            int numQHeadsPerKV = mNumHeads / mNumKVHeads;
            bool isPowerOfTwo = ((numQHeadsPerKV & (numQHeadsPerKV - 1)) == 0);
            TLLM_CHECK_WITH_INFO(isPowerOfTwo,
                "numQHeadsPerKV should be power of 2 for Speculative decoding, mNumHeads=%d, mNumKVHeads=%d.",
                mNumHeads, mNumKVHeads);
=======
            TLLM_CHECK_WITH_INFO(!mMultiBlockMode, "Medusa doesn't support multi-block mode.");
>>>>>>> 05316d33
        }

        mDecoderXQARunner.reset(new DecoderXQARunner(
            &mDecoderXQARunnerResource, xqa_runner_data_type, mNumHeads, mNumKVHeads, mHeadSize, mMultiBlockMode));
    }
    else if (mIsSpecDecodingEnabled)
    {
        TLLM_CHECK_WITH_INFO(false, "Speculative decoding mode doesn't support the data type or cross attention.");
    }

    if (mNbMultiBlockSemaphores != 0)
    {
        reserveSemaphoreArray(mNbMultiBlockSemaphores);
    }

    return 0;
}

void GPTAttentionPluginCommon::destroy() noexcept
{
    delete this;
}

size_t GPTAttentionPluginCommon::getCommonSerializationSize() const noexcept
{
    return sizeof(mLayerIdx) + sizeof(mNumHeads) + +sizeof(mVisionStart) + sizeof(mVisionLength) + sizeof(mNumKVHeads)
<<<<<<< HEAD
        + sizeof(mHeadSize) + sizeof(mUnidirectional) + sizeof(mQScaling) + sizeof(mPositionEmbeddingType)
        + sizeof(mRotaryEmbeddingDim) + sizeof(mRotaryEmbeddingBase) + sizeof(mRotaryEmbeddingScaleType)
        + sizeof(mRotaryEmbeddingScale) + sizeof(mRotaryEmbeddingMscale) + sizeof(mRotaryEmbeddingMaxPositions)
        + sizeof(mTpSize) + sizeof(mTpRank) + sizeof(mEnableContextFMHA) + sizeof(mFMHAForceFP32Acc)
        + sizeof(mMultiBlockMode) + sizeof(mEnableXQA) + sizeof(unsigned int) // mKVCacheQuantMode
        + sizeof(mRemovePadding) + sizeof(mMaskType) + sizeof(mPagedKVCache) + sizeof(mTokensPerBlock) + sizeof(mType)
        + sizeof(mMaxContextLength) + sizeof(mQKVBiasEnabled) + sizeof(mCrossAttention) + sizeof(mMaxDistance)
        + sizeof(mPosShiftEnabled) + sizeof(mDenseContextFMHA) + sizeof(mPagedContextFMHA) + sizeof(mFP8ContextFMHA)
        + sizeof(mUseKVCache) + sizeof(mUnfuseQkvGemm) + sizeof(mIsSpecDecodingEnabled)
        + sizeof(mNbMultiBlockSemaphores) + sizeof(uint32_t) // size of mDecoderXQARunnerResource buffer.
        + mDecoderXQARunnerResource.getSerializationSize();
=======
        + sizeof(mHeadSize) + sizeof(mUnidirectional) + sizeof(mQScaling) + sizeof(mQKTanhScale)
        + sizeof(mPositionEmbeddingType) + sizeof(mRotaryEmbeddingDim) + sizeof(mRotaryEmbeddingBase)
        + sizeof(mRotaryEmbeddingScaleType) + sizeof(mRotaryEmbeddingScale) + sizeof(mRotaryEmbeddingShortMscale)
        + sizeof(mRotaryEmbeddingLongMscale) + sizeof(mRotaryEmbeddingMaxPositions)
        + sizeof(mRotaryEmbeddingOriginalMaxPositions) + sizeof(mTpSize) + sizeof(mTpRank) + sizeof(mEnableContextFMHA)
        + sizeof(mFMHAForceFP32Acc) + sizeof(mMultiBlockMode) + sizeof(mEnableXQA)
        + sizeof(unsigned int) // mKVCacheQuantMode
        + sizeof(mRemovePadding) + sizeof(mMaskType) + sizeof(mBlockSparseParams) + sizeof(mPagedKVCache)
        + sizeof(mTokensPerBlock) + sizeof(mType) + sizeof(mMaxContextLength) + sizeof(mQKVBiasEnabled)
        + sizeof(mCrossAttention) + sizeof(mMaxDistance) + sizeof(mPosShiftEnabled) + sizeof(mDenseContextFMHA)
        + sizeof(mPagedContextFMHA) + sizeof(mFP8ContextFMHA) + sizeof(mUseKVCache) + sizeof(mUnfuseQkvGemm)
        + sizeof(mIsSpecDecodingEnabled) + sizeof(mNbMultiBlockSemaphores)
        + sizeof(uint32_t) // size of DecoderXQARunnerResource buffer.
        + DecoderXQARunner::getResourceGlobal()->getSerializationSize();
>>>>>>> 05316d33
}

void GPTAttentionPluginCommon::serializeCommon(void* buffer) const noexcept
{
    char *d = static_cast<char*>(buffer), *a = d;
    write(d, mLayerIdx);
    write(d, mNumHeads);
    write(d, mVisionStart);
    write(d, mVisionLength);
    write(d, mNumKVHeads);
    write(d, mHeadSize);
    write(d, mUnidirectional);
    write(d, mQScaling);
    write(d, mQKTanhScale);
    write(d, mPositionEmbeddingType);
    write(d, mRotaryEmbeddingDim);
    write(d, mRotaryEmbeddingBase);
    write(d, mRotaryEmbeddingScaleType);
    write(d, mRotaryEmbeddingScale);
<<<<<<< HEAD
    write(d, mRotaryEmbeddingMscale);
=======
    write(d, mRotaryEmbeddingShortMscale);
    write(d, mRotaryEmbeddingLongMscale);
>>>>>>> 05316d33
    write(d, mRotaryEmbeddingMaxPositions);
    write(d, mRotaryEmbeddingOriginalMaxPositions);
    write(d, mTpSize);
    write(d, mTpRank);
    write(d, mUnfuseQkvGemm);
    write(d, mEnableContextFMHA);
    write(d, mFMHAForceFP32Acc);
    write(d, mMultiBlockMode);
    write(d, mEnableXQA);
    write(d, mKVCacheQuantMode.value());
    write(d, mRemovePadding);
    write(d, mMaskType);
    write(d, mBlockSparseParams);
    write(d, mPagedKVCache);
    write(d, mTokensPerBlock);
    write(d, mType);
    write(d, mMaxContextLength);
    write(d, mQKVBiasEnabled);
    write(d, mCrossAttention);
    write(d, mMaxDistance);
    write(d, mPosShiftEnabled);
    write(d, mDenseContextFMHA);
    write(d, mPagedContextFMHA);
    write(d, mFP8ContextFMHA);
    write(d, mUseKVCache);
    write(d, mIsSpecDecodingEnabled);
    write(d, mNbMultiBlockSemaphores);

    // An uint32_t that specifies the size of the serialized buffer, followed by the actual content.
<<<<<<< HEAD
    uint32_t decoderXQARunnerResourceSerializedSize = mDecoderXQARunnerResource.getSerializationSize();
    write(d, decoderXQARunnerResourceSerializedSize);
    mDecoderXQARunnerResource.serialize(d, decoderXQARunnerResourceSerializedSize);
=======
    uint32_t decoderXQARunnerResourceSerializedSize = DecoderXQARunner::getResourceGlobal()->getSerializationSize();
    write(d, decoderXQARunnerResourceSerializedSize);
    DecoderXQARunner::getResourceGlobal()->serialize(d, decoderXQARunnerResourceSerializedSize);
>>>>>>> 05316d33
    d += decoderXQARunnerResourceSerializedSize;

    assert(d == a + getCommonSerializationSize());
}

void GPTAttentionPluginCommon::terminate() noexcept
{
    // Do nothing, destroy will always be called, so release the resources there.
}

void GPTAttentionPluginCommon::reserveSemaphoreArray(int32_t size)
{
    if (size == 0 || (size <= mNbMultiBlockSemaphores && mMultiBlockSemaphores != nullptr))
    {
        return;
    }
    int32_t* ptr;
    deviceMalloc(&ptr, size, false);
    deviceMemSetZero(ptr, size);
    mMultiBlockSemaphores.reset(ptr);
    mNbMultiBlockSemaphores = size;
}

void GPTAttentionPluginCommon::debugCheckSemaphores(cudaStream_t stream)
{
#ifdef NDEBUG
    TLLM_CHECK_WITH_INFO(false, "debugCheckSemaphores should not be called in release build");
#endif
    if (mNbMultiBlockSemaphores == 0)
    {
        return;
    }
    std::vector<uint32_t> hostBuf(mNbMultiBlockSemaphores);
    TLLM_CUDA_CHECK(cudaMemcpyAsync(hostBuf.data(), mMultiBlockSemaphores.get(),
        sizeof(uint32_t) * mNbMultiBlockSemaphores, cudaMemcpyDeviceToHost, stream));
    TLLM_CUDA_CHECK(cudaStreamSynchronize(stream));
    TLLM_CHECK(std::count(hostBuf.begin(), hostBuf.end(), 0U) == mNbMultiBlockSemaphores);
}

///////////////

GPTAttentionPluginCreatorCommon::GPTAttentionPluginCreatorCommon()
{
    // Fill PluginFieldCollection with PluginField arguments metadata
    mPluginAttributes.clear();
    mPluginAttributes.emplace_back(PluginField("num_heads", nullptr, PluginFieldType::kINT32, -1));
    mPluginAttributes.emplace_back(PluginField("vision_start", nullptr, PluginFieldType::kINT32, -1));
    mPluginAttributes.emplace_back(PluginField("vision_length", nullptr, PluginFieldType::kINT32, -1));
    mPluginAttributes.emplace_back(PluginField("num_kv_heads", nullptr, PluginFieldType::kINT32, 0));
    mPluginAttributes.emplace_back(PluginField("head_size", nullptr, PluginFieldType::kINT32, 0));
    mPluginAttributes.emplace_back(PluginField("unidirectional", nullptr, PluginFieldType::kINT32, 1));
    mPluginAttributes.emplace_back(PluginField("q_scaling", nullptr, PluginFieldType::kFLOAT32, 1.0));
    mPluginAttributes.emplace_back(PluginField("qk_tanh_scale", nullptr, PluginFieldType::kFLOAT32, 0.0));
    mPluginAttributes.emplace_back(PluginField("position_embedding_type", nullptr, PluginFieldType::kINT8, 0));
    mPluginAttributes.emplace_back(PluginField("rotary_embedding_dim", nullptr, PluginFieldType::kINT32, 0));
    mPluginAttributes.emplace_back(PluginField("rotary_embedding_base", nullptr, PluginFieldType::kFLOAT32, 0));
    mPluginAttributes.emplace_back(PluginField("rotary_embedding_scale_type", nullptr, PluginFieldType::kINT8, 0));
    mPluginAttributes.emplace_back(PluginField("rotary_embedding_scale", nullptr, PluginFieldType::kFLOAT32, 0));
<<<<<<< HEAD
    mPluginAttributes.emplace_back(PluginField("rotary_embedding_m_scale", nullptr, PluginFieldType::kFLOAT32, 0));
=======
    mPluginAttributes.emplace_back(
        PluginField("rotary_embedding_short_m_scale", nullptr, PluginFieldType::kFLOAT32, 0));
    mPluginAttributes.emplace_back(PluginField("rotary_embedding_long_m_scale", nullptr, PluginFieldType::kFLOAT32, 0));
>>>>>>> 05316d33
    mPluginAttributes.emplace_back(PluginField("rotary_embedding_max_positions", nullptr, PluginFieldType::kINT32, 0));
    mPluginAttributes.emplace_back(
        PluginField("rotary_embedding_original_max_positions", nullptr, PluginFieldType::kINT32, 0));
    mPluginAttributes.emplace_back(PluginField("tp_size", nullptr, PluginFieldType::kINT32, 0));
    mPluginAttributes.emplace_back(PluginField("tp_rank", nullptr, PluginFieldType::kINT32, 0));
    mPluginAttributes.emplace_back(PluginField("unfuse_qkv_gemm", nullptr, PluginFieldType::kINT8, 0));
    mPluginAttributes.emplace_back(PluginField("context_fmha_type", nullptr, PluginFieldType::kINT8, 0));
    mPluginAttributes.emplace_back(PluginField("multi_block_mode", nullptr, PluginFieldType::kINT8, 0));
    mPluginAttributes.emplace_back(PluginField("enable_xqa", nullptr, PluginFieldType::kINT8, 0));
    mPluginAttributes.emplace_back(PluginField("kv_cache_quant_mode", nullptr, PluginFieldType::kINT32, 0));
    mPluginAttributes.emplace_back(PluginField("remove_input_padding", nullptr, PluginFieldType::kINT8, 0));
    mPluginAttributes.emplace_back(PluginField("mask_type", nullptr, PluginFieldType::kINT32, 0));
    mPluginAttributes.emplace_back(PluginField("paged_kv_cache", nullptr, PluginFieldType::kINT32, 0));
    mPluginAttributes.emplace_back(PluginField("tokens_per_block", nullptr, PluginFieldType::kINT32, 0));
    mPluginAttributes.emplace_back(PluginField("type_id", nullptr, PluginFieldType::kINT32, 1));
    mPluginAttributes.emplace_back(PluginField("max_context_length", nullptr, PluginFieldType::kINT32, 1));
    mPluginAttributes.emplace_back(PluginField("qkv_bias_enabled", nullptr, PluginFieldType::kINT8, 0));
    mPluginAttributes.emplace_back(PluginField("do_cross_attention", nullptr, PluginFieldType::kINT8, 0));
    mPluginAttributes.emplace_back(PluginField("max_distance", nullptr, PluginFieldType::kINT32, 0));
    mPluginAttributes.emplace_back(PluginField("pos_shift_enabled", nullptr, PluginFieldType::kINT8, 0));
    mPluginAttributes.emplace_back(PluginField("dense_context_fmha", nullptr, PluginFieldType::kINT8, 0));
    mPluginAttributes.emplace_back(PluginField("use_paged_context_fmha", nullptr, PluginFieldType::kINT8, 0));
    mPluginAttributes.emplace_back(PluginField("use_fp8_context_fmha", nullptr, PluginFieldType::kINT8, 0));
    mPluginAttributes.emplace_back(PluginField("use_cache", nullptr, PluginFieldType::kINT32, 0));
    mPluginAttributes.emplace_back(PluginField("is_spec_decoding_enabled", nullptr, PluginFieldType::kINT8, 0));
    mFC.nbFields = mPluginAttributes.size();
    mFC.fields = mPluginAttributes.data();
}

PluginFieldCollection const* GPTAttentionPluginCreatorCommon::getFieldNames() noexcept
{
    return &mFC;
}<|MERGE_RESOLUTION|>--- conflicted
+++ resolved
@@ -69,17 +69,11 @@
     float rotary_embedding_base;
     RotaryScalingType rotary_embedding_scale_type;
     float rotary_embedding_scale;
-<<<<<<< HEAD
-    float rotary_embedding_m_scale;
-    float const* rotary_embedding_scaling_factors;
-    int rotary_embedding_max_positions;
-=======
     float rotary_embedding_short_m_scale;
     float rotary_embedding_long_m_scale;
     float const* rotary_embedding_scaling_factors;
     int rotary_embedding_max_positions;
     int rotary_embedding_original_max_positions;
->>>>>>> 05316d33
     int rotary_cogvlm_vision_start;
     int rotary_cogvlm_vision_length;
     PositionEmbeddingType position_embedding_type;
@@ -247,10 +241,7 @@
     }
     xqaParams.spec_decoding_packed_mask = generationsParams.spec_decoding_packed_mask;
     xqaParams.spec_decoding_position_offsets = generationsParams.spec_decoding_position_offsets;
-<<<<<<< HEAD
-=======
     xqaParams.spec_decoding_generation_lengths = generationsParams.spec_decoding_generation_lengths;
->>>>>>> 05316d33
 
     xqaParams.total_num_input_tokens = generationsParams.total_num_input_tokens;
     xqaParams.fp8_out_scale = (mFP8ContextFMHA ? generationsParams.attention_output_orig_quant : nullptr);
@@ -316,17 +307,11 @@
     params.rotary_embedding_base = input_params.rotary_embedding_base;
     params.rotary_embedding_scale_type = input_params.rotary_embedding_scale_type;
     params.rotary_embedding_scale = input_params.rotary_embedding_scale;
-<<<<<<< HEAD
-    params.rotary_embedding_m_scale = input_params.rotary_embedding_m_scale;
-    params.rotary_embedding_scaling_factors = input_params.rotary_embedding_scaling_factors;
-    params.rotary_embedding_max_positions = input_params.rotary_embedding_max_positions;
-=======
     params.rotary_embedding_short_m_scale = input_params.rotary_embedding_short_m_scale;
     params.rotary_embedding_long_m_scale = input_params.rotary_embedding_long_m_scale;
     params.rotary_embedding_scaling_factors = input_params.rotary_embedding_scaling_factors;
     params.rotary_embedding_max_positions = input_params.rotary_embedding_max_positions;
     params.rotary_embedding_original_max_positions = input_params.rotary_embedding_original_max_positions;
->>>>>>> 05316d33
     params.rotary_cogvlm_vision_start = input_params.rotary_cogvlm_vision_start;
     params.rotary_cogvlm_vision_length = input_params.rotary_cogvlm_vision_length;
     params.position_embedding_type = input_params.position_embedding_type;
@@ -401,34 +386,20 @@
 #undef INSTANTIATE_MMHA_DISPATCH
 
 GPTAttentionPluginCommon::GPTAttentionPluginCommon(int layer_idx, int num_heads, int vision_start, int vision_length,
-<<<<<<< HEAD
-    int num_kv_heads, int head_size, int unidirectional, float q_scaling,
-    tensorrt_llm::kernels::PositionEmbeddingType position_embedding_type,
-    int rotary_embedding_dim, // for RoPE. Use 0 for non-RoPE
-    float rotary_embedding_base, tensorrt_llm::kernels::RotaryScalingType rotary_embedding_scale_type,
-    float rotary_embedding_scale, float rotary_embedding_m_scale, int rotary_embedding_max_positions, int tp_size,
-=======
     int num_kv_heads, int head_size, int unidirectional, float q_scaling, float qk_tanh_scale,
     tensorrt_llm::kernels::PositionEmbeddingType position_embedding_type,
     int rotary_embedding_dim, // for RoPE. Use 0 for non-RoPE
     float rotary_embedding_base, tensorrt_llm::kernels::RotaryScalingType rotary_embedding_scale_type,
     float rotary_embedding_scale, float rotary_embedding_short_m_scale, float rotary_embedding_long_m_scale,
     int rotary_embedding_max_positions, int rotary_embedding_original_max_positions, int tp_size,
->>>>>>> 05316d33
     int tp_rank,          // for ALiBi
     bool unfuse_qkv_gemm, // for AutoPP
     tensorrt_llm::kernels::ContextFMHAType context_fmha_type, bool multi_block_mode, bool enable_xqa,
     int kv_cache_quant_mode, bool remove_input_padding, tensorrt_llm::kernels::AttentionMaskType mask_type,
-<<<<<<< HEAD
-    bool paged_kv_cache, int tokens_per_block, nvinfer1::DataType type, int32_t max_context_length,
-    bool qkv_bias_enabled, bool cross_attention, int max_distance, bool pos_shift_enabled, bool dense_context_fmha,
-    bool use_paged_context_fmha, bool use_fp8_context_fmha, bool use_cache, bool is_spec_decoding_enabled)
-=======
     tensorrt_llm::kernels::BlockSparseParams block_sparse_params, bool paged_kv_cache, int tokens_per_block,
     nvinfer1::DataType type, int32_t max_context_length, bool qkv_bias_enabled, bool cross_attention, int max_distance,
     bool pos_shift_enabled, bool dense_context_fmha, bool use_paged_context_fmha, bool use_fp8_context_fmha,
     bool use_cache, bool is_spec_decoding_enabled)
->>>>>>> 05316d33
     : mLayerIdx(layer_idx)
     , mNumHeads(num_heads)
     , mVisionStart(vision_start)
@@ -442,12 +413,8 @@
     , mRotaryEmbeddingBase(rotary_embedding_base)
     , mRotaryEmbeddingScaleType(rotary_embedding_scale_type)
     , mRotaryEmbeddingScale(rotary_embedding_scale)
-<<<<<<< HEAD
-    , mRotaryEmbeddingMscale(rotary_embedding_m_scale)
-=======
     , mRotaryEmbeddingShortMscale(rotary_embedding_short_m_scale)
     , mRotaryEmbeddingLongMscale(rotary_embedding_long_m_scale)
->>>>>>> 05316d33
     , mRotaryEmbeddingMaxPositions(rotary_embedding_max_positions)
     , mRotaryEmbeddingOriginalMaxPositions(rotary_embedding_original_max_positions)
     , mPositionEmbeddingType(position_embedding_type)
@@ -564,12 +531,8 @@
     read(d, mRotaryEmbeddingBase);
     read(d, mRotaryEmbeddingScaleType);
     read(d, mRotaryEmbeddingScale);
-<<<<<<< HEAD
-    read(d, mRotaryEmbeddingMscale);
-=======
     read(d, mRotaryEmbeddingShortMscale);
     read(d, mRotaryEmbeddingLongMscale);
->>>>>>> 05316d33
     read(d, mRotaryEmbeddingMaxPositions);
     read(d, mRotaryEmbeddingOriginalMaxPositions);
     read(d, mTpSize);
@@ -602,11 +565,7 @@
 
     uint32_t decoderXQARunnerResourceSerializedSize;
     read(d, decoderXQARunnerResourceSerializedSize);
-<<<<<<< HEAD
-    mDecoderXQARunnerResource = DecoderXQARunner::Resource(d, decoderXQARunnerResourceSerializedSize);
-=======
     DecoderXQARunner::getResourceGlobal()->merge(DecoderXQARunner::Resource(d, decoderXQARunnerResourceSerializedSize));
->>>>>>> 05316d33
     d += decoderXQARunnerResourceSerializedSize;
 
     TLLM_CHECK_WITH_INFO(d == a + length,
@@ -629,25 +588,14 @@
 
     size_t context_workspace_size = 0;
 
-<<<<<<< HEAD
-    auto const batch_size = static_cast<size_t>(nbReq);
-    size_t const attention_mask_size = mEnableContextFMHA
-        ? 0
-        : size * batch_size * input_seq_length * (isCrossAttention() ? cross_qkv_length : input_seq_length);
-=======
     auto const batch_size = static_cast<size_t>(max_num_seq);
     size_t const attention_mask_size
         = mEnableContextFMHA ? 0 : size * max_num_tokens * (isCrossAttention() ? cross_qkv_length : input_seq_length);
->>>>>>> 05316d33
     size_t const cu_seqlens_size = sizeof(int) * (batch_size + 1);
     size_t const rotary_inv_freq_size = sizeof(float) * batch_size * mRotaryEmbeddingDim / 2;
     size_t const q_buf_2_size = chunked_context_support
         ? size * max_num_tokens * local_hidden_units_qo
-<<<<<<< HEAD
-        : (!mEnableContextFMHA ? size * batch_size * input_seq_length * local_hidden_units_qo : 0);
-=======
         : (!mEnableContextFMHA ? size * max_num_tokens * local_hidden_units_qo : 0);
->>>>>>> 05316d33
     size_t const k_buf_2_size = mEnableContextFMHA
         ? 0
         : size * batch_size * (isCrossAttention() ? cross_qkv_length : input_seq_length) * local_hidden_units_kv;
@@ -657,24 +605,14 @@
     size_t const qk_buf_size = mEnableContextFMHA
         ? 0
         : size * batch_size * mNumHeads * input_seq_length * (isCrossAttention() ? cross_qkv_length : input_seq_length);
-<<<<<<< HEAD
-    size_t const qkv_buf_2_size = mEnableContextFMHA ? 0 : size * batch_size * input_seq_length * local_hidden_units_qo;
-=======
     size_t const qkv_buf_2_size = mEnableContextFMHA ? 0 : size * max_num_tokens * local_hidden_units_qo;
->>>>>>> 05316d33
     size_t const qk_buf_float_size = mEnableContextFMHA ? 0
                                                         : sizeof(float) * batch_size * mNumHeads * input_seq_length
             * (isCrossAttention() ? cross_qkv_length : input_seq_length);
     size_t const fp8_qkv_buffer_size = mFP8ContextFMHA && mEnableContextFMHA && !chunked_context_support
-<<<<<<< HEAD
-        ? batch_size * input_seq_length * size_t(local_hidden_units_qo + 2 * local_hidden_units_kv)
-        : 0;
-    size_t const padding_offset_size = sizeof(int) * batch_size * input_seq_length;
-=======
         ? max_num_tokens * size_t(local_hidden_units_qo + 2 * local_hidden_units_kv)
         : 0;
     size_t const padding_offset_size = mEnableContextFMHA ? 0 : sizeof(int) * max_num_tokens;
->>>>>>> 05316d33
     size_t const fmha_scheduler_counter = mEnableContextFMHA ? sizeof(uint32_t) : 0;
 
     int const NUM_BUFFERS = 14;
@@ -699,11 +637,7 @@
 }
 
 size_t GPTAttentionPluginCommon::getWorkspaceSizeForGeneration(
-<<<<<<< HEAD
-    nvinfer1::DataType type, int32_t total_num_seq, int32_t max_attention_window, int32_t max_num_tokens) const noexcept
-=======
     nvinfer1::DataType type, int32_t max_num_seq, int32_t max_attention_window, int32_t max_num_tokens) const noexcept
->>>>>>> 05316d33
 {
     int const local_hidden_units_qo = mNumHeads * getHeadSize();
     int const local_hidden_units_kv = mNumKVHeads * getHeadSize();
@@ -720,10 +654,6 @@
     size_t const partial_out_size = size * batch_beam * mNumHeads * mHeadSize * maxSeqLenTile;
     size_t const partial_sum_size = sizeof(float) * batch_beam * mNumHeads * maxSeqLenTile;
     size_t const partial_max_size = sizeof(float) * batch_beam * mNumHeads * maxSeqLenTile;
-<<<<<<< HEAD
-    size_t const block_counter_size = sizeof(int) * batch_beam * mNumHeads;
-=======
->>>>>>> 05316d33
     size_t const shift_k_cache_size = (!mPosShiftEnabled || isCrossAttention())
         ? 0
         : size * batch_beam * mNumHeads * mHeadSize * max_attention_window;
@@ -857,14 +787,9 @@
     size_t const fp8_qkv_buffer_size = mEnableContextFMHA && mFP8ContextFMHA && !chunked_context_support
         ? params.batch_size * params.input_seq_length * (local_hidden_units_qo + 2 * local_hidden_units_kv)
         : 0;
-<<<<<<< HEAD
-    size_t const padding_offset_size
-        = sizeof(int) * params.batch_size * (isCrossAttention() ? params.cross_qkv_length : params.input_seq_length);
-=======
     size_t const padding_offset_size = mEnableContextFMHA
         ? 0
         : sizeof(int) * params.batch_size * (isCrossAttention() ? params.cross_qkv_length : params.input_seq_length);
->>>>>>> 05316d33
     size_t const fmha_scheduler_counter = mEnableContextFMHA ? sizeof(uint32_t) : 0;
 
     bool const is_qk_buf_float_ = true;
@@ -886,13 +811,9 @@
     float* qk_buf_float_ = reinterpret_cast<float*>(nextWorkspacePtr(workspace_byte_ptr, offset, qk_buf_float_size));
     __nv_fp8_e4m3* fp8_qkv_buffer
         = reinterpret_cast<__nv_fp8_e4m3*>(nextWorkspacePtr(workspace_byte_ptr, offset, fp8_qkv_buffer_size));
-<<<<<<< HEAD
-    int* padding_offset = reinterpret_cast<int*>(nextWorkspacePtr(workspace_byte_ptr, offset, padding_offset_size));
-=======
     int* padding_offset = mEnableContextFMHA
         ? nullptr
         : reinterpret_cast<int*>(nextWorkspacePtr(workspace_byte_ptr, offset, padding_offset_size));
->>>>>>> 05316d33
     uint32_t* fmha_tile_counter_ptr
         = reinterpret_cast<uint32_t*>(nextWorkspacePtr(workspace_byte_ptr, offset, fmha_scheduler_counter));
 
@@ -916,10 +837,7 @@
     decoder_params.sinkTokenLength = params.sink_token_length;
     decoder_params.numTokens = params.num_tokens;
     decoder_params.attentionMaskType = mMaskType;
-<<<<<<< HEAD
-=======
     decoder_params.blockSparseParams = mBlockSparseParams;
->>>>>>> 05316d33
     decoder_params.fmhaTileCounter = fmha_tile_counter_ptr;
     // Rotary embedding inv_freq buffer.
     decoder_params.rotaryEmbeddingScale = mRotaryEmbeddingScale;
@@ -990,21 +908,6 @@
         TLLM_CHECK_WITH_INFO(!(params.sink_token_length > 0 && enablePagedKVContextFMHA),
             "Cannot support StreamingLLM now when enabling paged KV context FMHA.");
 
-<<<<<<< HEAD
-        QKVPreprocessingParams<T, KVCacheBuffer> preprocessingParms{const_cast<T*>(params.attention_input),
-            fp8_qkv_buffer, q_buf_2_, kv_cache_buffer, params.qkv_bias, params.q_seq_lengths, params.kv_seq_lengths,
-            cu_q_seqlens, rotary_inv_freq_buf, params.rotary_cos_sin, params.kv_scale_orig_quant, (int*) nullptr,
-            params.batch_size, params.input_seq_length, params.max_past_kv_len, params.cyclic_attention_window_size,
-            params.sink_token_length, params.num_tokens, mNumHeads, mNumKVHeads, mNumHeads / mNumKVHeads, getHeadSize(),
-            mRotaryEmbeddingDim, mRotaryEmbeddingBase, mRotaryEmbeddingScaleType, mRotaryEmbeddingScale,
-            mRotaryEmbeddingMaxPositions, position_embedding_type, mPosShiftEnabled, cache_type,
-            enablePagedKVContextFMHA, mFP8ContextFMHA, mMultiProcessorCount, mVisionStart, mVisionLength};
-
-        invokeQKVPreprocessing(preprocessingParms, stream);
-
-        sync_check_cuda_error();
-
-=======
         QKVPreprocessingParams<T, KVCacheBuffer> preprocessingParams;
 
         preprocessingParams.QKV = const_cast<T*>(params.attention_input);
@@ -1066,7 +969,6 @@
 
         sync_check_cuda_error();
 
->>>>>>> 05316d33
         // Unified FMHA runner interface for both contiguous QKV FMHA and paged KV FMHA.
         // to enable paged kv fmha,
         // 1. make sure you call setup(batch_size, max_query_length, max_kv_length, ....)
@@ -1488,10 +1390,6 @@
         = enable_multi_block ? sizeof(float) * batch_beam * mNumHeads * max_num_seq_len_tiles : 0;
     size_t const partial_max_size
         = enable_multi_block ? sizeof(float) * batch_beam * mNumHeads * max_num_seq_len_tiles : 0;
-<<<<<<< HEAD
-    size_t const block_counter_size = enable_multi_block ? sizeof(int) * batch_beam * mNumHeads : 0;
-=======
->>>>>>> 05316d33
     size_t const shift_k_cache_size = (!mPosShiftEnabled || isCrossAttention())
         ? 0
         : sizeof(T) * batch_beam * mNumHeads * mHeadSize * params.max_attention_window;
@@ -1572,12 +1470,8 @@
     dispatch_params.rotary_embedding_base = mRotaryEmbeddingBase;
     dispatch_params.rotary_embedding_scale_type = mRotaryEmbeddingScaleType;
     dispatch_params.rotary_embedding_scale = mRotaryEmbeddingScale;
-<<<<<<< HEAD
-    dispatch_params.rotary_embedding_m_scale = mRotaryEmbeddingMscale;
-=======
     dispatch_params.rotary_embedding_short_m_scale = mRotaryEmbeddingShortMscale;
     dispatch_params.rotary_embedding_long_m_scale = mRotaryEmbeddingLongMscale;
->>>>>>> 05316d33
     dispatch_params.rotary_embedding_scaling_factors = params.rotary_embedding_scaling_factors;
     dispatch_params.rotary_embedding_max_positions = mRotaryEmbeddingMaxPositions;
     dispatch_params.rotary_embedding_original_max_positions = mRotaryEmbeddingOriginalMaxPositions;
@@ -1699,12 +1593,8 @@
         // Use Paged KV FMHA or not.
         bool const pagedKVFMHA = mPagedKVCache && mPagedContextFMHA;
         // Load kernels for contiguous cache and paged kv cache at the same time.
-<<<<<<< HEAD
-        mFMHARunner.reset(new FusedMHARunnerV2(data_type, pagedKVFMHA, mNumHeads, getHeadSize(false), mQScaling));
-=======
         mFMHARunner.reset(
             new FusedMHARunnerV2(data_type, pagedKVFMHA, mNumHeads, getHeadSize(false), mQScaling, mQKTanhScale));
->>>>>>> 05316d33
         // Set flags: force_fp32_acc, is_s_padded, causal_mask, num_kv_heads.
         mFMHARunner->setup_flags(mFMHAForceFP32Acc, !mRemovePadding, true, mNumKVHeads);
     }
@@ -1727,19 +1617,11 @@
         if (mIsSpecDecodingEnabled)
         {
             TLLM_CHECK_WITH_INFO(mNumHeads % mNumKVHeads == 0, "mNumHeads should be multiples of mNumKVHeads.");
-<<<<<<< HEAD
-            int numQHeadsPerKV = mNumHeads / mNumKVHeads;
-            bool isPowerOfTwo = ((numQHeadsPerKV & (numQHeadsPerKV - 1)) == 0);
-            TLLM_CHECK_WITH_INFO(isPowerOfTwo,
-                "numQHeadsPerKV should be power of 2 for Speculative decoding, mNumHeads=%d, mNumKVHeads=%d.",
-                mNumHeads, mNumKVHeads);
-=======
             TLLM_CHECK_WITH_INFO(!mMultiBlockMode, "Medusa doesn't support multi-block mode.");
->>>>>>> 05316d33
-        }
-
-        mDecoderXQARunner.reset(new DecoderXQARunner(
-            &mDecoderXQARunnerResource, xqa_runner_data_type, mNumHeads, mNumKVHeads, mHeadSize, mMultiBlockMode));
+        }
+
+        mDecoderXQARunner.reset(
+            new DecoderXQARunner(xqa_runner_data_type, mNumHeads, mNumKVHeads, mHeadSize, mMultiBlockMode));
     }
     else if (mIsSpecDecodingEnabled)
     {
@@ -1762,19 +1644,6 @@
 size_t GPTAttentionPluginCommon::getCommonSerializationSize() const noexcept
 {
     return sizeof(mLayerIdx) + sizeof(mNumHeads) + +sizeof(mVisionStart) + sizeof(mVisionLength) + sizeof(mNumKVHeads)
-<<<<<<< HEAD
-        + sizeof(mHeadSize) + sizeof(mUnidirectional) + sizeof(mQScaling) + sizeof(mPositionEmbeddingType)
-        + sizeof(mRotaryEmbeddingDim) + sizeof(mRotaryEmbeddingBase) + sizeof(mRotaryEmbeddingScaleType)
-        + sizeof(mRotaryEmbeddingScale) + sizeof(mRotaryEmbeddingMscale) + sizeof(mRotaryEmbeddingMaxPositions)
-        + sizeof(mTpSize) + sizeof(mTpRank) + sizeof(mEnableContextFMHA) + sizeof(mFMHAForceFP32Acc)
-        + sizeof(mMultiBlockMode) + sizeof(mEnableXQA) + sizeof(unsigned int) // mKVCacheQuantMode
-        + sizeof(mRemovePadding) + sizeof(mMaskType) + sizeof(mPagedKVCache) + sizeof(mTokensPerBlock) + sizeof(mType)
-        + sizeof(mMaxContextLength) + sizeof(mQKVBiasEnabled) + sizeof(mCrossAttention) + sizeof(mMaxDistance)
-        + sizeof(mPosShiftEnabled) + sizeof(mDenseContextFMHA) + sizeof(mPagedContextFMHA) + sizeof(mFP8ContextFMHA)
-        + sizeof(mUseKVCache) + sizeof(mUnfuseQkvGemm) + sizeof(mIsSpecDecodingEnabled)
-        + sizeof(mNbMultiBlockSemaphores) + sizeof(uint32_t) // size of mDecoderXQARunnerResource buffer.
-        + mDecoderXQARunnerResource.getSerializationSize();
-=======
         + sizeof(mHeadSize) + sizeof(mUnidirectional) + sizeof(mQScaling) + sizeof(mQKTanhScale)
         + sizeof(mPositionEmbeddingType) + sizeof(mRotaryEmbeddingDim) + sizeof(mRotaryEmbeddingBase)
         + sizeof(mRotaryEmbeddingScaleType) + sizeof(mRotaryEmbeddingScale) + sizeof(mRotaryEmbeddingShortMscale)
@@ -1789,7 +1658,6 @@
         + sizeof(mIsSpecDecodingEnabled) + sizeof(mNbMultiBlockSemaphores)
         + sizeof(uint32_t) // size of DecoderXQARunnerResource buffer.
         + DecoderXQARunner::getResourceGlobal()->getSerializationSize();
->>>>>>> 05316d33
 }
 
 void GPTAttentionPluginCommon::serializeCommon(void* buffer) const noexcept
@@ -1809,12 +1677,8 @@
     write(d, mRotaryEmbeddingBase);
     write(d, mRotaryEmbeddingScaleType);
     write(d, mRotaryEmbeddingScale);
-<<<<<<< HEAD
-    write(d, mRotaryEmbeddingMscale);
-=======
     write(d, mRotaryEmbeddingShortMscale);
     write(d, mRotaryEmbeddingLongMscale);
->>>>>>> 05316d33
     write(d, mRotaryEmbeddingMaxPositions);
     write(d, mRotaryEmbeddingOriginalMaxPositions);
     write(d, mTpSize);
@@ -1844,15 +1708,9 @@
     write(d, mNbMultiBlockSemaphores);
 
     // An uint32_t that specifies the size of the serialized buffer, followed by the actual content.
-<<<<<<< HEAD
-    uint32_t decoderXQARunnerResourceSerializedSize = mDecoderXQARunnerResource.getSerializationSize();
-    write(d, decoderXQARunnerResourceSerializedSize);
-    mDecoderXQARunnerResource.serialize(d, decoderXQARunnerResourceSerializedSize);
-=======
     uint32_t decoderXQARunnerResourceSerializedSize = DecoderXQARunner::getResourceGlobal()->getSerializationSize();
     write(d, decoderXQARunnerResourceSerializedSize);
     DecoderXQARunner::getResourceGlobal()->serialize(d, decoderXQARunnerResourceSerializedSize);
->>>>>>> 05316d33
     d += decoderXQARunnerResourceSerializedSize;
 
     assert(d == a + getCommonSerializationSize());
@@ -1911,13 +1769,9 @@
     mPluginAttributes.emplace_back(PluginField("rotary_embedding_base", nullptr, PluginFieldType::kFLOAT32, 0));
     mPluginAttributes.emplace_back(PluginField("rotary_embedding_scale_type", nullptr, PluginFieldType::kINT8, 0));
     mPluginAttributes.emplace_back(PluginField("rotary_embedding_scale", nullptr, PluginFieldType::kFLOAT32, 0));
-<<<<<<< HEAD
-    mPluginAttributes.emplace_back(PluginField("rotary_embedding_m_scale", nullptr, PluginFieldType::kFLOAT32, 0));
-=======
     mPluginAttributes.emplace_back(
         PluginField("rotary_embedding_short_m_scale", nullptr, PluginFieldType::kFLOAT32, 0));
     mPluginAttributes.emplace_back(PluginField("rotary_embedding_long_m_scale", nullptr, PluginFieldType::kFLOAT32, 0));
->>>>>>> 05316d33
     mPluginAttributes.emplace_back(PluginField("rotary_embedding_max_positions", nullptr, PluginFieldType::kINT32, 0));
     mPluginAttributes.emplace_back(
         PluginField("rotary_embedding_original_max_positions", nullptr, PluginFieldType::kINT32, 0));

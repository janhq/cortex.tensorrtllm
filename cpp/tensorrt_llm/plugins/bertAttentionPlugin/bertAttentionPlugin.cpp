--- conflicted
+++ resolved
@@ -167,11 +167,7 @@
     const size_t qkv_buf_2_size = mEnableContextFMHA ? 0 : size * batch_size * input_seq_len * local_hidden_units_;
     const size_t qk_buf_float_size
         = mEnableContextFMHA ? 0 : sizeof(float) * batch_size * mNumHeads * input_seq_len * input_seq_len;
-<<<<<<< HEAD
-    const size_t padding_offset_size = sizeof(int) * batch_size * input_seq_len;
-=======
     const size_t padding_offset_size = mEnableContextFMHA ? 0 : sizeof(int) * batch_size * input_seq_len;
->>>>>>> 05316d33
     const size_t fmha_scheduler_counter = mEnableContextFMHA ? sizeof(uint32_t) : 0;
 
     int const NUM_BUFFERS = 11;
@@ -250,11 +246,7 @@
     const size_t qkv_buf_2_size = mEnableContextFMHA ? 0 : sizeof(T) * batch_size * input_seq_len * local_hidden_units_;
     const size_t qk_buf_float_size
         = mEnableContextFMHA ? 0 : sizeof(float) * batch_size * mNumHeads * input_seq_len * input_seq_len;
-<<<<<<< HEAD
-    const size_t padding_offset_size = sizeof(int) * batch_size * input_seq_len;
-=======
     const size_t padding_offset_size = mEnableContextFMHA ? 0 : sizeof(int) * batch_size * input_seq_len;
->>>>>>> 05316d33
     const size_t fmha_scheduler_counter = mEnableContextFMHA ? sizeof(uint32_t) : 0;
 
     // Workspace pointer shift

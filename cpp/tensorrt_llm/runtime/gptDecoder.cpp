--- conflicted
+++ resolved
@@ -36,25 +36,15 @@
 using namespace tensorrt_llm::runtime;
 
 template <typename T>
-<<<<<<< HEAD
-GptDecoder<T>::GptDecoder(DecodingMode const& mode, size_t maxBatchSize, size_t maxBeamWidth, size_t vocabSize,
-    size_t vocabSizePadded, size_t maxSequenceLength, CudaStreamPtr const& stream,
-    std::optional<runtime::SizeType32> maxTokensPerStep, std::optional<runtime::SizeType32> maxNumMedusaHeads)
-=======
 GptDecoder<T>::GptDecoder(executor::DecodingMode const& mode, size_t maxBatchSize, size_t maxBeamWidth,
     size_t vocabSize, size_t vocabSizePadded, size_t maxSequenceLength, CudaStreamPtr const& stream,
     std::shared_ptr<SpeculativeDecodingModule const> speculativeDecodingModule)
->>>>>>> 05316d33
     : mManager{stream}
     , mMaxBatchSize(maxBatchSize)
     , mDecodingMode{mode}
 {
     auto const decodingDomain = tensorrt_llm::layers::DecoderDomain(
-<<<<<<< HEAD
-        maxBatchSize, maxBeamWidth, vocabSize, vocabSizePadded, maxTokensPerStep, maxNumMedusaHeads);
-=======
         maxBatchSize, maxBeamWidth, vocabSize, vocabSizePadded, speculativeDecodingModule);
->>>>>>> 05316d33
     auto allocator = std::make_shared<common::CudaAllocator>(mManager);
     mDynamicDecodeLayer = std::make_shared<tensorrt_llm::layers::DynamicDecodeLayer<T>>(
         mode, decodingDomain, stream->get(), std::move(allocator));
@@ -67,35 +57,13 @@
 }
 
 template <typename T>
-<<<<<<< HEAD
-void GptDecoder<T>::setup(SamplingConfig const& samplingConfig, size_t batchSize, SizeType32 maxSequenceLength,
-    std::optional<TensorPtr> const& batchSlots)
-=======
 void GptDecoder<T>::setup(SamplingConfig const& samplingConfig, size_t batchSize, SizeType32 const* batchSlots,
     std::optional<DecodingOutput> const& output)
->>>>>>> 05316d33
 {
     TLLM_LOG_TRACE("%s start", __PRETTY_FUNCTION__);
 
     mSamplingConfig = samplingConfig;
     auto setupParams = std::make_shared<layers::DynamicDecodeSetupParams>();
-<<<<<<< HEAD
-
-    setupParams->penaltyParams.repetitionPenalty = samplingConfig.repetitionPenalty;
-    setupParams->penaltyParams.presencePenalty = samplingConfig.presencePenalty;
-    setupParams->penaltyParams.frequencyPenalty = samplingConfig.frequencyPenalty;
-    setupParams->penaltyParams.temperature = samplingConfig.temperature;
-    setupParams->penaltyParams.minLength = samplingConfig.minLength;
-
-    setupParams->randomSeed = samplingConfig.randomSeed;
-
-    setupParams->samplingParams.normalize_log_probs = samplingConfig.normalizeLogProbs;
-    // signed to unsigned
-    if (samplingConfig.topK)
-    {
-        auto const& topK = samplingConfig.topK.value();
-        setupParams->samplingParams.runtime_top_k = std::vector<SizeType32>(std::begin(topK), std::end(topK));
-=======
 
     TLLM_CHECK_WITH_INFO(mSamplingConfig.validate(), "Sampling config is invalid");
 
@@ -154,7 +122,6 @@
         medusaParams->runtimeHeadsTopK = mSamplingConfig.topKMedusaHeads;
 
         setupParams->decodingParams = std::move(medusaParams);
->>>>>>> 05316d33
     }
     else if (mDecodingMode.isExplicitDraftTokens())
     {
@@ -165,21 +132,6 @@
             = tcc::toTllmTensor(*output->explicitDraftTokensBuffers->randomDataSample);
         explicitDraftTokensParams->temperatures = tcc::toTllmTensor(*output->explicitDraftTokensBuffers->temperatures);
 
-<<<<<<< HEAD
-    setupParams->samplingParams.runtime_top_p = samplingConfig.topP;
-    setupParams->samplingParams.top_p_decay = samplingConfig.topPDecay;
-    setupParams->samplingParams.top_p_min = samplingConfig.topPMin;
-    setupParams->samplingParams.top_p_reset_ids = samplingConfig.topPResetIds;
-
-    setupParams->beamSearchParams.beam_search_diversity_rate = samplingConfig.beamSearchDiversityRate;
-    setupParams->beamSearchParams.length_penalty = samplingConfig.lengthPenalty;
-    setupParams->beamSearchParams.early_stopping = samplingConfig.earlyStopping;
-
-    setupParams->medusaParams.topKMedusaHeads = samplingConfig.topKMedusaHeads;
-
-    auto const batchSlotsPtr = batchSlots.has_value() ? bufferCast<SizeType32>(*(batchSlots.value())) : nullptr;
-    mDynamicDecodeLayer->setup(batchSize, samplingConfig.beamWidth, batchSlotsPtr, setupParams);
-=======
         setupParams->decodingParams = explicitDraftTokensParams;
     }
 
@@ -188,7 +140,6 @@
     mDynamicDecodeLayer->setup(batchSize, mSamplingConfig.beamWidth, batchSlots, setupParams);
 
     TLLM_LOG_TRACE("%s stop", __PRETTY_FUNCTION__);
->>>>>>> 05316d33
 }
 
 namespace
@@ -202,10 +153,6 @@
     }
 }
 
-<<<<<<< HEAD
-template <typename T>
-tl::DynamicDecodeInputParams::MedusaInputs prepareMedusaInputs(DecodingInput const& inputs, size_t maxBatchSize)
-=======
 std::shared_ptr<tl::BanWordsDecodingInputs> prepareBanWordsInputs(DecodingInput const& input)
 {
     auto banWordsParams = std::make_shared<tl::BanWordsDecodingInputs>(input.batchSize);
@@ -242,7 +189,6 @@
 
 void prepareMedusaInputs(
     DecodingInput const& inputs, size_t maxBatchSize, std::shared_ptr<tl::DecodingInputs>& baseInputs)
->>>>>>> 05316d33
 {
     TLLM_LOG_TRACE("%s start", __PRETTY_FUNCTION__);
 
@@ -250,18 +196,10 @@
 
     auto const& medusaInputs = inputs.medusaInputs.value();
 
-<<<<<<< HEAD
-    tl::DynamicDecodeInputParams::MedusaInputs medusaDecodingInputs;
-    medusaDecodingInputs.medusaCurTokensPerStep = tcc::toTllmTensor(*medusaInputs.medusaCurTokensPerStep);
-    medusaDecodingInputs.medusaTargetTokensPerStep = tcc::toTllmTensor(*medusaInputs.medusaTargetTokensPerStep);
-    medusaDecodingInputs.medusaPaths = tcc::toTllmTensor(*medusaInputs.medusaPaths);
-    medusaDecodingInputs.medusaTreeIds = tcc::toTllmTensor(*medusaInputs.medusaTreeIds);
-=======
     inputParams->curTokensPerStep = tcc::toTllmTensor(*medusaInputs.medusaCurTokensPerStep);
     inputParams->targetTokensPerStep = tcc::toTllmTensor(*medusaInputs.medusaTargetTokensPerStep);
     inputParams->paths = tcc::toTllmTensor(*medusaInputs.medusaPaths);
     inputParams->treeIds = tcc::toTllmTensor(*medusaInputs.medusaTreeIds);
->>>>>>> 05316d33
     auto const batchSlots = bufferCast<SizeType32>(*inputs.batchSlots);
     if (medusaInputs.medusaLogits.size())
     {
@@ -287,14 +225,6 @@
     TLLM_LOG_TRACE("%s stop", __PRETTY_FUNCTION__);
 }
 
-<<<<<<< HEAD
-template <typename T>
-std::shared_ptr<tl::DynamicDecodeInputParams> prepareInputs(DecodingInput const& input, size_t maxBatchSize)
-{
-    auto constexpr ite = 0; // no pipeline parallelism
-    auto forwardParams = std::make_shared<tl::DynamicDecodeInputParams>(input.step, ite, input.maxLength,
-        input.maxAttentionWindow, input.sinkTokenLength, input.maxBatchSize, tcc::toTllmTensor(*input.endIds));
-=======
 void prepareExplicitDraftTokensInput(
     DecodingInput const& inputs, size_t maxBatchSize, std::shared_ptr<tl::DecodingInputs>& baseInputs)
 {
@@ -305,7 +235,6 @@
     auto& explicitDraftTokensInputs = inputs.explicitDraftTokensInputs;
 
     TLLM_CHECK_WITH_INFO(explicitDraftTokensInputs.has_value(), "ExplicitDraftTokensInputs are not set");
->>>>>>> 05316d33
 
     inputParams->nextDraftTokens = tcc::toTllmTensor(*explicitDraftTokensInputs->nextDraftTokens);
     inputParams->nextFlatTokens = tcc::toTllmTensor(*explicitDraftTokensInputs->nextFlatTokens);
@@ -335,57 +264,31 @@
     std::shared_ptr<tl::DecodingInputs> forwardParams;
     if (decodingMode.isTopKorTopP())
     {
-<<<<<<< HEAD
-        std::vector<tc::Tensor> logitsVec;
-        for (auto const& logits : input.logitsVec.value())
-        {
-            TLLM_CHECK(logits->getDataType() == TRTDataType<T>::value);
-            logitsVec.push_back(tcc::toTllmTensor(*logits));
-        }
-        forwardParams->logits_vec = logitsVec;
-=======
         forwardParams
             = std::make_shared<tl::SamplingInputs>(tcc::toTllmTensor(*input.endIds), input.step, ite, input.batchSize);
->>>>>>> 05316d33
     }
     else if (decodingMode.isBeamSearch())
     {
-<<<<<<< HEAD
-        TLLM_CHECK(input.logits->getDataType() == TRTDataType<T>::value);
-        forwardParams->logits = tcc::toTllmTensor(*input.logits);
-=======
         forwardParams = std::make_shared<tl::DecodingInputs>(tcc::toTllmTensor(*input.endIds), input.step, ite,
             input.batchSize, input.maxAttentionWindow, input.sinkTokenLength);
->>>>>>> 05316d33
     }
     else if (decodingMode.isMedusa())
     {
-<<<<<<< HEAD
-        forwardParams->src_cache_indirection = tcc::toTllmTensor(*input.cacheIndirection);
-=======
         forwardParams = std::make_shared<tl::MedusaDecodingInputs>(tcc::toTllmTensor(*input.endIds), input.batchSize);
->>>>>>> 05316d33
     }
     else if (decodingMode.isLookahead())
     {
-<<<<<<< HEAD
-        forwardParams->sequence_limit_length = tcc::toTllmTensor(*input.sequenceLimitLength);
-=======
         // TODO add lookahead inputs
     }
     else if (decodingMode.isExplicitDraftTokens())
     {
         forwardParams
             = std::make_shared<tl::ExplicitDraftTokensInputs>(tcc::toTllmTensor(*input.endIds), input.batchSize);
->>>>>>> 05316d33
     }
 
     // No logits for explicit draft tokens
     if (!decodingMode.isExplicitDraftTokens())
     {
-<<<<<<< HEAD
-        forwardParams->embedding_bias = tcc::toTllmTensor(*input.embeddingBias);
-=======
         if (input.logitsVec)
         {
             std::vector<tc::Tensor> logitsVec;
@@ -401,40 +304,21 @@
             TLLM_CHECK(input.logits->getDataType() == TRTDataType<T>::value);
             forwardParams->logits = tcc::toTllmTensor(*input.logits);
         }
->>>>>>> 05316d33
     }
 
     if (input.cacheIndirection)
     {
-<<<<<<< HEAD
-        forwardParams->input_lengths = tcc::toTllmTensor(*input.lengths);
-=======
         forwardParams->srcCacheIndirection = tcc::toTllmTensor(*input.cacheIndirection);
->>>>>>> 05316d33
     }
 
     if (input.embeddingBias)
     {
-<<<<<<< HEAD
-        TLLM_CHECK_WITH_INFO(input.badWordsPtrs, "Bad word lengths must be provided when badWordsPtrs is given");
-        forwardParams->bad_words_ptr = tcc::toTllmTensor(*input.badWordsPtrs);
-        forwardParams->bad_words_lengths = tcc::toTllmTensor(*input.badWordsLens);
-        forwardParams->max_bad_words_len = input.maxBadWordsLen;
-=======
         forwardParams->embeddingBias = tcc::toTllmTensor(*input.embeddingBias);
->>>>>>> 05316d33
     }
 
     if (input.lengths)
     {
-<<<<<<< HEAD
-        TLLM_CHECK_WITH_INFO(input.stopWordsLens, "Stop word lengths must be provided when stopWordsPtrs is given");
-        forwardParams->stop_words_ptr = tcc::toTllmTensor(*input.stopWordsPtrs);
-        forwardParams->stop_words_lengths = tcc::toTllmTensor(*input.stopWordsLens);
-        forwardParams->max_stop_words_len = input.maxStopWordsLen;
-=======
         forwardParams->inputLengths = tcc::toTllmTensor(*input.lengths);
->>>>>>> 05316d33
     }
 
     forwardParams->banWordsInputs = prepareBanWordsInputs(input);
@@ -448,11 +332,7 @@
 
     if (input.batchSlots)
     {
-<<<<<<< HEAD
-        forwardParams->batch_slots = tcc::toTllmTensor(*input.batchSlots);
-=======
         forwardParams->batchSlots = tcc::toTllmTensor(*input.batchSlots);
->>>>>>> 05316d33
     }
 
     // Medusa
@@ -464,11 +344,7 @@
     // Explicit draft tokens
     if (decodingMode.isExplicitDraftTokens())
     {
-<<<<<<< HEAD
-        forwardParams->medusaInputs = prepareMedusaInputs<T>(input, maxBatchSize);
-=======
         prepareExplicitDraftTokensInput(input, maxBatchSize, forwardParams);
->>>>>>> 05316d33
     }
 
     TLLM_LOG_TRACE("%s stop", __PRETTY_FUNCTION__);
@@ -476,18 +352,6 @@
     return forwardParams;
 }
 
-<<<<<<< HEAD
-template <typename T>
-tl::DynamicDecodeOutputParams::MedusaOutputs prepareMedusaOutputs(DecodingOutput::MedusaOutputs& output)
-{
-    TLLM_LOG_TRACE("%s start", __PRETTY_FUNCTION__);
-
-    tl::DynamicDecodeOutputParams::MedusaOutputs medusaOutputs;
-    medusaOutputs.nextDraftTokens = tcc::toTllmTensor(*output.medusaNextDraftTokens);
-    medusaOutputs.acceptedLengths = tcc::toTllmTensor(*output.medusaAcceptedTokensLen);
-    medusaOutputs.acceptedLengthsCumSum = tcc::toTllmTensor(*output.medusaAcceptedLengthsCumSum);
-    medusaOutputs.pathsOffsets = tcc::toTllmTensor(*output.medusaPathsOffsets);
-=======
 void prepareBeamSearchOutputs(DecodingOutput& output, std::shared_ptr<tl::BaseDecodingOutputs>& baseOutputs)
 {
     TLLM_LOG_TRACE("%s start", __PRETTY_FUNCTION__);
@@ -531,26 +395,10 @@
     {
         outputParams->tgtCacheIndirection = tcc::toTllmTensor(*output.cacheIndirection);
     }
->>>>>>> 05316d33
-
-    TLLM_LOG_TRACE("%s stop", __PRETTY_FUNCTION__);
-}
-
-<<<<<<< HEAD
-template <typename T>
-std::shared_ptr<tl::DynamicDecodeOutputParams> prepareOutputs(
-    DecodingOutput& output, DecodingInput::TensorPtr const& inputLengths, DecodingOutput::TensorPtr& logProbsTiled)
-{
-    TLLM_LOG_TRACE("%s start", __PRETTY_FUNCTION__);
-    auto outputParams = std::make_shared<tl::DynamicDecodeOutputParams>(tcc::toTllmTensor(*output.ids));
-
-    outputParams->newTokens = tcc::toTllmTensor(*output.newTokens);
-
-    if (output.cumLogProbs)
-    {
-        outputParams->cum_log_probs = tcc::toTllmTensor(*output.cumLogProbs);
-    }
-=======
+
+    TLLM_LOG_TRACE("%s stop", __PRETTY_FUNCTION__);
+}
+
 void prepareSpeculativeDecodingOutputs(DecodingOutput& output, std::shared_ptr<tl::BaseDecodingOutputs>& baseOutputs,
     tle::DecodingMode const& decodingMode)
 {
@@ -560,7 +408,6 @@
 
     auto const& speculativeDecodingOutputs = output.speculativeDecodingOutputs;
     TLLM_CHECK_WITH_INFO(speculativeDecodingOutputs.has_value(), "speculativeDecodingOutputs is not set");
->>>>>>> 05316d33
 
     outputParams->nextDraftTokens = tcc::toTllmTensor(*speculativeDecodingOutputs->nextDraftTokens);
     outputParams->numNewTokens = tcc::toTllmTensor(*speculativeDecodingOutputs->acceptedTokensLen);
@@ -568,31 +415,15 @@
     outputParams->pathsOffsets = tcc::toTllmTensor(*speculativeDecodingOutputs->pathsOffsets);
     if (speculativeDecodingOutputs->nextDraftTokensLen)
     {
-<<<<<<< HEAD
-        outputParams->parent_ids = tcc::toTllmTensor(*output.parentIds);
-=======
         outputParams->nextDraftLengths = tcc::toTllmTensor(*speculativeDecodingOutputs->nextDraftTokensLen);
->>>>>>> 05316d33
     }
     if (speculativeDecodingOutputs->prevDraftTokensLen)
     {
-<<<<<<< HEAD
-        outputParams->tgt_cache_indirection = tcc::toTllmTensor(*output.cacheIndirection);
-=======
         outputParams->prevDraftLengths = tcc::toTllmTensor(*speculativeDecodingOutputs->prevDraftTokensLen);
->>>>>>> 05316d33
     }
 
     if (decodingMode.isExplicitDraftTokens())
     {
-<<<<<<< HEAD
-        outputParams->finished = tcc::toTllmTensor(*output.finished);
-    }
-
-    if (output.finishedSum)
-    {
-        outputParams->finished_sum = tcc::toTllmTensor(*output.finishedSum);
-=======
         auto outputParams = std::dynamic_pointer_cast<tl::ExplicitDraftTokensOutputs>(baseOutputs);
         auto const& explicitDraftTokensBuffers = output.explicitDraftTokensBuffers;
         TLLM_CHECK_WITH_INFO(explicitDraftTokensBuffers.has_value(), "explicitDraftTokensBuffers is not set");
@@ -608,7 +439,6 @@
         outputParams->temperatures = tcc::toTllmTensor(*explicitDraftTokensBuffers->temperatures);
         outputParams->generationLengths = tcc::toTllmTensor(*explicitDraftTokensBuffers->generationLengths);
         outputParams->maxGenLengthHost = tcc::toTllmTensor(*explicitDraftTokensBuffers->maxGenLengthHost);
->>>>>>> 05316d33
     }
 
     TLLM_LOG_TRACE("%s stop", __PRETTY_FUNCTION__);
@@ -622,52 +452,10 @@
 
     if (decodingMode.isBeamSearch())
     {
-<<<<<<< HEAD
-        outputParams->sequence_length = tcc::toTllmTensor(*output.lengths);
-=======
         outputParams = std::make_shared<tl::BeamSearchOutputs>(tcc::toTllmTensor(*output.ids));
->>>>>>> 05316d33
     }
     else if (decodingMode.isMedusa() || decodingMode.isLookahead())
     {
-<<<<<<< HEAD
-        outputParams->output_log_probs = tcc::toTllmTensor(*output.logProbs);
-        outputParams->output_log_probs_tiled = tcc::toTllmTensor(*logProbsTiled);
-    }
-
-    outputParams->beamHypotheses = std::make_unique<tensorrt_llm::kernels::BeamHypotheses>();
-    if (output.beamHypotheses.batchDones)
-    {
-        outputParams->beamHypotheses->batchDones = bufferCast<bool>(*output.beamHypotheses.batchDones);
-    }
-    if (output.beamHypotheses.cumLogProbsCBA)
-    {
-        outputParams->beamHypotheses->cumLogProbsCBA = bufferCast<float>(*output.beamHypotheses.cumLogProbsCBA);
-    }
-    if (output.beamHypotheses.logProbsCBA)
-    {
-        outputParams->beamHypotheses->logProbsCBA = bufferCast<float>(*output.beamHypotheses.logProbsCBA);
-    }
-    if (output.beamHypotheses.minNormedScoresCBA)
-    {
-        outputParams->beamHypotheses->minNormedScoresCBA = bufferCast<float>(*output.beamHypotheses.minNormedScoresCBA);
-    }
-    if (output.beamHypotheses.normedScoresCBA)
-    {
-        outputParams->beamHypotheses->normedScoresCBA = bufferCast<float>(*output.beamHypotheses.normedScoresCBA);
-    }
-    if (output.beamHypotheses.numBeamsCBA)
-    {
-        outputParams->beamHypotheses->numBeamsCBA = bufferCast<int>(*output.beamHypotheses.numBeamsCBA);
-    }
-    if (output.beamHypotheses.outputIdsCBA)
-    {
-        outputParams->beamHypotheses->outputIdsCBA = bufferCast<int>(*output.beamHypotheses.outputIdsCBA);
-    }
-    if (output.beamHypotheses.sequenceLengthsCBA)
-    {
-        outputParams->beamHypotheses->sequenceLengthsCBA = bufferCast<int>(*output.beamHypotheses.sequenceLengthsCBA);
-=======
         outputParams = std::make_shared<tl::SpeculativeDecodingOutputs>(tcc::toTllmTensor(*output.ids));
     }
     else if (decodingMode.isExplicitDraftTokens())
@@ -711,27 +499,18 @@
     {
         outputParams->outputLogProbs = tcc::toTllmTensor(*output.logProbs);
         outputParams->outputLogProbsTiled = tcc::toTllmTensor(*logProbsTiled);
->>>>>>> 05316d33
     }
 
     // Beam search outputs
     if (decodingMode.isBeamSearch())
     {
-<<<<<<< HEAD
-        outputParams->beamHypotheses->inputLengths = bufferCast<int32_t>(*inputLengths);
-=======
         prepareBeamSearchOutputs(output, outputParams);
->>>>>>> 05316d33
     }
 
     // Speculative decoding outputs
     if (decodingMode.isMedusa() || decodingMode.isLookahead() || decodingMode.isExplicitDraftTokens())
     {
-<<<<<<< HEAD
-        outputParams->medusaOutputs = prepareMedusaOutputs<T>(output.medusaOutputs.value());
-=======
         prepareSpeculativeDecodingOutputs(output, outputParams, decodingMode);
->>>>>>> 05316d33
     }
 
     TLLM_LOG_TRACE("%s stop", __PRETTY_FUNCTION__);
@@ -744,57 +523,12 @@
 void GptDecoder<T>::forwardAsync(DecodingOutput& output, DecodingInput const& input)
 {
     TLLM_LOG_TRACE("%s start", __PRETTY_FUNCTION__);
-<<<<<<< HEAD
-    auto forwardParams = prepareInputs<T>(input, mMaxBatchSize);
-    auto outputParams = prepareOutputs<T>(output, input.lengths, mLogProbsTiled);
-    auto const maxBatchSize = input.maxBatchSize;
-
-    BufferManager::ITensorPtr finishedSum;
-    std::int32_t* finishedSumHost = nullptr;
-    if (input.sequenceLimitLength && output.finished)
-    {
-        if (output.finishedSum)
-        {
-            finishedSumHost = bufferCast<std::int32_t>(*output.finishedSum);
-        }
-        else
-        {
-            finishedSum = BufferManager::pinned(ITensor::makeShape({maxBatchSize}), nvinfer1::DataType::kINT32);
-            outputParams->finished_sum = tcc::toTllmTensor(*finishedSum);
-            finishedSumHost = bufferCast<std::int32_t>(*finishedSum);
-        }
-        for (SizeType32 bi = 0; bi < maxBatchSize; ++bi)
-        {
-            finishedSumHost[bi] = 0;
-        }
-    }
-=======
     auto forwardParams = prepareInputs<T>(input, mMaxBatchSize, mDecodingMode);
     auto outputParams = prepareOutputs(output, mLogProbsTiled, mDecodingMode);
->>>>>>> 05316d33
 
     mDynamicDecodeLayer->forwardAsync(outputParams, forwardParams);
 
-<<<<<<< HEAD
-    if (finishedSumHost)
-    {
-        auto const numToFinish = output.finished->getSize();
-        TLLM_CUDA_CHECK(::cudaStreamSynchronize(mDynamicDecodeLayer->getStream()));
-
-        SizeType32 finishedSum = 0;
-        for (SizeType32 bi = 0; bi < maxBatchSize; ++bi)
-        {
-            finishedSum += finishedSumHost[bi];
-        }
-        return numToFinish == static_cast<std::size_t>(finishedSum);
-    }
-    else
-    {
-        return false;
-    }
-=======
-    TLLM_LOG_TRACE("%s stop", __PRETTY_FUNCTION__);
->>>>>>> 05316d33
+    TLLM_LOG_TRACE("%s stop", __PRETTY_FUNCTION__);
 }
 
 template <typename T>
@@ -840,17 +574,6 @@
         bufferCast<TokenIdType>(*decodingInput.endIds), batchSize * beamWidth, maxSeqLength, stream);
     sync_check_cuda_error();
 
-<<<<<<< HEAD
-    tensorrt_llm::kernels::BeamHypotheses bh;
-    bh.nBatchSize = batchSize;
-    bh.nBeamWidth = beamWidth;
-    bh.nMaxSeqLen = maxSeqLength;
-    bh.lengthPenalties = nullptr; // TODO (bhsueh): A gpu tensor used in invokeInsertUnfinishedPath
-                                  // default value (1.0f) will be used when it is nullptr
-    bh.inputLengths = bufferCast<SizeType32>(*decodingInput.lengths);
-    bh.outputIds = bufferCast<TokenIdType>(finalOutputIds);
-    bh.logProbs = bufferCast<float>(*mLogProbsTiled);
-=======
     // Prepare length penalty, use the value from samplingConfig or 1.0f by default
     SamplingConfig const& samplingConf = samplingConfig ? (*samplingConfig).get() : mSamplingConfig;
     std::vector<float> lengthPenaltyVec;
@@ -885,7 +608,6 @@
     bh.outputIds = bufferCast<TokenIdType>(finalOutputIds);
     bh.logProbs = (decodingOutput.logProbs == nullptr) ? nullptr : bufferCast<float>(*decodingOutput.logProbs);
     bh.logProbsTiled = bufferCast<float>(*mLogProbsTiled);
->>>>>>> 05316d33
     bh.sequenceLengths = bufferCast<SizeType32>(*decodingOutput.lengths);
     bh.cumLogProbs = bufferCast<float>(*decodingOutput.cumLogProbs);
     bh.outputIdsCBA = bufferCast<TokenIdType>(*decodingOutput.beamHypotheses.outputIdsCBA);
@@ -955,15 +677,9 @@
         common::fmtstr("Sequence length batch size (" FMT_DIM ") is not equal to batch size (" FMT_DIM ")",
             sequenceLengths.getShape().d[0], maxBatchSize));
 
-<<<<<<< HEAD
-    tensorrt_llm::kernels::invokeAcceptDraftTokensByIds(bufferCast<TokenIdType>(draftTokenIds),
-        bufferCast<TokenIdType>(targetTokenIds), bufferCast<SizeType32>(contextLengths),
-        bufferCast<SizeType32>(numDraftTokens), bufferCast<SizeType32>(sequenceLengths),
-=======
     tksd::invokeAcceptDraftTokensByIds(bufferCast<TokenIdType>(draftTokenIds), bufferCast<TokenIdType>(targetTokenIds),
         bufferCast<SizeType32>(contextLengths), bufferCast<SizeType32>(numDraftTokens),
         bufferCast<SizeType32>(sequenceLengths),
->>>>>>> 05316d33
         reinterpret_cast<tensorrt_llm::kernels::FinishedState const*>(
             bufferCast<tensorrt_llm::kernels::FinishedState::UnderlyingType>(finishedVec)),
         reinterpret_cast<tensorrt_llm::kernels::FinishedState*>(

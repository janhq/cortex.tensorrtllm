--- conflicted
+++ resolved
@@ -46,16 +46,9 @@
 public:
     using ValueType = void;
     using PointerType = ValueType*;
-<<<<<<< HEAD
-    using SizeType32 = std::size_t;
     static auto constexpr kMemoryType = memoryType;
 
-    PointerType allocate(SizeType32 n)
-=======
-    static auto constexpr kMemoryType = memoryType;
-
     PointerType allocate(std::size_t n)
->>>>>>> 05316d33
     {
         PointerType ptr{};
         static_cast<TDerived*>(this)->allocateImpl(&ptr, n);
@@ -64,11 +57,7 @@
         return ptr;
     }
 
-<<<<<<< HEAD
-    void deallocate(PointerType ptr, SizeType32 n)
-=======
     void deallocate(PointerType ptr, std::size_t n)
->>>>>>> 05316d33
     {
         if (ptr)
         {
@@ -92,21 +81,13 @@
     CudaAllocator() noexcept = default;
 
 protected:
-<<<<<<< HEAD
-    void allocateImpl(PointerType* ptr, SizeType32 n) // NOLINT(readability-convert-member-functions-to-static)
-=======
     void allocateImpl(PointerType* ptr, std::size_t n) // NOLINT(readability-convert-member-functions-to-static)
->>>>>>> 05316d33
     {
         TLLM_CUDA_CHECK(::cudaMalloc(ptr, n));
     }
 
     void deallocateImpl( // NOLINT(readability-convert-member-functions-to-static)
-<<<<<<< HEAD
-        PointerType ptr, [[maybe_unused]] SizeType32 n)
-=======
         PointerType ptr, [[maybe_unused]] std::size_t n)
->>>>>>> 05316d33
     {
         TLLM_CUDA_CHECK_FREE_RESOURCE(::cudaFree(ptr));
     }
@@ -131,20 +112,12 @@
     }
 
 protected:
-<<<<<<< HEAD
-    void allocateImpl(PointerType* ptr, SizeType32 n)
-=======
     void allocateImpl(PointerType* ptr, std::size_t n)
->>>>>>> 05316d33
     {
         TLLM_CUDA_CHECK(::cudaMallocAsync(ptr, n, mCudaStream->get()));
     }
 
-<<<<<<< HEAD
-    void deallocateImpl(PointerType ptr, [[maybe_unused]] SizeType32 n)
-=======
     void deallocateImpl(PointerType ptr, [[maybe_unused]] std::size_t n)
->>>>>>> 05316d33
     {
         TLLM_CUDA_CHECK_FREE_RESOURCE(::cudaFreeAsync(ptr, mCudaStream->get()));
     }
@@ -162,22 +135,14 @@
     UVMAllocator() noexcept = default;
 
 protected:
-<<<<<<< HEAD
-    void allocateImpl(PointerType* ptr, SizeType32 n) // NOLINT(readability-convert-member-functions-to-static)
-=======
     void allocateImpl(PointerType* ptr, std::size_t n) // NOLINT(readability-convert-member-functions-to-static)
->>>>>>> 05316d33
     {
         TLLM_CUDA_CHECK(::cudaMallocManaged(ptr, n));
         // TLLM_CUDA_CHECK(::cudaMemAdvise(ptr, n, cudaMemAdviseSetPreferredLocation, 0));
     }
 
     void deallocateImpl( // NOLINT(readability-convert-member-functions-to-static)
-<<<<<<< HEAD
-        PointerType ptr, [[maybe_unused]] SizeType32 n)
-=======
         PointerType ptr, [[maybe_unused]] std::size_t n)
->>>>>>> 05316d33
     {
         TLLM_CUDA_CHECK_FREE_RESOURCE(::cudaFree(ptr));
     }
@@ -192,21 +157,13 @@
     PinnedAllocator() noexcept = default;
 
 protected:
-<<<<<<< HEAD
-    void allocateImpl(PointerType* ptr, SizeType32 n) // NOLINT(readability-convert-member-functions-to-static)
-=======
     void allocateImpl(PointerType* ptr, std::size_t n) // NOLINT(readability-convert-member-functions-to-static)
->>>>>>> 05316d33
     {
         TLLM_CUDA_CHECK(::cudaHostAlloc(ptr, n, cudaHostAllocDefault));
     }
 
     void deallocateImpl( // NOLINT(readability-convert-member-functions-to-static)
-<<<<<<< HEAD
-        PointerType ptr, [[maybe_unused]] SizeType32 n)
-=======
         PointerType ptr, [[maybe_unused]] std::size_t n)
->>>>>>> 05316d33
     {
         TLLM_CUDA_CHECK_FREE_RESOURCE(::cudaFreeHost(ptr));
     }
@@ -220,11 +177,7 @@
     HostAllocator() noexcept = default;
 
 protected:
-<<<<<<< HEAD
-    void allocateImpl(PointerType* ptr, SizeType32 n) // NOLINT(readability-convert-member-functions-to-static)
-=======
     void allocateImpl(PointerType* ptr, std::size_t n) // NOLINT(readability-convert-member-functions-to-static)
->>>>>>> 05316d33
     {
         *ptr = std::malloc(n);
         if (*ptr == nullptr)
@@ -234,11 +187,7 @@
     }
 
     void deallocateImpl( // NOLINT(readability-convert-member-functions-to-static)
-<<<<<<< HEAD
-        PointerType ptr, [[maybe_unused]] SizeType32 n)
-=======
         PointerType ptr, [[maybe_unused]] std::size_t n)
->>>>>>> 05316d33
     {
         std::free(ptr);
     }
@@ -252,14 +201,8 @@
 public:
     using Base = BaseAllocator<BorrowingAllocator<memoryType>, memoryType, false>;
     using PointerType = typename Base::PointerType;
-<<<<<<< HEAD
-    using SizeType32 = typename Base::SizeType32;
-
-    BorrowingAllocator(void* ptr, SizeType32 capacity)
-=======
 
     BorrowingAllocator(void* ptr, std::size_t capacity)
->>>>>>> 05316d33
         : mPtr(ptr)
         , mCapacity(capacity)
     {
@@ -268,11 +211,7 @@
     }
 
 protected:
-<<<<<<< HEAD
-    void allocateImpl(PointerType* ptr, SizeType32 n) // NOLINT(readability-convert-member-functions-to-static)
-=======
     void allocateImpl(PointerType* ptr, std::size_t n) // NOLINT(readability-convert-member-functions-to-static)
->>>>>>> 05316d33
     {
         if (n <= mCapacity)
         {
@@ -285,21 +224,13 @@
     }
 
     void deallocateImpl( // NOLINT(readability-convert-member-functions-to-static)
-<<<<<<< HEAD
-        [[maybe_unused]] PointerType ptr, [[maybe_unused]] SizeType32 n)
-=======
         [[maybe_unused]] PointerType ptr, [[maybe_unused]] std::size_t n)
->>>>>>> 05316d33
     {
     }
 
 private:
     PointerType mPtr;
-<<<<<<< HEAD
-    SizeType32 mCapacity;
-=======
     std::size_t mCapacity;
->>>>>>> 05316d33
 };
 
 using CpuBorrowingAllocator = BorrowingAllocator<MemoryType::kCPU>;
@@ -321,28 +252,14 @@
 public:
     using Base = BaseAllocator<MemoryPool<TAllocator>, TAllocator::kMemoryType, false>;
     using PointerType = typename Base::PointerType;
-<<<<<<< HEAD
-    using SizeType32 = typename Base::SizeType32;
 
     using Allocator = TAllocator;
     static_assert(std::is_same_v<typename Allocator::PointerType, PointerType>);
-    static_assert(std::is_same_v<typename Allocator::SizeType32, SizeType32>);
-
-    static SizeType32 constexpr kInitialChunkSize{SizeType32{1} << 30}; // 1 GB
-    static SizeType32 constexpr kChunkResizeFactor{2};
-    static SizeType32 constexpr kAlignment{256};
-
-    explicit MemoryPool(SizeType32 chunkSize = kInitialChunkSize, Allocator allocator = Allocator{})
-=======
-
-    using Allocator = TAllocator;
-    static_assert(std::is_same_v<typename Allocator::PointerType, PointerType>);
 
     static std::size_t constexpr kInitialChunkSize{std::size_t{1} << 29}; // 512 MB
     static std::size_t constexpr kAlignment{256};
 
     explicit MemoryPool(std::size_t chunkSize = kInitialChunkSize, Allocator allocator = Allocator{})
->>>>>>> 05316d33
         : mChunkSize(chunkSize)
         , mAllocator{allocator}
     {
@@ -367,40 +284,18 @@
         mAllocatedChunks.clear();
     }
 
-<<<<<<< HEAD
-    [[nodiscard]] SizeType32 getChunkSize() const
-=======
     [[nodiscard]] std::size_t getChunkSize() const
->>>>>>> 05316d33
     {
         std::lock_guard<std::mutex> lock(mLock);
         return mChunkSize;
     }
 
-<<<<<<< HEAD
-    void setChunkSize(SizeType32 chunkSize)
-=======
     void setChunkSize(std::size_t chunkSize)
->>>>>>> 05316d33
     {
         std::lock_guard<std::mutex> lock(mLock);
         mChunkSize = chunkSize;
     }
 
-<<<<<<< HEAD
-    [[nodiscard]] SizeType32 getUsedSize() const
-    {
-        std::lock_guard<std::mutex> lock(mLock);
-        return std::accumulate(mMemorySegments.cbegin(), mMemorySegments.cend(), SizeType32{0},
-            [](SizeType32 sum, auto const& chunk) { return chunk.tag ? sum + chunk.size : sum; });
-    }
-
-    [[nodiscard]] SizeType32 getReservedSize() const
-    {
-        std::lock_guard<std::mutex> lock(mLock);
-        return std::accumulate(mAllocatedChunks.cbegin(), mAllocatedChunks.cend(), SizeType32{0},
-            [](SizeType32 sum, auto const& chunk) { return sum + std::get<1>(chunk); });
-=======
     [[nodiscard]] std::size_t getUsedSize() const
     {
         std::lock_guard<std::mutex> lock(mLock);
@@ -413,17 +308,12 @@
         std::lock_guard<std::mutex> lock(mLock);
         return std::accumulate(mAllocatedChunks.cbegin(), mAllocatedChunks.cend(), std::size_t{0},
             [](std::size_t sum, auto const& chunk) { return sum + std::get<1>(chunk); });
->>>>>>> 05316d33
     }
 
     class MemorySegment
     {
     public:
-<<<<<<< HEAD
-        MemorySegment(PointerType basePointer, SizeType32 size, SizeType32 offset = 0, PointerType tag = nullptr)
-=======
         MemorySegment(PointerType basePointer, std::size_t size, std::size_t offset = 0, PointerType tag = nullptr)
->>>>>>> 05316d33
             : basePointer{basePointer}
             , size{size}
             , offset{offset}
@@ -432,13 +322,8 @@
         }
 
         PointerType const basePointer;
-<<<<<<< HEAD
-        SizeType32 size;
-        SizeType32 offset;
-=======
         std::size_t size;
         std::size_t offset;
->>>>>>> 05316d33
         PointerType tag;
     };
 
@@ -453,30 +338,17 @@
     void logSegments() const;
 
 protected:
-<<<<<<< HEAD
-    void allocateImpl(PointerType* ptr, SizeType32 requestedSize);
-
-    void deallocateImpl(PointerType tag, SizeType32 n);
-
-private:
-    SizeType32 mChunkSize;
-=======
     void allocateImpl(PointerType* ptr, std::size_t requestedSize);
 
     void deallocateImpl(PointerType tag, std::size_t n);
 
 private:
     std::size_t mChunkSize;
->>>>>>> 05316d33
     TAllocator mAllocator;
     std::mutex mutable mLock{};
 
     std::list<MemorySegment> mMemorySegments = {};
-<<<<<<< HEAD
-    std::vector<std::tuple<PointerType, SizeType32>> mAllocatedChunks = {};
-=======
     std::vector<std::tuple<PointerType, std::size_t>> mAllocatedChunks = {};
->>>>>>> 05316d33
 
     void allocateChunk()
     {
@@ -488,11 +360,7 @@
 };
 
 template <typename TAllocator>
-<<<<<<< HEAD
-void MemoryPool<TAllocator>::allocateImpl(MemoryPool::PointerType* ptr, MemoryPool::SizeType32 requestedSize)
-=======
 void MemoryPool<TAllocator>::allocateImpl(MemoryPool::PointerType* ptr, std::size_t requestedSize)
->>>>>>> 05316d33
 {
     std::lock_guard<std::mutex> lock(mLock);
 
@@ -543,11 +411,7 @@
 }
 
 template <typename TAllocator>
-<<<<<<< HEAD
-void MemoryPool<TAllocator>::deallocateImpl(PointerType tag, SizeType32 n)
-=======
 void MemoryPool<TAllocator>::deallocateImpl(PointerType tag, std::size_t n)
->>>>>>> 05316d33
 {
     std::lock_guard<std::mutex> lock(mLock);
     auto it = std::find_if(mMemorySegments.begin(), mMemorySegments.end(),
@@ -607,30 +471,18 @@
 public:
     using Base = BaseAllocator<PoolAllocator<TAllocator>, TAllocator::kMemoryType, false>;
     using PointerType = typename Base::PointerType;
-<<<<<<< HEAD
-    using SizeType32 = typename Base::SizeType32;
-=======
->>>>>>> 05316d33
     using PoolType = MemoryPool<TAllocator>;
 
     static PoolType& getPool();
 
 protected:
-<<<<<<< HEAD
-    void allocateImpl(PointerType* ptr, SizeType32 n) // NOLINT(readability-convert-member-functions-to-static)
-=======
     void allocateImpl(PointerType* ptr, std::size_t n) // NOLINT(readability-convert-member-functions-to-static)
->>>>>>> 05316d33
     {
         *ptr = getPool().allocate(n);
     }
 
     void deallocateImpl( // NOLINT(readability-convert-member-functions-to-static)
-<<<<<<< HEAD
-        typename TAllocator::PointerType ptr, SizeType32 n)
-=======
         typename TAllocator::PointerType ptr, std::size_t n)
->>>>>>> 05316d33
     {
         getPool().deallocate(ptr, n);
     }

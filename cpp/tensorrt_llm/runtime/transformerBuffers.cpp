/*
 * Copyright (c) 2022-2024, NVIDIA CORPORATION.  All rights reserved.
 *
 * Licensed under the Apache License, Version 2.0 (the "License");
 * you may not use this file except in compliance with the License.
 * You may obtain a copy of the License at
 *
 *     http://www.apache.org/licenses/LICENSE-2.0
 *
 * Unless required by applicable law or agreed to in writing, software
 * distributed under the License is distributed on an "AS IS" BASIS,
 * WITHOUT WARRANTIES OR CONDITIONS OF ANY KIND, either express or implied.
 * See the License for the specific language governing permissions and
 * limitations under the License.
 */

#include "tensorrt_llm/runtime/transformerBuffers.h"
#include "tensorrt_llm/batch_manager/kvCacheManager.h"
#include "tensorrt_llm/common/stlUtils.h"
#include "tensorrt_llm/runtime/runtimeBuffers.h"
#include "tensorrt_llm/runtime/runtimeKernels.h"
#include "tensorrt_llm/runtime/utils/sessionUtils.h"
#include <cstdlib> // std::getenv

using namespace tensorrt_llm::runtime;
namespace tc = tensorrt_llm::common;

TransformerBuffers::TransformerBuffers()
{
    pastKeyValueLengths = nullptr;
    attentionMask = nullptr;
    positionIds = nullptr;

    presentKeysVals.clear();
    presentKeysValsAlt.clear();
    kvCacheBlockPoolPointers = nullptr;
    kvCacheBlockOffsetsHost = nullptr;
    kvCacheBlockOffsetsDevice = nullptr;
}

TransformerBuffers::TransformerBuffers(
    TllmRuntime const& runtime, runtime::ModelConfig const& modelConfig, runtime::WorldConfig const& worldConfig)
{
    TLLM_LOG_TRACE("%s start", __PRETTY_FUNCTION__);
    TLLM_CHECK(modelConfig.isTransformerBased());
    auto& manager = runtime.getBufferManager();
    auto& engine = runtime.getEngine();

    auto const localNbLayers = modelConfig.getNbAttentionLayers(worldConfig.getPipelineParallelism());
    auto firstAttentionLayerId = worldConfig.getPipelineParallelRank() * localNbLayers;

    auto const& layerTypes = modelConfig.getLayerTypes();
    if (!layerTypes.empty())
    {
        firstAttentionLayerId
            = std::find(layerTypes.begin(), layerTypes.end(), ModelConfig::LayerType::kATTENTION) - layerTypes.begin();
    }

    nvinfer1::DataType kvDtype;
    if (modelConfig.usePagedKvCache())
    {
        kvDtype = modelConfig.getKvDataType();
    }
    else
    {
        kvDtype = modelConfig.getQuantMode().hasFp8KvCache()
            ? nvinfer1::DataType::kFP8
            : engine.getTensorDataType(("present_key_value_" + std::to_string(firstAttentionLayerId)).c_str());
    }

    if (modelConfig.usePagedKvCache())
    {
        auto const kvCacheBlockOffsetsType = engine.getTensorDataType("kv_cache_block_offsets");
        kvCacheBlockOffsetsHost = manager.emptyTensor(MemoryType::kCPU, kvCacheBlockOffsetsType);
        kvCacheBlockOffsetsDevice = manager.emptyTensor(MemoryType::kGPU, kvCacheBlockOffsetsType);
    }
    else
    {
        presentKeysVals = utils::createBufferVector(runtime, localNbLayers, MemoryType::kGPU, kvDtype);
    }

    if (modelConfig.useGptAttentionPlugin())
    {
        pastKeyValueLengths = manager.emptyTensor(MemoryType::kCPU, nvinfer1::DataType::kINT32);
        maxAttentionWindows = BufferManager::cpu(ITensor::makeShape({localNbLayers}), nvinfer1::DataType::kINT32);
        sinkTokenLengths = manager.emptyTensor(MemoryType::kCPU, nvinfer1::DataType::kINT32);
    }
    else
    {
<<<<<<< HEAD
        char* disableReuseChar = std::getenv("TRTLLM_DISABLE_OOTB_KVCACHE_REUSE");
        bool reuse = (disableReuseChar == nullptr || std::string(disableReuseChar) != "ON");

        int32_t extraKeyValBufferNum = reuse ? 1 : localNbLayers;
=======
        constexpr int32_t extraKeyValBufferNum = 1;
>>>>>>> 05316d33
        presentKeysValsAlt = utils::createBufferVector(runtime, extraKeyValBufferNum, MemoryType::kGPU, kvDtype);
    }

    TLLM_LOG_TRACE("%s stop", __PRETTY_FUNCTION__);
}

void TransformerBuffers::reshape(
    GenerationConfig const& generationConfig, ModelConfig const& modelConfig, WorldConfig const& worldConfig)
{
    TLLM_LOG_TRACE("%s start", __PRETTY_FUNCTION__);
    auto const batchSize = generationConfig.batchSize;
    auto const maxInputLength = generationConfig.maxInputLength;
    auto const maxAttentionWindow = generationConfig.maxAttentionWindow;

    auto const kvCacheReserve = ITensor::makeShape(
        {batchSize, 2, modelConfig.getNbKvHeads(), maxAttentionWindow, modelConfig.getSizePerHead()});
    auto const kvCacheShape
        = ITensor::makeShape({batchSize, 2, modelConfig.getNbKvHeads(), maxInputLength, modelConfig.getSizePerHead()});
    if (modelConfig.usePagedKvCache())
    {
        auto cacheBlockOffsetsShape = kvCacheBlockOffsetsHost->getShape();
        if (cacheBlockOffsetsShape.nbDims > 0)
        {
            cacheBlockOffsetsShape.d[0] = batchSize;
            kvCacheBlockOffsetsHost->reshape(cacheBlockOffsetsShape);
            kvCacheBlockOffsetsDevice->reshape(cacheBlockOffsetsShape);
        }
        else
        {
            TLLM_LOG_DEBUG("kvCacheBlockOffsets not allocated yet");
        }
    }
    else
    {
        utils::reshapeBufferVector(presentKeysVals, kvCacheReserve);
    }

    auto const localNbLayers = modelConfig.getNbAttentionLayers(worldConfig.getPipelineParallelism());

    if (modelConfig.useGptAttentionPlugin())
    {
        pastKeyValueLengths->reshape(ITensor::makeShape({batchSize}));
        maxAttentionWindows->reshape(ITensor::makeShape({localNbLayers}));
        sinkTokenLengths->reshape(ITensor::makeShape({1}));
    }
    else
    {
        utils::reshapeBufferVector(presentKeysValsAlt, kvCacheShape);
        // present KV cache tensors will be reshaped by shape inference.
        // reshape to the required shape here to make context batch slicing work correctly.
        utils::reshapeBufferVector(presentKeysVals, kvCacheShape);
    }

    TLLM_LOG_TRACE("%s stop", __PRETTY_FUNCTION__);
}

void TransformerBuffers::reshapeKvTensors(
    SizeType32 maxBatchSize, SizeType32 maxBeamWidth, SizeType32 maxBlocksPerSeq, runtime::TllmRuntime const& runtime)
{
    auto const& manager = runtime.getBufferManager();

    auto const cacheBlockOffsetsShape = ITensor::makeShape({maxBatchSize * maxBeamWidth, 2, maxBlocksPerSeq});

    kvCacheBlockOffsetsHost->reshape(cacheBlockOffsetsShape);
    manager.setZero(*kvCacheBlockOffsetsHost);

    kvCacheBlockOffsetsDevice->reshape(cacheBlockOffsetsShape);
    manager.setZero(*kvCacheBlockOffsetsDevice);
}

void TransformerBuffers::setKvPoolPointers(KvCacheManager const* kvCacheManager)
{
    kvCacheBlockPoolPointers = kvCacheManager->getBlockPoolPointers();
}

TransformerBuffers TransformerBuffers::sliceTo(
    GenerationConfig const& generationConfig, ModelConfig const& modelConfig, SizeType32 offset, SizeType32 batchSize)
{
    TLLM_LOG_TRACE("%s start", __PRETTY_FUNCTION__);
    TransformerBuffers buffers;
    auto const generationBatchSize = generationConfig.batchSize;
    if (modelConfig.usePagedKvCache())
    {
        auto const& realCacheBlockOffsetsShape = kvCacheBlockOffsetsHost->getShape();
        auto const maxBlocksPerSeq = realCacheBlockOffsetsShape.d[2];

        // enable slicing by moving generationBatchSize to first dim
        auto const fakeCacheBlockOffsetsShape = ITensor::makeShape({generationBatchSize, 2, maxBlocksPerSeq});
        TensorPtr kvCacheBlockOffsetsHostView{ITensor::view(kvCacheBlockOffsetsHost, fakeCacheBlockOffsetsShape)};
        TensorPtr kvCacheBlockOffsetsDeviceView{ITensor::view(kvCacheBlockOffsetsDevice, fakeCacheBlockOffsetsShape)};

        // slice and reshape to correct shape
        auto const cacheBlockOffsetsShape = ITensor::makeShape({batchSize, 2, maxBlocksPerSeq});
        buffers.kvCacheBlockOffsetsHost = ITensor::slice(kvCacheBlockOffsetsHostView, offset, batchSize);
        buffers.kvCacheBlockOffsetsHost->reshape(cacheBlockOffsetsShape);
        buffers.kvCacheBlockOffsetsDevice = ITensor::slice(kvCacheBlockOffsetsDeviceView, offset, batchSize);
        buffers.kvCacheBlockOffsetsDevice->reshape(cacheBlockOffsetsShape);

        buffers.kvCacheBlockPoolPointers = kvCacheBlockPoolPointers;
    }
    else
    {
        buffers.presentKeysVals = utils::sliceBufferVector(presentKeysVals, offset, batchSize);
    }

    if (modelConfig.useGptAttentionPlugin())
    {
        buffers.pastKeyValueLengths = ITensor::slice(pastKeyValueLengths, offset, batchSize);
        buffers.maxAttentionWindows = maxAttentionWindows;
        buffers.sinkTokenLengths = sinkTokenLengths;
    }
    else
    {
        buffers.presentKeysValsAlt = utils::sliceBufferVector(presentKeysValsAlt, offset, batchSize);
    }
    TLLM_LOG_TRACE("%s stop", __PRETTY_FUNCTION__);
    return buffers;
}

static std::vector<SizeType32> getPositionIdsContextPhaseGlm(SizeType32 const& batchSize,
    SizeType32 const& maxInputLength, SizeType32 const* pInputLengths, bool useGptAttentionPlugin, bool usePackedInput)
{
    TLLM_CHECK(pInputLengths != nullptr);

    std::vector<SizeType32> positionIdsVec(1, 0);
    if (useGptAttentionPlugin)
    {
        if (usePackedInput)
        {
            std::vector<int> pInputLengthsAcc = std::vector<int>(batchSize + 1, 0);
            for (int i = 0; i < batchSize; ++i)
            {
                pInputLengthsAcc[i + 1] = pInputLengthsAcc[i] + pInputLengths[i];
            }

            auto const size = 1 * 2 * pInputLengthsAcc[batchSize];
            positionIdsVec.resize(size, 0);
            for (SizeType32 b = 0; b < batchSize; ++b)
            {
                auto* pIdB = positionIdsVec.data() + pInputLengthsAcc[b];
                auto const length = pInputLengths[b];
                std::iota(pIdB, pIdB + length, 0);

                pIdB[length - 1] = length - 2;
                pIdB[length - 1 + pInputLengthsAcc[batchSize]] = 1;
            }
        }
        else
        {
            auto const size = batchSize * 2 * maxInputLength;
            positionIdsVec.resize(size, 0);
            for (SizeType32 b = 0; b < batchSize; ++b)
            {
                auto* pIdB = positionIdsVec.data() + b * 2 * maxInputLength;
                auto const length = pInputLengths[b];
                std::iota(pIdB, pIdB + length, 0);

                pIdB[length - 1] = length - 2;
                pIdB[length - 1 + maxInputLength] = 1;
            }
        }
    }
    else
    {
        TLLM_THROW("Unsupported model without GPT Attention Plugin");
    }

    return positionIdsVec;
}

void TransformerBuffers::prepareContextStep(RuntimeBuffers* runtimeBuffers, TensorPtr const& inputIds,
    TokenIdType const padId, BufferManager& manager, KvCacheManager const* kvCacheManager, SizeType32 firstBatchSlotIdx,
    ModelConfig const& modelConfig, WorldConfig const& worldConfig)
{
    TLLM_LOG_TRACE("%s start", __PRETTY_FUNCTION__);
    auto& generationConfig = runtimeBuffers->generationConfig;
    auto& contextLengthsHost = runtimeBuffers->contextLengthsHost;
    auto& requestTypes = runtimeBuffers->requestTypes;
    auto& hiddenStates = runtimeBuffers->hiddenStates;
    auto& promptTuningTasksHost = runtimeBuffers->promptTuningTasksHost;
    auto& promptTuningParams = runtimeBuffers->promptTuningParams;
    auto& stream = manager.getStream();
    SizeType32 const batchSize = generationConfig.batchSize;
    SizeType32 const maxInputLength = generationConfig.maxInputLength;
    auto const& inputShape = inputIds->getShape();

    // get local number of layers.
    auto const localNbLayers = modelConfig.getNbAttentionLayers(worldConfig.getPipelineParallelism());

    if (modelConfig.useGptAttentionPlugin())
    {
        auto pastKeyValueLengthsPtr = bufferCast<SizeType32>(*pastKeyValueLengths);
        TLLM_CHECK(pastKeyValueLengths->getSize() == static_cast<std::size_t>(batchSize));

        auto RequestTypesPtr = bufferCast<int32_t>(*requestTypes);
        TLLM_CHECK(requestTypes->getSize() == static_cast<std::size_t>(batchSize));
        std::fill_n(RequestTypesPtr, batchSize, 0);

        auto maxAttentionWindowsPtr = bufferCast<SizeType32>(*maxAttentionWindows);
        std::fill_n(maxAttentionWindowsPtr, localNbLayers, generationConfig.maxAttentionWindow);

        bufferCast<SizeType32>(*sinkTokenLengths)[0] = generationConfig.sinkTokenLength;

        auto const contextLengthsHostPtr = bufferCast<SizeType32 const>(*contextLengthsHost);
        auto const modelVariant = modelConfig.getModelVariant();

        if (modelVariant == ModelConfig::ModelVariant::kGpt
            || modelVariant == ModelConfig::ModelVariant::kRecurrentGemma)
        {
            auto const inputSize = inputIds->getSize();
            std::vector<SizeType32> positionIdsVec(inputSize);
            auto begin = std::begin(positionIdsVec);
            for (SizeType32 i = 0; i < batchSize; ++i)
            {
                auto end = begin + (modelConfig.usePackedInput() ? contextLengthsHostPtr[i] : maxInputLength);
                std::iota(begin, end, 0);
                begin = end;
            }
            positionIds = manager.copyFrom(positionIdsVec, inputShape, MemoryType::kGPU);
        }
        else if (modelVariant == ModelConfig::ModelVariant::kGlm)
        {
            auto const positionIdsVec = getPositionIdsContextPhaseGlm(batchSize, maxInputLength, contextLengthsHostPtr,
                modelConfig.useGptAttentionPlugin(), modelConfig.usePackedInput());
            if (modelConfig.usePackedInput())
            {
                int num_tokens = (int) positionIdsVec.size() / 2;
                auto const positionIdsShape = ITensor::makeShape({2, num_tokens});
                positionIds = manager.copyFrom(positionIdsVec, positionIdsShape, MemoryType::kGPU);
            }
            else
            {
                auto const positionIdsShape = ITensor::makeShape({batchSize, 2, maxInputLength});
                positionIds = manager.copyFrom(positionIdsVec, positionIdsShape, MemoryType::kGPU);
            }
        }
        else
        {
            TLLM_THROW("Unsupported model variant");
        }

        for (SizeType32 i = 0; i < batchSize; ++i)
        {
            pastKeyValueLengthsPtr[i] = contextLengthsHostPtr[i];
        }

        if (modelConfig.usePromptTuning())
        {
            std::vector<SizeType32> reqBeamWidths(batchSize, 1);
            std::vector<SizeType32> reqPromptLengths;
            for (SizeType32 i = 0; i < batchSize; ++i)
            {
                reqPromptLengths.push_back(contextLengthsHostPtr[i]);
            }

            // Copy the generationInput tasks to host
            promptTuningTasksHost = manager.copyFrom(*promptTuningParams.tasks, MemoryType::kPINNED);

            // Update the tasks tensor
            promptTuningParams.fillTasksTensor(promptTuningTasksHost, batchSize, batchSize, reqBeamWidths,
                reqPromptLengths, manager, modelConfig.usePackedInput());
        }
    }
    else
    {
        attentionMask = manager.copyFrom(*inputIds, MemoryType::kGPU);
        kernels::invokeBuildAttentionMask(*attentionMask, padId, stream);

        auto attentionMaskHost = manager.copyFrom(*attentionMask, MemoryType::kCPU);
        auto const* attentionMaskData = reinterpret_cast<SizeType32 const*>(attentionMaskHost->data());
        std::vector<SizeType32> positionIdsVec(attentionMask->getSize());
        for (SizeType32 i = 0; i < batchSize; ++i)
        {
            tc::stl_utils::exclusiveScan(attentionMaskData + i * maxInputLength,
                attentionMaskData + (i + 1) * maxInputLength, std::begin(positionIdsVec) + i * maxInputLength, 0);
        }
        for (std::size_t i = 0; i < positionIdsVec.size(); ++i)
            if (attentionMaskData[i] == 0)
                positionIdsVec[i] = 1;
        positionIds = manager.copyFrom(positionIdsVec, attentionMask->getShape(), MemoryType::kGPU);
    }

    if (worldConfig.isPipelineParallel())
    {
        auto const hiddenSize = hiddenStates->getShape().d[hiddenStates->getShape().nbDims - 1];
        auto const hiddenStatesShape = modelConfig.usePackedInput()
            ? ITensor::makeShape({inputShape.d[0], hiddenSize})
            : ITensor::makeShape({inputShape.d[0], inputShape.d[1], hiddenSize});
        hiddenStates->reshape(hiddenStatesShape);
    }

    if (modelConfig.useGptAttentionPlugin() && modelConfig.usePagedKvCache())
    {
        auto constexpr contextBeamWidth = 1;
        kvCacheManager->getBlockOffsetsOfBatch(
            *kvCacheBlockOffsetsHost, firstBatchSlotIdx, batchSize, contextBeamWidth);
        manager.copy(*kvCacheBlockOffsetsHost, *kvCacheBlockOffsetsDevice);
    }

    TLLM_LOG_TRACE("%s stop", __PRETTY_FUNCTION__);
}

static std::vector<SizeType32> getPositionIdsGenerationPhaseGlm(SizeType32 const& batchSize, SizeType32 const& beamSize,
    SizeType32 const& step, SizeType32 const* pInputLengths, bool useGptAttentionPlugin, bool usePackedInput)
{
    TLLM_CHECK(pInputLengths != nullptr);

    auto const size = 2 * batchSize * beamSize;
    std::vector<SizeType32> positionIdsVec(size, 0);
    if (useGptAttentionPlugin)
    {
        // Share the same layout regardless of usePackedInput or not
        for (SizeType32 b = 0; b < batchSize; ++b)
        {
            auto* pIdB = positionIdsVec.data() + b * beamSize * 2;
            auto const length = pInputLengths[b * beamSize];

            for (SizeType32 bm = 0; bm < beamSize; ++bm)
            {
                pIdB[bm * 2 + 0] = length - 2;
                pIdB[bm * 2 + 1] = step + 2;
            }
        }
    }
    else
    {
        TLLM_THROW("Unsupported model without GPT Attention Plugin");
    }

    return positionIdsVec;
}

void TransformerBuffers::copyAttentionMasks(
    RuntimeBuffers* runtimeBuffers, std::vector<RuntimeBuffers> const& contextBatches, BufferManager& manager)
{
    TLLM_LOG_TRACE("%s start", __PRETTY_FUNCTION__);
    auto& generationConfig = runtimeBuffers->generationConfig;
    auto const batchSize = generationConfig.batchSize;
    auto const maxInputLength = generationConfig.maxInputLength;

    // TODO(rkobus) include tiling
    attentionMask = manager.gpu(ITensor::makeShape({batchSize, maxInputLength}), nvinfer1::DataType::kINT32);

    auto const numContextBatches = static_cast<SizeType32>(contextBatches.size());
    auto offset = 0;
    for (auto contextBatchId = 0; contextBatchId < numContextBatches; ++contextBatchId)
    {
        auto& buffers = contextBatches.at(contextBatchId);
        auto contextBatchSize = buffers.generationConfig.batchSize;
        auto attentionMaskSlice = ITensor::slice(attentionMask, offset, contextBatchSize);
        manager.copy(*buffers.transformerBuffers->attentionMask, *attentionMaskSlice);
        offset += contextBatchSize;
    }
    TLLM_LOG_TRACE("%s stop", __PRETTY_FUNCTION__);
}

void TransformerBuffers::tile(RuntimeBuffers* runtimeBuffers, BufferManager& manager, ModelConfig const& modelConfig,
    WorldConfig const& worldConfig)
{
    TLLM_LOG_TRACE("%s start", __PRETTY_FUNCTION__);
    auto& generationConfig = runtimeBuffers->generationConfig;
    auto& logits = runtimeBuffers->logits;
    auto& contextLengthsDevice = runtimeBuffers->contextLengthsDevice;
    auto& contextLengthsHost = runtimeBuffers->contextLengthsHost;
    auto const beamWidth = generationConfig.beamWidth;
    TLLM_CHECK_WITH_INFO(beamWidth > 1, "Tiling is only necessary for beam search.");

    // Note: If computeContextLogits is true, the copy/expansion is performed in gatherLastTokenLogits.
    if (worldConfig.isLastPipelineParallelRank() && !modelConfig.computeContextLogits())
    {
        // logits needs beamWidth in second dimension
        auto logitsShape = logits->getShape();
        logitsShape.d[1] *= beamWidth;
        utils::tileBufferReplace(logits, beamWidth, manager);
        logits->reshape(logitsShape);
    }

    utils::tileBufferReplace(contextLengthsDevice, beamWidth, manager);

    if (modelConfig.useGptAttentionPlugin())
    {
        utils::tileCpuBufferReplace(contextLengthsHost, beamWidth);
        utils::tileCpuBufferReplace(pastKeyValueLengths, beamWidth);
    }
    else
    {
        utils::tileBufferReplace(attentionMask, beamWidth, manager);
    }

    if (!modelConfig.usePagedKvCache())
    {
        for (auto& buffer : presentKeysVals)
            utils::tileBufferReplace(buffer, beamWidth, manager);
        for (auto& buffer : presentKeysValsAlt)
            utils::tileBufferReplace(buffer, beamWidth, manager);
    }
    TLLM_LOG_TRACE("%s stop", __PRETTY_FUNCTION__);
}

void TransformerBuffers::postContextStep(RuntimeBuffers* runtimeBuffers,
    std::vector<RuntimeBuffers> const& contextBuffers, BufferManager& manager, ModelConfig const& modelConfig,
    WorldConfig const& worldConfig)
{
    TLLM_LOG_TRACE("%s start", __PRETTY_FUNCTION__);
    auto& generationConfig = runtimeBuffers->generationConfig;
    auto& requestTypes = runtimeBuffers->requestTypes;
    auto const batchSize = generationConfig.batchSize;
    auto const beamWidth = generationConfig.beamWidth;

    if (modelConfig.useGptAttentionPlugin())
    {
        requestTypes->reshape(ITensor::makeShape({batchSize * beamWidth}));
        auto hostRequestTypes = bufferCast<int32_t>(*requestTypes);
        std::fill_n(hostRequestTypes, requestTypes->getSize(), 1);
    }
    else
    {
        copyAttentionMasks(runtimeBuffers, contextBuffers, manager);
    }

    // TODO(rkobus) handle this more gracefully
    positionIds = manager.emptyTensor(MemoryType::kGPU, nvinfer1::DataType::kINT32);

    if (modelConfig.computeContextLogits())
    {
        runtimeBuffers->gatherLastTokenLogits(manager, modelConfig, worldConfig);
    }

    if (beamWidth > 1)
    {
        tile(runtimeBuffers, manager, modelConfig, worldConfig);
    }

    if (modelConfig.useGptAttentionPlugin() && modelConfig.usePagedKvCache())
    {
        auto cacheBlockOffsetsShape = kvCacheBlockOffsetsHost->getShape();
        cacheBlockOffsetsShape.d[0] = batchSize * beamWidth;
        kvCacheBlockOffsetsHost->reshape(cacheBlockOffsetsShape);
        kvCacheBlockOffsetsDevice->reshape(cacheBlockOffsetsShape);
    }

    TLLM_LOG_TRACE("%s stop", __PRETTY_FUNCTION__);
}

void TransformerBuffers::prepareNextStep(RuntimeBuffers* runtimeBuffers, SizeType32 const step, BufferManager& manager,
    KvCacheManager* kvCacheManager, SizeType32 firstBatchSlotIdx, ModelConfig const& modelConfig,
    WorldConfig const& worldConfig)
{
    TLLM_LOG_TRACE("%s start", __PRETTY_FUNCTION__);
    auto& contextLengthsHost = runtimeBuffers->contextLengthsHost;
    auto& contextLengthsDevice = runtimeBuffers->contextLengthsDevice;
    auto& hiddenStates = runtimeBuffers->hiddenStates;
    auto& generationConfig = runtimeBuffers->generationConfig;
    auto& stream = manager.getStream();
    SizeType32 const batchSize = generationConfig.batchSize;
    SizeType32 const beamWidth = generationConfig.beamWidth;
    auto const inputShape = [&modelConfig, batchSize, beamWidth]()
    {
        if (modelConfig.usePackedInput())
        {
            // batch in last dim
            return ITensor::makeShape({batchSize * beamWidth});
        }
        else
        {
            // batch in first dim
            return ITensor::makeShape({batchSize * beamWidth, 1});
        }
    }();
    if (modelConfig.useGptAttentionPlugin())
    {
        auto const contextLengthsHostPtr = bufferCast<SizeType32 const>(*contextLengthsHost);
        auto const pastKeyValueLengthsPtr = bufferCast<SizeType32>(*pastKeyValueLengths);
        auto const tensorBatchSize = static_cast<SizeType32>(pastKeyValueLengths->getSize());
        SizeType32 const srcStride{modelConfig.useGptAttentionPlugin() ? 1 : beamWidth};
        TLLM_CHECK(static_cast<std::size_t>(tensorBatchSize * srcStride) == contextLengthsDevice->getSize());
        for (SizeType32 i = 0; i < tensorBatchSize; ++i)
        {
            pastKeyValueLengthsPtr[i] = contextLengthsHostPtr[i * srcStride] + step;
        }

        auto const modelVariant = modelConfig.getModelVariant();

        if (modelVariant == ModelConfig::ModelVariant::kGpt
            || modelVariant == ModelConfig::ModelVariant::kRecurrentGemma)
        {
            positionIds->reshape(inputShape);
            manager.copy(*contextLengthsDevice, *positionIds);
            kernels::invokeAdd(*positionIds, step, stream);
        }
        else if (modelVariant == ModelConfig::ModelVariant::kGlm)
        {
            auto const positionIdsVec = getPositionIdsGenerationPhaseGlm(batchSize, beamWidth, step,
                contextLengthsHostPtr, modelConfig.useGptAttentionPlugin(), modelConfig.usePackedInput());
            if (modelConfig.usePackedInput())
            {
                auto const positionIdsShape = ITensor::makeShape({2, batchSize * beamWidth});
                positionIds = manager.copyFrom(positionIdsVec, positionIdsShape, MemoryType::kGPU);
            }
            else
            {
                auto const positionIdsShape = ITensor::makeShape({batchSize * beamWidth, 2, 1});
                positionIds = manager.copyFrom(positionIdsVec, positionIdsShape, MemoryType::kGPU);
            }
        }
        else
        {
            TLLM_THROW("Unsupported model variant");
        }
    }
    else
    {
        auto const& shape = attentionMask->getShape();
        auto const nbInputs = shape.d[0];
        auto const oldLength = shape.d[1];
        auto const newLength = oldLength + 1;
        auto const newShape = ITensor::makeShape({nbInputs, newLength});

        TensorPtr newAttentionMask = manager.gpu(newShape, attentionMask->getDataType());
        kernels::invokeExtendAttentionMask(*newAttentionMask, *attentionMask, stream);
        attentionMask = newAttentionMask;

        auto attentionMaskHost = manager.copyFrom(*attentionMask, MemoryType::kCPU);
        auto const* attentionMaskPtr = bufferCast<SizeType32>(*attentionMaskHost);

        // TODO old positionIds could be recovered to avoid scan
        std::vector<SizeType32> positionIdsVec(attentionMask->getSize());
        for (SizeType32 i = 0; i < nbInputs; ++i)
        {
            tc::stl_utils::exclusiveScan(attentionMaskPtr + i * newLength, attentionMaskPtr + (i + 1) * newLength,
                std::begin(positionIdsVec) + i * newLength, 0);
        }
        for (std::size_t i = 0; i < positionIdsVec.size(); ++i)
            if (attentionMaskPtr[i] == 0)
                positionIdsVec[i] = 1;
        std::vector<SizeType32> positionIdsEndVec(nbInputs);
        for (SizeType32 i = 0; i < nbInputs; ++i)
            positionIdsEndVec[i] = positionIdsVec[(i + 1) * newLength - 1];

        positionIds = manager.copyFrom(positionIdsEndVec, ITensor::makeShape({nbInputs, 1}), MemoryType::kGPU);
    }

    if (worldConfig.isPipelineParallel())
    {
        auto const hiddenSize = hiddenStates->getShape().d[hiddenStates->getShape().nbDims - 1];
        auto const hiddenStatesShape = modelConfig.usePackedInput()
            ? ITensor::makeShape({inputShape.d[0], hiddenSize})
            : ITensor::makeShape({inputShape.d[0], inputShape.d[1], hiddenSize});
        hiddenStates->reshape(hiddenStatesShape);
    }

    if (modelConfig.usePagedKvCache())
    {
        for (auto batchIdx = firstBatchSlotIdx; batchIdx < firstBatchSlotIdx + batchSize; ++batchIdx)
        {
            kvCacheManager->addToken(batchIdx);
        }
        kvCacheManager->getBlockOffsetsOfBatch(*kvCacheBlockOffsetsHost, firstBatchSlotIdx, batchSize, beamWidth);
        manager.copy(*kvCacheBlockOffsetsHost, *kvCacheBlockOffsetsDevice);
    }
    TLLM_LOG_TRACE("%s stop", __PRETTY_FUNCTION__);
}

void TransformerBuffers::getRuntimeBuffers(RuntimeBuffers const* runtimeBuffers, TensorMap& inputBuffers,
    TensorMap& outputBuffers, SizeType32 const step, TensorPtr const& inputIds, ModelConfig const& modelConfig,
    WorldConfig const& worldConfig) const
{
    TLLM_LOG_TRACE("%s start", __PRETTY_FUNCTION__);
    inputBuffers.clear();
    outputBuffers.clear();

    auto& logits = runtimeBuffers->logits;
    auto& hiddenStates = runtimeBuffers->hiddenStates;
    auto& contextLengthsDevice = runtimeBuffers->contextLengthsDevice;
    auto& contextLengthsHost = runtimeBuffers->contextLengthsHost;
    auto& lastTokenIds = runtimeBuffers->lastTokenIds;
    auto& requestTypes = runtimeBuffers->requestTypes;

    if (worldConfig.isLastPipelineParallelRank())
    {
        // feed a view to TensorRT runtime so reshaping does not change logits buffer
        outputBuffers.insert_or_assign("logits", ITensor::view(logits));
    }
    else
    {
        outputBuffers.insert_or_assign("hidden_states_output", hiddenStates);
    }

    if (worldConfig.isFirstPipelineParallelRank())
    {
        inputBuffers.insert_or_assign("input_ids", inputIds);
    }
    else
    {
        inputBuffers.insert_or_assign("hidden_states_input", hiddenStates);
    }

    inputBuffers.insert_or_assign("context_lengths", contextLengthsDevice);
    if (!modelConfig.computeContextLogits())
    {
        inputBuffers.insert_or_assign("last_token_ids", lastTokenIds);
    }
    inputBuffers.insert_or_assign("position_ids", positionIds);

    auto const localNbLayers = modelConfig.getNbAttentionLayers(worldConfig.getPipelineParallelism());
    auto const firstLayerId = worldConfig.getPipelineParallelRank() * localNbLayers;
    auto const& layerTypes = modelConfig.getLayerTypes();

    if (modelConfig.useGptAttentionPlugin())
    {
        inputBuffers.insert_or_assign("cache_indirection", runtimeBuffers->cacheIndirectionDecoderOutput);
        inputBuffers.insert_or_assign("host_past_key_value_lengths", pastKeyValueLengths);
        inputBuffers.insert_or_assign("host_request_types", requestTypes);
        inputBuffers.insert_or_assign("sequence_length", runtimeBuffers->sequenceLengths);
        inputBuffers.insert_or_assign("host_sink_token_length", sinkTokenLengths);
        inputBuffers.insert_or_assign("host_max_attention_window_sizes", maxAttentionWindows);

        if (modelConfig.usePackedInput())
        {
            inputBuffers.insert_or_assign("host_context_lengths", contextLengthsHost);
        }
        if (modelConfig.usePagedKvCache())
        {
            inputBuffers.insert_or_assign("kv_cache_block_offsets", kvCacheBlockOffsetsDevice);
            inputBuffers.insert_or_assign("host_kv_cache_block_offsets", kvCacheBlockOffsetsHost);
            inputBuffers.insert_or_assign("host_kv_cache_pool_pointers", kvCacheBlockPoolPointers);
        }
        else
        {
            utils::insertTensorVector(inputBuffers, "past_key_value_", presentKeysVals, firstLayerId, layerTypes,
                ModelConfig::LayerType::kATTENTION);
            utils::insertTensorVector(outputBuffers, "present_key_value_", presentKeysVals, firstLayerId, layerTypes,
                ModelConfig::LayerType::kATTENTION);
        }
    }
    else
    {
        inputBuffers.insert_or_assign("attention_mask", attentionMask);
        inputBuffers.insert_or_assign("cache_indirection", runtimeBuffers->cacheIndirectionDecoderOutput);

        nvinfer1::Dims kvCacheShape{0};
        if (step == 0)
        {
            kvCacheShape = presentKeysValsAlt.at(0)->getShape();
            kvCacheShape.d[3] = 0;
        }
<<<<<<< HEAD
        char* disableReuseChar = std::getenv("TRTLLM_DISABLE_OOTB_KVCACHE_REUSE");
        bool reuse = (disableReuseChar == nullptr || std::string(disableReuseChar) != "ON");

        // TODO: fix for recurrentgemma
        for (int32_t idx = 0; idx < localNbLayers; ++idx)
        {
            TensorPtr input;
            TensorPtr output;
            if (reuse)
            {
                // We will make current layer's output KV-cache overwrite previous layers input KV-cache
                // buffer id: ...  5,  6,  7,  8,  9, ...
                // layer n:        out in
                // layer n+1:          out in
                // layer n+2               out in
                // And when finish a step, we will make every layer's in/out buffer index subtract 1 in
                // a circular buffer way to make sure current outputs become next step's inputs.
                int32_t input_ind = idx - (step % (localNbLayers + 1)); // Subtract 1 for every step.
                if (input_ind < 0)
                {
                    // When underflow, go to the back to achieve a circular buffers.
                    input_ind = localNbLayers + 1 + input_ind;
                }
                // Output buffer is just before input buffer. When input is buffer 0,
                // output should use the back buffer to achieve circular buffers.
                int32_t output_ind = input_ind > 0 ? input_ind - 1 : localNbLayers;

                // We only allocate localNbLayers of normal buffers. If index is overflow, use the extra buffer.
                input = input_ind < localNbLayers ? presentKeysVals[input_ind] : presentKeysValsAlt[0];
                output = output_ind < localNbLayers ? presentKeysVals[output_ind] : presentKeysValsAlt[0];
            }
            else
            {
                input = step % 2 ? presentKeysVals[idx] : presentKeysValsAlt[idx];
                output = step % 2 ? presentKeysValsAlt[idx] : presentKeysVals[idx];
            }

            if (step == 0)
            {
                TensorPtr tmp = ITensor::view(input, kvCacheShape);
                inputBuffers.insert_or_assign("past_key_value_" + std::to_string(firstLayerId + idx), std::move(tmp));
            }
            else
            {
=======

        // TODO: fix for recurrentgemma
        for (int32_t idx = 0; idx < localNbLayers; ++idx)
        {
            TensorPtr input;
            TensorPtr output;
            // We will make current layer's output KV-cache overwrite previous layers input KV-cache
            // buffer id: ...  5,  6,  7,  8,  9, ...
            // layer n:        out in
            // layer n+1:          out in
            // layer n+2               out in
            // And when finish a step, we will make every layer's in/out buffer index subtract 1 in
            // a circular buffer way to make sure current outputs become next step's inputs.
            int32_t input_ind = idx - (step % (localNbLayers + 1)); // Subtract 1 for every step.
            if (input_ind < 0)
            {
                // When underflow, go to the back to achieve a circular buffers.
                input_ind = localNbLayers + 1 + input_ind;
            }
            // Output buffer is just before input buffer. When input is buffer 0,
            // output should use the back buffer to achieve circular buffers.
            int32_t output_ind = input_ind > 0 ? input_ind - 1 : localNbLayers;

            // We only allocate localNbLayers of normal buffers. If index is overflow, use the extra buffer.
            input = input_ind < localNbLayers ? presentKeysVals[input_ind] : presentKeysValsAlt[0];
            output = output_ind < localNbLayers ? presentKeysVals[output_ind] : presentKeysValsAlt[0];

            if (step == 0)
            {
                TensorPtr tmp = ITensor::view(input, kvCacheShape);
                inputBuffers.insert_or_assign("past_key_value_" + std::to_string(firstLayerId + idx), std::move(tmp));
            }
            else
            {
>>>>>>> 05316d33
                inputBuffers.insert_or_assign("past_key_value_" + std::to_string(firstLayerId + idx), input);
            }
            outputBuffers.insert_or_assign("present_key_value_" + std::to_string(firstLayerId + idx), output);
        }
    }

    TLLM_LOG_TRACE("%s stop", __PRETTY_FUNCTION__);
}<|MERGE_RESOLUTION|>--- conflicted
+++ resolved
@@ -87,14 +87,7 @@
     }
     else
     {
-<<<<<<< HEAD
-        char* disableReuseChar = std::getenv("TRTLLM_DISABLE_OOTB_KVCACHE_REUSE");
-        bool reuse = (disableReuseChar == nullptr || std::string(disableReuseChar) != "ON");
-
-        int32_t extraKeyValBufferNum = reuse ? 1 : localNbLayers;
-=======
         constexpr int32_t extraKeyValBufferNum = 1;
->>>>>>> 05316d33
         presentKeysValsAlt = utils::createBufferVector(runtime, extraKeyValBufferNum, MemoryType::kGPU, kvDtype);
     }
 
@@ -741,52 +734,6 @@
             kvCacheShape = presentKeysValsAlt.at(0)->getShape();
             kvCacheShape.d[3] = 0;
         }
-<<<<<<< HEAD
-        char* disableReuseChar = std::getenv("TRTLLM_DISABLE_OOTB_KVCACHE_REUSE");
-        bool reuse = (disableReuseChar == nullptr || std::string(disableReuseChar) != "ON");
-
-        // TODO: fix for recurrentgemma
-        for (int32_t idx = 0; idx < localNbLayers; ++idx)
-        {
-            TensorPtr input;
-            TensorPtr output;
-            if (reuse)
-            {
-                // We will make current layer's output KV-cache overwrite previous layers input KV-cache
-                // buffer id: ...  5,  6,  7,  8,  9, ...
-                // layer n:        out in
-                // layer n+1:          out in
-                // layer n+2               out in
-                // And when finish a step, we will make every layer's in/out buffer index subtract 1 in
-                // a circular buffer way to make sure current outputs become next step's inputs.
-                int32_t input_ind = idx - (step % (localNbLayers + 1)); // Subtract 1 for every step.
-                if (input_ind < 0)
-                {
-                    // When underflow, go to the back to achieve a circular buffers.
-                    input_ind = localNbLayers + 1 + input_ind;
-                }
-                // Output buffer is just before input buffer. When input is buffer 0,
-                // output should use the back buffer to achieve circular buffers.
-                int32_t output_ind = input_ind > 0 ? input_ind - 1 : localNbLayers;
-
-                // We only allocate localNbLayers of normal buffers. If index is overflow, use the extra buffer.
-                input = input_ind < localNbLayers ? presentKeysVals[input_ind] : presentKeysValsAlt[0];
-                output = output_ind < localNbLayers ? presentKeysVals[output_ind] : presentKeysValsAlt[0];
-            }
-            else
-            {
-                input = step % 2 ? presentKeysVals[idx] : presentKeysValsAlt[idx];
-                output = step % 2 ? presentKeysValsAlt[idx] : presentKeysVals[idx];
-            }
-
-            if (step == 0)
-            {
-                TensorPtr tmp = ITensor::view(input, kvCacheShape);
-                inputBuffers.insert_or_assign("past_key_value_" + std::to_string(firstLayerId + idx), std::move(tmp));
-            }
-            else
-            {
-=======
 
         // TODO: fix for recurrentgemma
         for (int32_t idx = 0; idx < localNbLayers; ++idx)
@@ -821,7 +768,6 @@
             }
             else
             {
->>>>>>> 05316d33
                 inputBuffers.insert_or_assign("past_key_value_" + std::to_string(firstLayerId + idx), input);
             }
             outputBuffers.insert_or_assign("present_key_value_" + std::to_string(firstLayerId + idx), output);

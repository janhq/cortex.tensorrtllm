/*
 * Copyright (c) 2024, NVIDIA CORPORATION.  All rights reserved.
 *
 * Licensed under the Apache License, Version 2.0 (the "License");
 * you may not use this file except in compliance with the License.
 * You may obtain a copy of the License at
 *
 *     http://www.apache.org/licenses/LICENSE-2.0
 *
 * Unless required by applicable law or agreed to in writing, software
 * distributed under the License is distributed on an "AS IS" BASIS,
 * WITHOUT WARRANTIES OR CONDITIONS OF ANY KIND, either express or implied.
 * See the License for the specific language governing permissions and
 * limitations under the License.
 */

#include "tensorrt_llm/runtime/medusaModule.h"
#include <stack>
#include <vector>

namespace tensorrt_llm::runtime
{

void MedusaModule::initMedusaTensorsFromChoices(MedusaChoices const& choices, std::vector<SizeType32>& topKs,
<<<<<<< HEAD
    TensorPtr& positionOffsets, TensorPtr& treeIds, TensorPtr& paths, TensorPtr& packedMask,
    SizeType32& totalPaths) const noexcept
=======
    TensorPtr& generationInputLengths, TensorPtr& positionOffsets, TensorPtr& treeIds, TensorPtr& paths,
    TensorPtr& packedMask, SizeType32& totalPaths) const noexcept
>>>>>>> 05316d33
{
    TLLM_LOG_TRACE("%s start", __PRETTY_FUNCTION__);
    auto const numChoices = static_cast<SizeType32>(choices.size());

    std::vector<SizeType32> sortedIndices(numChoices);
    std::iota(sortedIndices.begin(), sortedIndices.end(), 0);
    std::vector<Prefix> prefixes(numChoices);
    // Fill prefixes for all nodes
    for (SizeType32 ci = 0; ci < numChoices; ++ci)
    {
        auto const& choice = choices[ci];
        prefixes[ci] = computePrefix(choice, choice.size());
    }

    // Sort indices based on depth and prefix
    // Prefix has property that on the same depth, nodes that are more left in the tree have smaller prefix
    std::sort(sortedIndices.begin(), sortedIndices.end(),
        [&prefixes, &choices](SizeType32 const& a, SizeType32 const& b)
        {
            auto const aSize = choices[a].size();
            auto const bSize = choices[b].size();
            return aSize < bSize || (aSize == bSize && prefixes[a] < prefixes[b]);
        });

    dumpChoices(choices, sortedIndices);

<<<<<<< HEAD
    topKs.resize(medusaHeads(), 0);
=======
    topKs.resize(getMaxDraftPathLen(), 0);
    auto generationInputLengthsPtr = bufferCast<SizeType32>(*generationInputLengths);
>>>>>>> 05316d33
    auto positionOffsetsPtr = bufferCast<SizeType32>(*positionOffsets);
    auto treeIdsPtr = bufferCast<SizeType32>(*treeIds);

    // Fixed sequence length currently.
    std::fill(generationInputLengthsPtr, generationInputLengthsPtr + generationInputLengths->getSize(),
        getMaxDecodingTokens());
    std::fill(positionOffsetsPtr, positionOffsetsPtr + positionOffsets->getSize(), -1);
    std::fill(treeIdsPtr, treeIdsPtr + treeIds->getSize(), -1);

    // +1 for root
    std::vector<MedusaTreeNode> tree(choices.size() + 1);
    auto& rootNode = tree[0];
    rootNode.depth = 0;
    // That's how we recognize root
    rootNode.nodeId = -1;

    // Start depth from 1 because we count root node implicetely
    SizeType32 depth = 1;
    // Running max TopK, reset at every new level
    SizeType32 maxTopK = 0;
    // Global node in tree idx is sum of TopKs at previous levels
    SizeType32 globalNodeInTreeIdx = 0;
    // Hash table to map prefix to linear idx at previous level
    std::unordered_map<Prefix, SizeType32> prevPrefixToLinearIdxMap;
    // Hash table to map prefix to linear idx at current level
    std::unordered_map<Prefix, SizeType32> curPrefixToLinearIdxMap;

    // Add root node
    prevPrefixToLinearIdxMap[0] = 0;
    positionOffsetsPtr[0] = 0;

    TLLM_CHECK(numChoices <= getMaxDecodingDraftTokens());

    for (SizeType32 ci = 0; ci < numChoices; ++ci)
    {
        auto const index = sortedIndices[ci];
        // Access choices based on sorting
        auto const& choice = choices[index];
        auto const curDepth = static_cast<SizeType32>(choice.size());

        // If new depth is found (choices are sorted by depth)
        if (curDepth != depth)
        {
            TLLM_CHECK(depth + 1 == curDepth);
            TLLM_CHECK_WITH_INFO(depth <= getMaxDraftPathLen(),
                "Medusa choices require more Medusa heads than the engine was built with.");
            // Save TopK
            topKs[depth - 1] = maxTopK;

            // Accumulate TopK for global indexing in tree
            globalNodeInTreeIdx += maxTopK;

            // Swap hash maps
            prevPrefixToLinearIdxMap = curPrefixToLinearIdxMap;

            // Reset counters
            maxTopK = 0;
            curPrefixToLinearIdxMap.clear();

            // Increment depth
            depth++;
        }

        MedusaTreeNode node;
        node.depth = depth;
        node.linearIdx = ci + 1;
        // nodeId is index in array of sibling nodes
        node.nodeId = choice.back();

        // Compute prefix from current node and store its linear idx to hash map
        curPrefixToLinearIdxMap[prefixes[index]] = node.linearIdx;

        // Compute prefix of the parent node
        auto const parentPrefix = computePrefix(choice, choice.size() - 1);

        // Store parent's linear idx
        node.parentLinearIdx = prevPrefixToLinearIdxMap[parentPrefix];

        // Update TopK
        maxTopK = std::max(maxTopK, node.nodeId + 1);

        // Position offset is the depth of the node
        positionOffsetsPtr[node.linearIdx] = depth;
        // Save tree ids
        treeIdsPtr[node.linearIdx - 1] = globalNodeInTreeIdx + node.nodeId;

        // Save node
        tree[node.linearIdx] = node;
    }

    // Write TopK for the last level
    topKs[depth - 1] = maxTopK;

    for (SizeType32 ci = 0; ci < numChoices + 1; ++ci)
    {
        auto& node = tree[ci];
        // For all nodes except root
        if (node.nodeId != -1)
        {
            // Add current linear index to parent's child
            tree[node.parentLinearIdx].childLinearIndices.push_back(ci);
        }
    }

    totalPaths = computePathsAndMask(tree, packedMask, paths);
    TLLM_LOG_TRACE("%s stop", __PRETTY_FUNCTION__);
}

SizeType32 MedusaModule::computePathsAndMask(
    std::vector<MedusaTreeNode> const& tree, TensorPtr& packedMask, TensorPtr& paths) const
{
    TLLM_LOG_TRACE("%s start", __PRETTY_FUNCTION__);
    auto pathsPtr = bufferCast<SizeType32>(*paths);

    std::fill(pathsPtr, pathsPtr + paths->getSize(), -1);
    std::fill(bufferCast<SizeType32>(*packedMask), bufferCast<SizeType32>(*packedMask) + packedMask->getSize(), 0);

    SizeType32 numPaths = 0;
    // Count leaves
    for (auto const& node : tree)
    {
        // Leaf
        if (node.childLinearIndices.size() == 0)
        {
            numPaths++;
        }
    }

    // Stack contains indices of the node in the 'tree' vector
    std::stack<SizeType32> stack;
    // Add first node
    stack.push(0);

    // Index of the current tracked path
    SizeType32 pathIdx = 0;

    // Do DFS to construct paths and mask
    while (!stack.empty())
    {
        auto const ci = stack.top();
        stack.pop();

        auto const& node = tree[ci];

        // If not root copy mask of your parent
        if (node.nodeId != -1)
        {
            copyPackedMask(packedMask, node.parentLinearIdx, ci);
        }
        // Set value on the diagonal
        setOnePackedMask(packedMask, ci, ci);

        // Leaf
        if (node.childLinearIndices.size() == 0)
        {
            // Current nodeIdx
            SizeType32 nodeIdx = ci;
            // Until we hit the root
            while (tree[nodeIdx].nodeId != -1)
            {
                auto const& curNode = tree[nodeIdx];
                pathsPtr[(numPaths - 1 - pathIdx) * getMaxPathLen() + curNode.depth] = curNode.linearIdx;
                // Go from top to the bottom
                nodeIdx = curNode.parentLinearIdx;
            }
            // Fill data for root
            // +0 is for root of the paths
            // getMaxPathLen() is because paths includes max accepted tokens and root
            // numPaths - 1 is because numPaths is the size of the paths tensor, but we need an index of the last path.
            pathsPtr[(numPaths - 1 - pathIdx) * getMaxPathLen() + 0] = 0;
            // Fill next path
            pathIdx++;
        }
        // Go over all children of the node and visit them
        for (auto const& childLinearIdx : node.childLinearIndices)
        {
            stack.push(childLinearIdx);
        }
    }
    TLLM_LOG_TRACE("%s stop", __PRETTY_FUNCTION__);
    return numPaths;
}

void MedusaModule::copyPackedMask(TensorPtr& mask, SizeType32 srcIdx, SizeType32 dstIdx) const
{
    auto srcRow = ITensor::slice(mask, srcIdx, 1);
    auto dstRow = ITensor::slice(mask, dstIdx, 1);
    std::memcpy(
<<<<<<< HEAD
        bufferCast<SizeType32>(*dstRow), bufferCast<SizeType32>(*srcRow), numPackedMasks() * sizeof(SizeType32));
=======
        bufferCast<SizeType32>(*dstRow), bufferCast<SizeType32>(*srcRow), getNumPackedMasks() * sizeof(SizeType32));
>>>>>>> 05316d33
}

void MedusaModule::setOnePackedMask(TensorPtr& mask, SizeType32 row, SizeType32 col) const
{
    auto const maskIdx = static_cast<SizeType32>(col / 32);
    auto const bitIdx = col % 32;
    auto setMask = 1 << bitIdx;
<<<<<<< HEAD
    bufferCast<SizeType32>(*mask)[row * numPackedMasks() + maskIdx] |= setMask;
=======
    bufferCast<SizeType32>(*mask)[row * getNumPackedMasks() + maskIdx] |= setMask;
>>>>>>> 05316d33
}

MedusaModule::Prefix MedusaModule::computePrefix(std::vector<SizeType32> const& vec, SizeType32 len) const
{
    SizeType32 constexpr BITS_PER_BYTE = 8;
    // Check that prefix fits into the underlying data type
    TLLM_CHECK_WITH_INFO(static_cast<SizeType32>(sizeof(Prefix)) * BITS_PER_BYTE / PREFIX_CHUNK_SIZE_BITS >= len,
        "Provided choices have depth (%d) larger than Prefix can fit (%ld).", len,
        sizeof(Prefix) * BITS_PER_BYTE / PREFIX_CHUNK_SIZE_BITS);

    Prefix prefix = 0;
    for (SizeType32 ci = 0; ci < len; ++ci)
    {
        auto val = vec[ci];
        TLLM_CHECK_WITH_INFO(val <= PREFIX_MAX_VALUE,
            "Provided choices have too large node degree (%d). Larger than Prefix can fit (%d).", val,
            PREFIX_MAX_VALUE);
        // Prefix has property that on the same depth, nodes that are more left in the tree have smaller prefix
        prefix |= (vec[ci] << PREFIX_CHUNK_SIZE_BITS * (len - 1 - ci));
    }
    return prefix;
}

void MedusaModule::dumpChoices(MedusaChoices const& choices, std::vector<SizeType32> const& indices) const
{
    std::stringstream ss;
    ss << "Medusa choices = [";
    for (size_t ci = 0; ci < indices.size(); ++ci)
    {
        auto const idx = indices[ci];
        auto const& choice = choices[idx];
        ss << "[";
        for (size_t vi = 0; vi < choice.size(); ++vi)
        {
            ss << choice[vi];
            if (vi < choice.size() - 1)
            {
                ss << ", ";
            }
        }
        ss << "]";
        if (ci < indices.size() - 1)
        {
            ss << ", ";
        }
    }
    ss << "]" << std::endl;
    TLLM_LOG_DEBUG(ss.str().c_str());
}
} // namespace tensorrt_llm::runtime<|MERGE_RESOLUTION|>--- conflicted
+++ resolved
@@ -22,13 +22,8 @@
 {
 
 void MedusaModule::initMedusaTensorsFromChoices(MedusaChoices const& choices, std::vector<SizeType32>& topKs,
-<<<<<<< HEAD
-    TensorPtr& positionOffsets, TensorPtr& treeIds, TensorPtr& paths, TensorPtr& packedMask,
-    SizeType32& totalPaths) const noexcept
-=======
     TensorPtr& generationInputLengths, TensorPtr& positionOffsets, TensorPtr& treeIds, TensorPtr& paths,
     TensorPtr& packedMask, SizeType32& totalPaths) const noexcept
->>>>>>> 05316d33
 {
     TLLM_LOG_TRACE("%s start", __PRETTY_FUNCTION__);
     auto const numChoices = static_cast<SizeType32>(choices.size());
@@ -55,12 +50,8 @@
 
     dumpChoices(choices, sortedIndices);
 
-<<<<<<< HEAD
-    topKs.resize(medusaHeads(), 0);
-=======
     topKs.resize(getMaxDraftPathLen(), 0);
     auto generationInputLengthsPtr = bufferCast<SizeType32>(*generationInputLengths);
->>>>>>> 05316d33
     auto positionOffsetsPtr = bufferCast<SizeType32>(*positionOffsets);
     auto treeIdsPtr = bufferCast<SizeType32>(*treeIds);
 
@@ -249,11 +240,7 @@
     auto srcRow = ITensor::slice(mask, srcIdx, 1);
     auto dstRow = ITensor::slice(mask, dstIdx, 1);
     std::memcpy(
-<<<<<<< HEAD
-        bufferCast<SizeType32>(*dstRow), bufferCast<SizeType32>(*srcRow), numPackedMasks() * sizeof(SizeType32));
-=======
         bufferCast<SizeType32>(*dstRow), bufferCast<SizeType32>(*srcRow), getNumPackedMasks() * sizeof(SizeType32));
->>>>>>> 05316d33
 }
 
 void MedusaModule::setOnePackedMask(TensorPtr& mask, SizeType32 row, SizeType32 col) const
@@ -261,11 +248,7 @@
     auto const maskIdx = static_cast<SizeType32>(col / 32);
     auto const bitIdx = col % 32;
     auto setMask = 1 << bitIdx;
-<<<<<<< HEAD
-    bufferCast<SizeType32>(*mask)[row * numPackedMasks() + maskIdx] |= setMask;
-=======
     bufferCast<SizeType32>(*mask)[row * getNumPackedMasks() + maskIdx] |= setMask;
->>>>>>> 05316d33
 }
 
 MedusaModule::Prefix MedusaModule::computePrefix(std::vector<SizeType32> const& vec, SizeType32 len) const

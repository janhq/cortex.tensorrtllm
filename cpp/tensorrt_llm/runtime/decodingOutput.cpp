--- conflicted
+++ resolved
@@ -27,63 +27,36 @@
     auto constexpr nvBoolType = TRTDataType<bool>::value;
 
     outputIdsCBA = manager.emptyTensor(MemoryType::kGPU, nvTokenIdType);
-<<<<<<< HEAD
-    sequenceLengthsCBA = manager.emptyTensor(MemoryType::kGPU, nvSizeType);
-    cumLogProbsCBA = manager.emptyTensor(MemoryType::kGPU, nvFloatType);
-    normedScoresCBA = manager.emptyTensor(MemoryType::kGPU, nvFloatType);
-    logProbsCBA = manager.emptyTensor(MemoryType::kGPU, nvFloatType);
-    minNormedScoresCBA = manager.emptyTensor(MemoryType::kGPU, nvFloatType);
-    numBeamsCBA = manager.emptyTensor(MemoryType::kGPU, nvSizeType);
-=======
     logProbsCBA = manager.emptyTensor(MemoryType::kGPU, nvFloatType);
     sequenceLengthsCBA = manager.emptyTensor(MemoryType::kGPU, nvSizeType);
     cumLogProbsCBA = manager.emptyTensor(MemoryType::kGPU, nvFloatType);
     normedScoresCBA = manager.emptyTensor(MemoryType::kGPU, nvFloatType);
     numBeamsCBA = manager.emptyTensor(MemoryType::kGPU, nvSizeType);
     minNormedScoresCBA = manager.emptyTensor(MemoryType::kGPU, nvFloatType);
->>>>>>> 05316d33
     batchDones = manager.emptyTensor(MemoryType::kGPU, nvBoolType);
 }
 
 void DecodingOutput::BeamHypotheses::reshape(SizeType32 batchSize, SizeType32 beamWidth, SizeType32 maxSequenceLength)
 {
     outputIdsCBA->reshape(ITensor::makeShape({batchSize, 2 * beamWidth, maxSequenceLength}));
-<<<<<<< HEAD
-    sequenceLengthsCBA->reshape(ITensor::makeShape({batchSize, 2 * beamWidth}));
-    cumLogProbsCBA->reshape(ITensor::makeShape({batchSize, 2 * beamWidth}));
-    normedScoresCBA->reshape(ITensor::makeShape({batchSize, 2 * beamWidth}));
-    logProbsCBA->reshape(ITensor::makeShape({batchSize, 2 * beamWidth, maxSequenceLength}));
-    minNormedScoresCBA->reshape(ITensor::makeShape({batchSize}));
-    numBeamsCBA->reshape(ITensor::makeShape({batchSize}));
-=======
     logProbsCBA->reshape(ITensor::makeShape({batchSize, 2 * beamWidth, maxSequenceLength}));
     sequenceLengthsCBA->reshape(ITensor::makeShape({batchSize, 2 * beamWidth}));
     cumLogProbsCBA->reshape(ITensor::makeShape({batchSize, 2 * beamWidth}));
     normedScoresCBA->reshape(ITensor::makeShape({batchSize, 2 * beamWidth}));
     numBeamsCBA->reshape(ITensor::makeShape({batchSize}));
     minNormedScoresCBA->reshape(ITensor::makeShape({batchSize}));
->>>>>>> 05316d33
     batchDones->reshape(ITensor::makeShape({batchSize}));
 }
 
 void DecodingOutput::BeamHypotheses::init(BufferManager& manager, TokenIdType endId)
 {
     kernels::invokeFill(*outputIdsCBA, endId, manager.getStream());
-<<<<<<< HEAD
-    manager.setZero(*sequenceLengthsCBA);
-    manager.setZero(*cumLogProbsCBA);
-    manager.setZero(*normedScoresCBA);
-    manager.setZero(*logProbsCBA);
-    manager.setZero(*minNormedScoresCBA);
-    manager.setZero(*numBeamsCBA);
-=======
     manager.setZero(*logProbsCBA);
     manager.setZero(*sequenceLengthsCBA);
     manager.setZero(*cumLogProbsCBA);
     manager.setZero(*normedScoresCBA);
     manager.setZero(*numBeamsCBA);
     manager.setZero(*minNormedScoresCBA);
->>>>>>> 05316d33
     manager.setZero(*batchDones);
 }
 
@@ -91,21 +64,12 @@
 {
     DecodingOutput::BeamHypotheses bh{};
     bh.outputIdsCBA = ITensor::slice(outputIdsCBA, batchIndex, size);
-<<<<<<< HEAD
-    bh.sequenceLengthsCBA = ITensor::slice(sequenceLengthsCBA, batchIndex, size);
-    bh.cumLogProbsCBA = ITensor::slice(cumLogProbsCBA, batchIndex, size);
-    bh.normedScoresCBA = ITensor::slice(normedScoresCBA, batchIndex, size);
-    bh.logProbsCBA = ITensor::slice(logProbsCBA, batchIndex, size);
-    bh.minNormedScoresCBA = ITensor::slice(minNormedScoresCBA, batchIndex, size);
-    bh.numBeamsCBA = ITensor::slice(numBeamsCBA, batchIndex, size);
-=======
     bh.logProbsCBA = ITensor::slice(logProbsCBA, batchIndex, size);
     bh.sequenceLengthsCBA = ITensor::slice(sequenceLengthsCBA, batchIndex, size);
     bh.cumLogProbsCBA = ITensor::slice(cumLogProbsCBA, batchIndex, size);
     bh.normedScoresCBA = ITensor::slice(normedScoresCBA, batchIndex, size);
     bh.numBeamsCBA = ITensor::slice(numBeamsCBA, batchIndex, size);
     bh.minNormedScoresCBA = ITensor::slice(minNormedScoresCBA, batchIndex, size);
->>>>>>> 05316d33
     bh.batchDones = ITensor::slice(batchDones, batchIndex, size);
     return bh;
 }
@@ -113,20 +77,11 @@
 void DecodingOutput::BeamHypotheses::release()
 {
     outputIdsCBA->release();
-<<<<<<< HEAD
-    sequenceLengthsCBA->release();
-    cumLogProbsCBA->release();
-    normedScoresCBA->release();
-    logProbsCBA->release();
-    minNormedScoresCBA->release();
-    numBeamsCBA->release();
-=======
     logProbsCBA->release();
     sequenceLengthsCBA->release();
     cumLogProbsCBA->release();
     normedScoresCBA->release();
     numBeamsCBA->release();
     minNormedScoresCBA->release();
->>>>>>> 05316d33
     batchDones->release();
 }
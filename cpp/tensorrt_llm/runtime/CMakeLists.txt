# SPDX-FileCopyrightText: Copyright (c) 2022-2024 NVIDIA CORPORATION &
# AFFILIATES. All rights reserved. SPDX-License-Identifier: Apache-2.0
#
# Licensed under the Apache License, Version 2.0 (the "License"); you may not
# use this file except in compliance with the License. You may obtain a copy of
# the License at
#
# http://www.apache.org/licenses/LICENSE-2.0
#
# Unless required by applicable law or agreed to in writing, software
# distributed under the License is distributed on an "AS IS" BASIS, WITHOUT
# WARRANTIES OR CONDITIONS OF ANY KIND, either express or implied. See the
# License for the specific language governing permissions and limitations under
# the License.
include(FetchContent)

set(SRCS
    utils/numpyUtils.cpp
    utils/sessionUtils.cpp
    utils/debugUtils.cu
    bufferManager.cpp
<<<<<<< HEAD
=======
    explicitDraftTokensBuffers.cpp
>>>>>>> 05316d33
    layerProfiler.cpp
    loraManager.cpp
    loraUtils.cpp
    loraModule.cpp
    loraCache.cpp
    decodingOutput.cpp
    generationConfig.cpp
    gptDecoder.cpp
    gptDecoderBatch.cpp
    gptJsonConfig.cpp
    gptSession.cpp
    iBuffer.cpp
    iTensor.cpp
    ipcUtils.cpp
    memoryCounters.cpp
    medusaModule.cpp
    ncclCommunicator.cpp
    promptTuningParams.cpp
    runtimeBuffers.cpp
    runtimeKernels.cu
    rnnStateBuffers.cpp
    statefulGptDecoder.cpp
    tllmBuffers.cpp
    tllmRuntime.cpp
    tllmLogger.cpp
    transformerBuffers.cpp
    worldConfig.cpp)

include_directories(${API_INCLUDE_DIR}/tensorrt_llm/runtime)

if(NOT WIN32)
  # additional warnings
  set(CMAKE_CXX_FLAGS "${CMAKE_CXX_FLAGS} -Wall")
  if(WARNING_IS_ERROR)
    message(STATUS "Treating warnings as errors in GCC compilation")
    set(CMAKE_CXX_FLAGS "${CMAKE_CXX_FLAGS} -Werror")
  endif()
else() # Windows
  # warning level 4
  set(CMAKE_CXX_FLAGS "${CMAKE_CXX_FLAGS} /W4")
endif()

add_library(runtime_src OBJECT ${SRCS})
set_property(TARGET runtime_src PROPERTY POSITION_INDEPENDENT_CODE ON)
set_property(TARGET runtime_src PROPERTY CUDA_RESOLVE_DEVICE_SYMBOLS ON)

target_include_directories(runtime_src PRIVATE ${MPI_C_INCLUDE_DIRS})

if(ENABLE_MULTI_DEVICE EQUAL 1)
  target_link_libraries(runtime_src PUBLIC ${NCCL_LIB})
endif()<|MERGE_RESOLUTION|>--- conflicted
+++ resolved
@@ -19,10 +19,7 @@
     utils/sessionUtils.cpp
     utils/debugUtils.cu
     bufferManager.cpp
-<<<<<<< HEAD
-=======
     explicitDraftTokensBuffers.cpp
->>>>>>> 05316d33
     layerProfiler.cpp
     loraManager.cpp
     loraUtils.cpp

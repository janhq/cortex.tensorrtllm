--- conflicted
+++ resolved
@@ -40,10 +40,6 @@
 {
 public:
     GptManager(std::filesystem::path const& trtEnginePath, tensorrt_llm::batch_manager::TrtGptModelType modelType,
-<<<<<<< HEAD
-        int32_t maxBeamWidth, tensorrt_llm::executor::SchedulerConfig const& SchedulerConfig,
-=======
->>>>>>> 05316d33
         GetInferenceRequestsCallback const& getInferenceRequestsCb, SendResponseCallback const& sendResponseCb,
         tensorrt_llm::batch_manager::PollStopSignalCallback const& pollStopSignalCb = nullptr,
         tensorrt_llm::batch_manager::ReturnBatchManagerStatsCallback const& returnBatchManagerStatsCb = nullptr,

--- conflicted
+++ resolved
@@ -30,26 +30,11 @@
 #include <memory>
 #include <optional>
 
-<<<<<<< HEAD
-namespace tb = tensorrt_llm::batch_manager;
-=======
->>>>>>> 05316d33
 namespace texec = tensorrt_llm::executor;
 
 namespace tensorrt_llm::pybind::batch_manager
 {
 
-<<<<<<< HEAD
-GptManager::GptManager(std::filesystem::path const& trtEnginePath, tb::TrtGptModelType modelType, int32_t maxBeamWidth,
-    texec::SchedulerConfig const& SchedulerConfig, GetInferenceRequestsCallback const& getInferenceRequestsCb,
-    SendResponseCallback const& sendResponseCb, tb::PollStopSignalCallback const& pollStopSignalCb,
-    tb::ReturnBatchManagerStatsCallback const& returnBatchManagerStatsCb,
-    tb::TrtGptModelOptionalParams const& optionalParams, std::optional<uint64_t> terminateReqId)
-{
-    mManager = std::make_unique<tb::GptManager>(trtEnginePath, modelType, maxBeamWidth, SchedulerConfig,
-        callbackAdapter(getInferenceRequestsCb), callbackAdapter(sendResponseCb), pollStopSignalCb,
-        returnBatchManagerStatsCb, optionalParams, terminateReqId);
-=======
 GptManager::GptManager(std::filesystem::path const& trtEnginePath, tb::TrtGptModelType modelType,
     GetInferenceRequestsCallback const& getInferenceRequestsCb, SendResponseCallback const& sendResponseCb,
     tb::PollStopSignalCallback const& pollStopSignalCb,
@@ -58,7 +43,6 @@
 {
     mManager = std::make_unique<tb::GptManager>(trtEnginePath, modelType, callbackAdapter(getInferenceRequestsCb),
         callbackAdapter(sendResponseCb), pollStopSignalCb, returnBatchManagerStatsCb, optionalParams, terminateReqId);
->>>>>>> 05316d33
 }
 
 py::object GptManager::enter()
@@ -116,19 +100,11 @@
 void GptManager::initBindings(py::module_& m)
 {
     py::class_<GptManager>(m, "GptManager")
-<<<<<<< HEAD
-        .def(py::init<std::filesystem::path const&, tb::TrtGptModelType, int32_t, texec::SchedulerConfig const&,
-                 GetInferenceRequestsCallback, SendResponseCallback, tb::PollStopSignalCallback,
-                 tb::ReturnBatchManagerStatsCallback, tb::TrtGptModelOptionalParams const&, std::optional<uint64_t>>(),
-            py::arg("trt_engine_path"), py::arg("model_type"), py::arg("max_beam_width"), py::arg("scheduler_config"),
-            py::arg("get_inference_requests_cb"), py::arg("send_response_cb"), py::arg("poll_stop_signal_cb") = nullptr,
-=======
         .def(py::init<std::filesystem::path const&, tb::TrtGptModelType, GetInferenceRequestsCallback,
                  SendResponseCallback, tb::PollStopSignalCallback, tb::ReturnBatchManagerStatsCallback,
                  tb::TrtGptModelOptionalParams const&, std::optional<uint64_t>>(),
             py::arg("trt_engine_path"), py::arg("model_type"), py::arg("get_inference_requests_cb"),
             py::arg("send_response_cb"), py::arg("poll_stop_signal_cb") = nullptr,
->>>>>>> 05316d33
             py::arg("return_batch_manager_stats_cb") = nullptr,
             py::arg_v("optional_params", tb::TrtGptModelOptionalParams(), "TrtGptModelOptionalParams"),
             py::arg("terminate_req_id") = std::nullopt)

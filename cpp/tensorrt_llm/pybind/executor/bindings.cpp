--- conflicted
+++ resolved
@@ -53,15 +53,6 @@
         .value("STATIC", tle::BatchingType::kSTATIC)
         .value("INFLIGHT", tle::BatchingType::kINFLIGHT);
 
-<<<<<<< HEAD
-    py::enum_<tle::DecodingMode>(m, "DecodingMode")
-        .value("NONE", tle::DecodingMode::kNONE)
-        .value("TOP_K", tle::DecodingMode::kTOP_K)
-        .value("TOP_P", tle::DecodingMode::kTOP_P)
-        .value("BEAM_SEARCH", tle::DecodingMode::kBEAM_SEARCH)
-        .value("MEDUSA", tle::DecodingMode::kMEDUSA)
-        .value("TOP_K_TOP_P", tle::DecodingMode::kTOP_K_TOP_P);
-=======
     py::class_<tle::DecodingMode>(m, "DecodingMode")
         .def("Auto", &tle::DecodingMode::Auto)
         .def("TopK", &tle::DecodingMode::TopK)
@@ -78,7 +69,6 @@
         .def("isBeamSearch", &tle::DecodingMode::isBeamSearch)
         .def("isMedusa", &tle::DecodingMode::isMedusa)
         .def("isLookahead", &tle::DecodingMode::isLookahead);
->>>>>>> 05316d33
 
     py::enum_<tle::CapacitySchedulerPolicy>(m, "CapacitySchedulerPolicy")
         .value("MAX_UTILIZATION", tle::CapacitySchedulerPolicy::kMAX_UTILIZATION)
@@ -173,11 +163,7 @@
                  std::optional<tle::RandomSeedType> const&, std::optional<FloatType> const&,
                  std::optional<SizeType32> const&, std::optional<FloatType> const&, std::optional<FloatType> const&,
                  std::optional<FloatType> const&, std::optional<FloatType> const&, std::optional<FloatType> const&,
-<<<<<<< HEAD
-                 std::optional<SizeType32> const&>(),
-=======
                  std::optional<SizeType32> const&, std::optional<SizeType32> const&>(),
->>>>>>> 05316d33
             py::arg("beam_width") = 1, py::arg("top_k") = py::none(), py::arg("top_p") = py::none(),
             py::arg("top_p_min") = py::none(), py::arg("top_p_reset_ids") = py::none(),
             py::arg("top_p_decay") = py::none(), py::arg("random_seed") = py::none(),
@@ -236,14 +222,6 @@
         .def_property_readonly("weights", &tle::LoraConfig::getWeights)
         .def_property_readonly("config", &tle::LoraConfig::getConfig);
 
-<<<<<<< HEAD
-    py::class_<tle::Request>(m, "Request")
-        .def(py::init<VecTokens, SizeType32, bool, tle::SamplingConfig const&, tle::OutputConfig const&,
-                 std::optional<SizeType32> const&, std::optional<SizeType32> const&,
-                 std::optional<std::list<VecTokens>>, std::optional<std::list<VecTokens>>, std::optional<Tensor>,
-                 std::optional<tle::SpeculativeDecodingConfig>, std::optional<tle::PromptTuningConfig>,
-                 std::optional<tle::LoraConfig>, std::optional<std::string>>(),
-=======
     py::class_<tle::Request> request(m, "Request");
     request
         .def(py::init<VecTokens, SizeType32, bool, tle::SamplingConfig const&, tle::OutputConfig const&,
@@ -251,20 +229,13 @@
                  std::optional<std::list<VecTokens>>, std::optional<std::list<VecTokens>>, std::optional<Tensor>,
                  std::optional<tle::ExternalDraftTokensConfig>, std::optional<tle::PromptTuningConfig>,
                  std::optional<tle::LoraConfig>, std::optional<std::string>, std::optional<VecTokens>>(),
->>>>>>> 05316d33
             py::arg("input_token_ids"), py::arg("max_new_tokens"), py::arg("streaming") = false,
             py::arg_v("sampling_config", tle::SamplingConfig(), "SamplingConfig()"),
             py::arg_v("output_config", tle::OutputConfig(), "OutputConfig()"), py::arg("end_id") = py::none(),
             py::arg("pad_id") = py::none(), py::arg("bad_words") = py::none(), py::arg("stop_words") = py::none(),
-<<<<<<< HEAD
-            py::arg("embedding_bias") = py::none(), py::arg("speculative_decoding_config") = py::none(),
-            py::arg("prompt_tuning_config") = py::none(), py::arg("lora_config") = py::none(),
-            py::arg("logits_post_processor_name") = py::none())
-=======
             py::arg("embedding_bias") = py::none(), py::arg("external_draft_tokens_config") = py::none(),
             py::arg("prompt_tuning_config") = py::none(), py::arg("lora_config") = py::none(),
             py::arg("logits_post_processor_name") = py::none(), py::arg("encoder_input_token_ids") = py::none())
->>>>>>> 05316d33
         .def_property_readonly("input_token_ids", &tle::Request::getInputTokenIds)
         .def_property_readonly("max_new_tokens", &tle::Request::getMaxNewTokens)
         .def_property("streaming", &tle::Request::getStreaming, &tle::Request::setStreaming)
@@ -313,7 +284,6 @@
         return tle::SchedulerConfig(
             state[0].cast<tle::CapacitySchedulerPolicy>(), state[1].cast<std::optional<tle::ContextChunkingPolicy>>());
     };
-<<<<<<< HEAD
 
     auto schedulerConfigGetstate = [](tle::SchedulerConfig const& self)
     { return py::make_tuple(self.getCapacitySchedulerPolicy(), self.getContextChunkingPolicy()); };
@@ -327,21 +297,6 @@
         .def_property_readonly("capacity_scheduler_policy", &tle::SchedulerConfig::getCapacitySchedulerPolicy)
         .def_property_readonly("context_chunking_policy", &tle::SchedulerConfig::getContextChunkingPolicy)
         .def(py::pickle(schedulerConfigGetstate, schedulerConfigSetstate));
-=======
->>>>>>> 05316d33
-
-    auto schedulerConfigGetstate = [](tle::SchedulerConfig const& self)
-    { return py::make_tuple(self.getCapacitySchedulerPolicy(), self.getContextChunkingPolicy()); };
-
-    py::class_<tle::SchedulerConfig>(m, "SchedulerConfig")
-        .def(py::init<tle::CapacitySchedulerPolicy>(),
-            py::arg_v("capacity_scheduler_policy", tle::CapacitySchedulerPolicy::kGUARANTEED_NO_EVICT,
-                "CapacitySchedulerPolicy.GUARANTEED_NO_EVICT"))
-        .def(py::init<tle::CapacitySchedulerPolicy, std::optional<tle::ContextChunkingPolicy> const&>(),
-            py::arg("capacity_scheduler_policy"), py::arg("context_chunking_policy"))
-        .def_property_readonly("capacity_scheduler_policy", &tle::SchedulerConfig::getCapacitySchedulerPolicy)
-        .def_property_readonly("context_chunking_policy", &tle::SchedulerConfig::getContextChunkingPolicy)
-        .def(py::pickle(schedulerConfigGetstate, schedulerConfigSetstate));
 
     auto kvCacheConfigGetstate = [](tle::KvCacheConfig const& self)
     {
@@ -366,15 +321,6 @@
             py::arg("max_attention_window") = py::none(), py::arg("sink_token_length") = py::none(),
             py::arg("free_gpu_memory_fraction") = py::none(), py::arg("host_cache_size") = py::none(),
             py::arg("onboard_blocks") = true)
-<<<<<<< HEAD
-        .def_property_readonly("enable_block_reuse", &tle::KvCacheConfig::getEnableBlockReuse)
-        .def_property_readonly("max_tokens", &tle::KvCacheConfig::getMaxTokens)
-        .def_property_readonly("max_attention_window", &tle::KvCacheConfig::getMaxAttentionWindow)
-        .def_property_readonly("sink_token_length", &tle::KvCacheConfig::getSinkTokenLength)
-        .def_property_readonly("free_gpu_memory_fraction", &tle::KvCacheConfig::getFreeGpuMemoryFraction)
-        .def_property_readonly("host_cache_size", &tle::KvCacheConfig::getHostCacheSize)
-        .def_property_readonly("onboard_blocks", &tle::KvCacheConfig::getOnboardBlocks);
-=======
         .def_property(
             "enable_block_reuse", &tle::KvCacheConfig::getEnableBlockReuse, &tle::KvCacheConfig::setEnableBlockReuse)
         .def_property("max_tokens", &tle::KvCacheConfig::getMaxTokens, &tle::KvCacheConfig::setMaxTokens)
@@ -387,7 +333,6 @@
         .def_property("host_cache_size", &tle::KvCacheConfig::getHostCacheSize, &tle::KvCacheConfig::setHostCacheSize)
         .def_property("onboard_blocks", &tle::KvCacheConfig::getOnboardBlocks, &tle::KvCacheConfig::setOnboardBlocks)
         .def(py::pickle(kvCacheConfigGetstate, kvCacheConfigSetstate));
->>>>>>> 05316d33
 
     py::class_<tle::OrchestratorConfig>(m, "OrchestratorConfig")
         .def(py::init<bool, std::string>(), py::arg("is_orchestrator") = true, py::arg("worker_executable_path") = "")
@@ -396,8 +341,6 @@
         .def_property("worker_executable_path", &tle::OrchestratorConfig::getWorkerExecutablePath,
             &tle::OrchestratorConfig::setWorkerExecutablePath);
 
-<<<<<<< HEAD
-=======
     auto parallelConfigGetstate = [](tle::ParallelConfig const& self)
     {
         return py::make_tuple(self.getCommunicationType(), self.getCommunicationMode(), self.getDeviceIds(),
@@ -414,7 +357,6 @@
             state[3].cast<std::optional<std::vector<SizeType32>>>(),
             state[4].cast<std::optional<tle::OrchestratorConfig>>());
     };
->>>>>>> 05316d33
     py::class_<tle::ParallelConfig>(m, "ParallelConfig")
         .def(py::init<tle::CommunicationType, tle::CommunicationMode, std::optional<std::vector<SizeType32>> const&,
                  std::optional<std::vector<SizeType32>> const&, std::optional<tle::OrchestratorConfig> const&>(),
@@ -430,10 +372,6 @@
         .def_property(
             "participant_ids", &tle::ParallelConfig::getParticipantIds, &tle::ParallelConfig::setParticipantIds)
         .def_property("orchestrator_config", &tle::ParallelConfig::getOrchestratorConfig,
-<<<<<<< HEAD
-            &tle::ParallelConfig::setOrchestratorConfig);
-
-=======
             &tle::ParallelConfig::setOrchestratorConfig)
         .def(py::pickle(parallelConfigGetstate, parallelConfigSetstate));
 
@@ -456,7 +394,6 @@
             self.getNumCopyStreams(), self.getMaxPagesPerBlockHost(), self.getMaxPagesPerBlockDevice(),
             self.getDeviceCachePercent(), self.getHostCacheSize());
     };
->>>>>>> 05316d33
     py::class_<tle::PeftCacheConfig>(m, "PeftCacheConfig")
         .def(py::init<SizeType32, SizeType32, SizeType32, SizeType32, SizeType32, SizeType32, SizeType32, SizeType32,
                  SizeType32, std::optional<float> const&, std::optional<size_t> const&>(),
@@ -549,16 +486,10 @@
     };
     py::class_<tle::ExecutorConfig>(m, "ExecutorConfig")
         .def(py::init<SizeType32, tle::SchedulerConfig const&, tle::KvCacheConfig const&, bool, bool, SizeType32,
-<<<<<<< HEAD
-                 SizeType32, tle::BatchingType, std::optional<tle::ParallelConfig>, tle::PeftCacheConfig const&,
-                 std::optional<tle::LogitsPostProcessorMap>, std::optional<tle::MedusaChoices>,
-                 std::optional<tle::DecodingMode>>(),
-=======
                  SizeType32, tle::BatchingType, std::optional<SizeType32>, std::optional<SizeType32>,
                  std::optional<tle::ParallelConfig>, tle::PeftCacheConfig const&,
                  std::optional<tle::LogitsPostProcessorMap>, std::optional<tle::LogitsPostProcessorBatched>,
                  std::optional<tle::DecodingConfig>, float>(),
->>>>>>> 05316d33
             py::arg("max_beam_width") = 1, py::arg_v("scheduler_config", tle::SchedulerConfig(), "SchedulerConfig()"),
             py::arg_v("kv_cache_config", tle::KvCacheConfig(), "KvCacheConfig()"),
             py::arg("enable_chunked_context") = false, py::arg("normalize_log_probs") = true,
@@ -568,13 +499,8 @@
             py::arg("max_batch_size") = py::none(), py::arg("max_num_tokens") = py::none(),
             py::arg("parallel_config") = py::none(),
             py::arg_v("peft_cache_config", tle::PeftCacheConfig(), "PeftCacheConfig()"),
-<<<<<<< HEAD
-            py::arg("logits_post_processor_map") = py::none(), py::arg("medusa_choices") = py::none(),
-            py::arg("decoding_mode") = py::none())
-=======
             py::arg("logits_post_processor_map") = py::none(), py::arg("logits_post_processor_batched") = py::none(),
             py::arg("decoding_config") = py::none(), py::arg("gpu_weights_percent") = 1.0)
->>>>>>> 05316d33
         .def_property("max_beam_width", &tle::ExecutorConfig::getMaxBeamWidth, &tle::ExecutorConfig::setMaxBeamWidth)
         .def_property("max_batch_size", &tle::ExecutorConfig::getMaxBatchSize, &tle::ExecutorConfig::setMaxBatchSize)
         .def_property("max_num_tokens", &tle::ExecutorConfig::getMaxNumTokens, &tle::ExecutorConfig::setMaxNumTokens)
@@ -596,10 +522,6 @@
             "peft_cache_config", &tle::ExecutorConfig::getPeftCacheConfig, &tle::ExecutorConfig::setPeftCacheConfig)
         .def_property("logits_post_processor_map", &tle::ExecutorConfig::getLogitsPostProcessorMap,
             &tle::ExecutorConfig::setLogitsPostProcessorMap)
-<<<<<<< HEAD
-        .def_property("medusa_choices", &tle::ExecutorConfig::getMedusaChoices, &tle::ExecutorConfig::setMedusaChoices)
-        .def_property("decoding_mode", &tle::ExecutorConfig::getDecodingMode, &tle::ExecutorConfig::setDecodingMode);
-=======
         .def_property("logits_post_processor_batched", &tle::ExecutorConfig::getLogitsPostProcessorBatched,
             &tle::ExecutorConfig::setLogitsPostProcessorBatched)
         .def_property(
@@ -607,7 +529,6 @@
         .def_property("gpu_weights_percent", &tle::ExecutorConfig::getGpuWeightsPercent,
             &tle::ExecutorConfig::setGpuWeightsPercent)
         .def(py::pickle(executorConfigGetState, executorConfigSetState));
->>>>>>> 05316d33
 
     tensorrt_llm::pybind::executor::Executor::initBindings(m);
 }

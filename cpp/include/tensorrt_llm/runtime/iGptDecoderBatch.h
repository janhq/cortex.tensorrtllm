--- conflicted
+++ resolved
@@ -33,48 +33,6 @@
 
 namespace decoder_batch
 {
-<<<<<<< HEAD
-class Request
-{
-public:
-    using ConstTensorPtr = ITensor::SharedConstPtr;
-    using TensorPtr = ITensor::SharedPtr;
-    using BufferPtr = IBuffer::SharedPtr;
-
-    explicit Request(ConstTensorPtr ids, SizeType32 inputLen, std::optional<SizeType32> maxNewTokens = std::nullopt,
-        std::optional<SizeType32> endId = std::nullopt)
-        : ids{std::move(ids)}
-        , inputLen(inputLen)
-        , maxNewTokens{maxNewTokens}
-        , endId{endId}
-        , computeCumLogProbs(false)
-        , computeLogProbs(false)
-        , generatedTokensPerEngineStep(1)
-    {
-    }
-
-    // mandatory parameters
-    ConstTensorPtr ids;  // [inputSeqLen], the input sequence of token ids, on gpu
-    SizeType32 inputLen; // the input length without draft tokens
-
-    // optional parameters
-    std::optional<SizeType32> maxNewTokens; // maximum number of tokens to generate for this request
-    std::optional<SizeType32> endId;        // end token id
-    BufferPtr draftTokens;   // [generatedTokensPerStep - 1], on gpu, draft tokens from speculative decoding
-    std::optional<TensorPtr>
-        draftLogits;         // [generatedTokensPerStep - 1, vocabSize], on gpu, draft tokens from speculative decoding
-    TensorPtr embeddingBias; // [vocabSizePadded], on gpu
-    TensorPtr badWordsList;  // [2, badWordsLength], on gpu
-    TensorPtr stopWordsList; // [2, stopWordsLength], on gpu
-
-    bool computeCumLogProbs; // boolean that controls if cumLogProbs should be computed for that request
-    bool computeLogProbs;    // boolean that controls if cumLogProbs should be computed for that request
-    SizeType32 generatedTokensPerEngineStep;
-    TensorPtr medusaPaths;   // [tokensPerStep, medusaHeads + 1], on gpu
-    TensorPtr medusaTreeIds; // [tokensPerStep], on gpu
-};
-=======
->>>>>>> 05316d33
 
 class Input
 {
@@ -177,11 +135,7 @@
 
     //! @brief Gather final beam search results for request `batchIdx`.
     //! Result will only be available after event returned
-<<<<<<< HEAD
-    [[nodiscard]] virtual CudaEvent finalize(SizeType32 batchIdx) const = 0;
-=======
     [[nodiscard]] virtual CudaEvent finalize(SizeType32 batchIdx, SamplingConfig const& samplingConfig) const = 0;
->>>>>>> 05316d33
 
     //! @returns [batchSize (actual)], marks finished requests (per batch)
     [[nodiscard]] virtual std::vector<bool> getFinished() const = 0;
@@ -201,11 +155,8 @@
     [[nodiscard]] virtual TensorPtr getParentIds() const = 0;
 
     [[nodiscard]] virtual std::vector<SizeType32> getNbSteps() const = 0;
-<<<<<<< HEAD
-=======
 
     [[nodiscard]] virtual executor::DecodingMode getDecodingMode() const = 0;
->>>>>>> 05316d33
 
     //! @brief Initialize batched decoder at seqSlots with a new `requests`.
     virtual void newRequests(std::vector<SizeType32> const& seqSlots,

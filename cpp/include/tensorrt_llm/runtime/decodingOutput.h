--- conflicted
+++ resolved
@@ -36,16 +36,6 @@
     class BeamHypotheses
     {
     public:
-<<<<<<< HEAD
-        // The same as cpp/tensorrt_llm/kernels/beamSearchKernels.h
-        TensorPtr outputIdsCBA;       // [BS, BM*2, MSL]
-        TensorPtr sequenceLengthsCBA; // [BS, BM]
-        TensorPtr cumLogProbsCBA;     // [BS, BM*2]
-        TensorPtr normedScoresCBA;    // [BS, BM*2]
-        TensorPtr logProbsCBA;        // [BS, BM*2, MSL]
-        TensorPtr minNormedScoresCBA; // [BS]
-        TensorPtr numBeamsCBA;        // [BS]
-=======
         // Keep same as cpp/tensorrt_llm/kernels/beamSearchKernels.h
         TensorPtr outputIdsCBA;       // [BS, BM*2, MSL]
         TensorPtr logProbsCBA;        // [BS, BM*2, MSL]
@@ -54,7 +44,6 @@
         TensorPtr normedScoresCBA;    // [BS, BM*2]
         TensorPtr numBeamsCBA;        // [BS]
         TensorPtr minNormedScoresCBA; // [BS]
->>>>>>> 05316d33
         TensorPtr batchDones;         // [BS]
 
         void empty(BufferManager& manager);
@@ -104,19 +93,12 @@
     class SpeculativeDecodingOutputs
     {
     public:
-<<<<<<< HEAD
-        TensorPtr medusaNextDraftTokens;       // [maxBatchSize, maxTokensPerStep]
-        TensorPtr medusaAcceptedTokensLen;     // [maxBatchSize]
-        TensorPtr medusaAcceptedLengthsCumSum; // [maxBatchSize + 1]
-        TensorPtr medusaPathsOffsets;          // [maxBatchSize * maxNumHeads]
-=======
         TensorPtr nextDraftTokens;       // [maxBatchSize, maxDraftTokens]
         TensorPtr nextDraftTokensLen;    // [maxBatchSize]
         TensorPtr prevDraftTokensLen;    // [maxBatchSize]
         TensorPtr acceptedTokensLen;     // [maxBatchSize]
         TensorPtr acceptedLengthsCumSum; // [maxBatchSize + 1]
         TensorPtr pathsOffsets;          // [maxBatchSize, maxAcceptedDraftTokensPerStep]
->>>>>>> 05316d33
     };
 
     std::optional<SpeculativeDecodingOutputs> speculativeDecodingOutputs;

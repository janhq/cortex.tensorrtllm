--- conflicted
+++ resolved
@@ -74,11 +74,7 @@
     using TensorPtr = std::shared_ptr<ITensor>;
 
     //! Setup the decoder before calling `forward()`, also calls reshapeBuffers
-<<<<<<< HEAD
-    virtual void setup(DecodingMode const& mode, SizeType32 maxBatchSize, SizeType32 maxBeamWidth,
-=======
     virtual void setup(executor::DecodingMode const& mode, SizeType32 maxBatchSize, SizeType32 maxBeamWidth,
->>>>>>> 05316d33
         SizeType32 maxAttentionWindow, SizeType32 sinkTokenLength, SizeType32 maxSequenceLength,
         SizeType32 maxTokensPerStep, bool fusedDecoder, nvinfer1::DataType dtype, ModelConfig const& modelConfig)
         = 0;

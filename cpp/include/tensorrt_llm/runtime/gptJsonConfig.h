/*
 * Copyright (c) 2022-2024, NVIDIA CORPORATION.  All rights reserved.
 *
 * Licensed under the Apache License, Version 2.0 (the "License");
 * you may not use this file except in compliance with the License.
 * You may obtain a copy of the License at
 *
 *     http://www.apache.org/licenses/LICENSE-2.0
 *
 * Unless required by applicable law or agreed to in writing, software
 * distributed under the License is distributed on an "AS IS" BASIS,
 * WITHOUT WARRANTIES OR CONDITIONS OF ANY KIND, either express or implied.
 * See the License for the specific language governing permissions and
 * limitations under the License.
 */

#pragma once

#include "tensorrt_llm/runtime/common.h"
#include "tensorrt_llm/runtime/modelConfig.h"
#include "tensorrt_llm/runtime/worldConfig.h"

#include <filesystem>
#include <istream>
#include <string>
#include <utility>

namespace tensorrt_llm::runtime
{

class GptJsonConfig
{
public:
    GptJsonConfig(std::string name, std::string version, std::string precision, SizeType32 tensorParallelism,
<<<<<<< HEAD
        SizeType32 pipelineParallelism, SizeType32 gpusPerNode, ModelConfig const& modelConfig)
=======
        SizeType32 pipelineParallelism, SizeType32 gpusPerNode, ModelConfig modelConfig)
>>>>>>> 05316d33
        : mName(std::move(name))
        , mVersion(std::move(version))
        , mPrecision(std::move(precision))
        , mTensorParallelism{tensorParallelism}
        , mPipelineParallelism{pipelineParallelism}
        , mGpusPerNode{gpusPerNode}
<<<<<<< HEAD
        , mModelConfig(modelConfig)
=======
        , mModelConfig(std::move(modelConfig))
>>>>>>> 05316d33
    {
    }

    static GptJsonConfig parse(std::string const& json);

    static GptJsonConfig parse(std::istream& json);

    static GptJsonConfig parse(std::filesystem::path const& path);

<<<<<<< HEAD
    [[nodiscard]] ModelConfig getModelConfig() const
    {
        return mModelConfig;
=======
    [[nodiscard]] ModelConfig const& getModelConfig() const
    {
        return mModelConfig;
    }

    [[nodiscard]] ModelConfig& getModelConfigMutable()
    {
        return mModelConfig;
>>>>>>> 05316d33
    }

    [[nodiscard]] std::string const& getName() const
    {
        return mName;
    }

    [[nodiscard]] std::string const& getVersion() const
    {
        return mVersion;
    }

    [[nodiscard]] std::string const& getPrecision() const
    {
        return mPrecision;
    }

    [[nodiscard]] SizeType32 constexpr getTensorParallelism() const
    {
        return mTensorParallelism;
    }

    [[nodiscard]] SizeType32 constexpr getPipelineParallelism() const
    {
        return mPipelineParallelism;
    }

    [[nodiscard]] SizeType32 constexpr getGpusPerNode() const
    {
        return mGpusPerNode;
    }

    [[nodiscard]] SizeType32 constexpr getWorldSize() const
    {
        return mTensorParallelism * mPipelineParallelism;
    }

    [[nodiscard]] std::string engineFilename(WorldConfig const& worldConfig, std::string const& model) const;

    [[nodiscard]] std::string engineFilename(WorldConfig const& worldConfig) const
    {
        return engineFilename(worldConfig, getName());
    }

private:
    std::string const mName;
    std::string const mVersion;
    std::string const mPrecision;
    SizeType32 const mTensorParallelism;
    SizeType32 const mPipelineParallelism;
    SizeType32 const mGpusPerNode;
<<<<<<< HEAD
    ModelConfig const mModelConfig;
=======
    ModelConfig mModelConfig; // remove const qualifier because config has to mutable after json parsing
>>>>>>> 05316d33
};

} // namespace tensorrt_llm::runtime<|MERGE_RESOLUTION|>--- conflicted
+++ resolved
@@ -32,22 +32,14 @@
 {
 public:
     GptJsonConfig(std::string name, std::string version, std::string precision, SizeType32 tensorParallelism,
-<<<<<<< HEAD
-        SizeType32 pipelineParallelism, SizeType32 gpusPerNode, ModelConfig const& modelConfig)
-=======
         SizeType32 pipelineParallelism, SizeType32 gpusPerNode, ModelConfig modelConfig)
->>>>>>> 05316d33
         : mName(std::move(name))
         , mVersion(std::move(version))
         , mPrecision(std::move(precision))
         , mTensorParallelism{tensorParallelism}
         , mPipelineParallelism{pipelineParallelism}
         , mGpusPerNode{gpusPerNode}
-<<<<<<< HEAD
-        , mModelConfig(modelConfig)
-=======
         , mModelConfig(std::move(modelConfig))
->>>>>>> 05316d33
     {
     }
 
@@ -57,11 +49,6 @@
 
     static GptJsonConfig parse(std::filesystem::path const& path);
 
-<<<<<<< HEAD
-    [[nodiscard]] ModelConfig getModelConfig() const
-    {
-        return mModelConfig;
-=======
     [[nodiscard]] ModelConfig const& getModelConfig() const
     {
         return mModelConfig;
@@ -70,7 +57,6 @@
     [[nodiscard]] ModelConfig& getModelConfigMutable()
     {
         return mModelConfig;
->>>>>>> 05316d33
     }
 
     [[nodiscard]] std::string const& getName() const
@@ -122,11 +108,7 @@
     SizeType32 const mTensorParallelism;
     SizeType32 const mPipelineParallelism;
     SizeType32 const mGpusPerNode;
-<<<<<<< HEAD
-    ModelConfig const mModelConfig;
-=======
     ModelConfig mModelConfig; // remove const qualifier because config has to mutable after json parsing
->>>>>>> 05316d33
 };
 
 } // namespace tensorrt_llm::runtime
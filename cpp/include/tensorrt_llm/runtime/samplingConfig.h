/*
 * Copyright (c) 2022-2024, NVIDIA CORPORATION.  All rights reserved.
 *
 * Licensed under the Apache License, Version 2.0 (the "License");
 * you may not use this file except in compliance with the License.
 * You may obtain a copy of the License at
 *
 *     http://www.apache.org/licenses/LICENSE-2.0
 *
 * Unless required by applicable law or agreed to in writing, software
 * distributed under the License is distributed on an "AS IS" BASIS,
 * WITHOUT WARRANTIES OR CONDITIONS OF ANY KIND, either express or implied.
 * See the License for the specific language governing permissions and
 * limitations under the License.
 */

#pragma once

#include "tensorrt_llm/common/logger.h"
#include "tensorrt_llm/executor/executor.h"
#include "tensorrt_llm/layers/defaultDecodingParams.h"
#include "tensorrt_llm/runtime/common.h"

#include <functional>
#include <optional>
#include <vector>

namespace tensorrt_llm::runtime
{

class SamplingConfig
{
private:
    using FloatType = float;

    template <typename T>
    using OptVec = std::optional<std::vector<T>>;

    template <typename T>
    static OptVec<T> fuseValues(
        std::vector<SamplingConfig> const& configs, std::function<OptVec<T>(size_t ci)> accessor, T defaultValue)
    {
        std::vector<T> values;
        bool atLeastOneHasValue{false};
        for (size_t ci = 0; ci < configs.size(); ++ci)
        {
            auto const& configValue = accessor(ci);
            if (configValue.has_value())
            {
                atLeastOneHasValue = true;
                break;
            }
        }
        if (atLeastOneHasValue)
        {
            for (size_t ci = 0; ci < configs.size(); ++ci)
            {
                auto value = defaultValue;
                auto const& configValue = accessor(ci);
                if (configValue.has_value())
                {
                    TLLM_CHECK(configValue.value().size() == 1);
                    value = configValue.value().front();
                }
                values.push_back(value);
            }

            return std::make_optional<std::vector<T>>(values);
        }
        else
        {
            return std::nullopt;
        }
    }

    template <typename T>
    using Vec = std::vector<T>;

    template <typename T>
    bool validateVec(std::string name, OptVec<T> const& vec, T min, std::optional<T> max = std::nullopt)
    {
        bool valid{true};
        if (vec)
        {
            valid = std::all_of(vec->begin(), vec->end(),
                [min, max](T elem)
                { return min < elem && ((max.has_value() && elem <= max.value()) || (!max.has_value())); });
            if (!valid)
            {
                std::stringstream ss;
                ss << "Incorrect sampling param. " << name << " is out of range (";
                ss << min << ", ";
                if (max.has_value())
                {
                    ss << max.value();
                }
                else
                {
                    ss << "inf";
                }
                ss << "]";
                TLLM_LOG_WARNING(valid, ss.str());
            }
        }
        return valid;
    }

public:
    explicit SamplingConfig(SizeType32 beamWidth = 1)
        : beamWidth{beamWidth}
    {
    }

    explicit SamplingConfig(std::vector<SamplingConfig> const& configs)
    {
        TLLM_CHECK(configs.size() > 0);
        beamWidth = configs.front().beamWidth;
        normalizeLogProbs = configs.front().normalizeLogProbs;
        temperature = fuseValues<FloatType>(
            configs, [&configs](size_t ci) { return configs[ci].temperature; },
            layers::DefaultDecodingParams::getTemperature());
        minLength = fuseValues<SizeType32>(
            configs, [&configs](size_t ci) { return configs[ci].minLength; },
            layers::DefaultDecodingParams::getMinLength());
        repetitionPenalty = fuseValues<FloatType>(
            configs, [&configs](size_t ci) { return configs[ci].repetitionPenalty; },
            layers::DefaultDecodingParams::getRepetitionPenalty());
        presencePenalty = fuseValues<FloatType>(
            configs, [&configs](size_t ci) { return configs[ci].presencePenalty; },
            layers::DefaultDecodingParams::getPresencePenalty());
        frequencyPenalty = fuseValues<FloatType>(
            configs, [&configs](size_t ci) { return configs[ci].frequencyPenalty; },
            layers::DefaultDecodingParams::getFrequencyPenalty());
<<<<<<< HEAD
=======
        noRepeatNgramSize = fuseValues<SizeType32>(
            configs, [&configs](size_t ci) { return configs[ci].noRepeatNgramSize; },
            layers::DefaultDecodingParams::getNoRepeatNgramSize());
>>>>>>> 05316d33
        topK = fuseValues<SizeType32>(
            configs, [&configs](size_t ci) { return configs[ci].topK; }, layers::DefaultDecodingParams::getTopK());
        topP = fuseValues<FloatType>(
            configs, [&configs](size_t ci) { return configs[ci].topP; }, layers::DefaultDecodingParams::getTopP());
        randomSeed = fuseValues<uint64_t>(
            configs, [&configs](size_t ci) { return configs[ci].randomSeed; },
            layers::DefaultDecodingParams::getSeed());
        topPDecay = fuseValues<FloatType>(
            configs, [&configs](size_t ci) { return configs[ci].topPDecay; },
            layers::DefaultDecodingParams::getTopPDecay());
        topPMin = fuseValues<FloatType>(
            configs, [&configs](size_t ci) { return configs[ci].topPMin; },
            layers::DefaultDecodingParams::getTopPMin());
        topPResetIds = fuseValues<TokenIdType>(
            configs, [&configs](size_t ci) { return configs[ci].topPResetIds; },
            layers::DefaultDecodingParams::getTopPResetId());
        beamSearchDiversityRate = fuseValues<FloatType>(
            configs, [&configs](size_t ci) { return configs[ci].beamSearchDiversityRate; },
            layers::DefaultDecodingParams::getBeamSearchDiversity());
        lengthPenalty = fuseValues<FloatType>(
            configs, [&configs](size_t ci) { return configs[ci].lengthPenalty; },
            layers::DefaultDecodingParams::getLengthPenalty());
        earlyStopping = fuseValues<SizeType32>(
            configs, [&configs](size_t ci) { return configs[ci].earlyStopping; },
            layers::DefaultDecodingParams::getEarlyStopping());
        topKMedusaHeads = fuseValues<std::vector<SizeType32>>(
            configs, [&configs](size_t ci) { return configs[ci].topKMedusaHeads; },
            layers::DefaultDecodingParams::getTopKMedusaHeads());
<<<<<<< HEAD
=======
        outputLogProbs = fuseValues<bool>(
            configs, [&configs](size_t ci) { return configs[ci].outputLogProbs; }, false);
        cumLogProbs = fuseValues<bool>(
            configs, [&configs](size_t ci) { return configs[ci].cumLogProbs; }, false);
>>>>>>> 05316d33
        // Only used for tests.
        draftAcceptanceThreshold = fuseValues<FloatType>(
            configs, [&configs](size_t ci) { return configs[ci].draftAcceptanceThreshold; }, 0);
    }

    explicit SamplingConfig(executor::SamplingConfig const& samplingConfig,
        std::optional<executor::ExternalDraftTokensConfig> const& externalDraftTokensConfig)
        : beamWidth{samplingConfig.getBeamWidth()}
    {

        if (externalDraftTokensConfig && externalDraftTokensConfig.value().getAcceptanceThreshold())
        {
            draftAcceptanceThreshold
                = Vec<FloatType>{externalDraftTokensConfig.value().getAcceptanceThreshold().value()};
        }

#define SET_FROM_OPTIONAL(varName, VarName, VarType)                                                                   \
                                                                                                                       \
    if (samplingConfig.get##VarName())                                                                                 \
    {                                                                                                                  \
        varName = Vec<VarType>{samplingConfig.get##VarName().value()};                                                 \
    }

        SET_FROM_OPTIONAL(topK, TopK, SizeType32)
        SET_FROM_OPTIONAL(topP, TopP, FloatType)
        SET_FROM_OPTIONAL(topPMin, TopPMin, FloatType)
        SET_FROM_OPTIONAL(topPResetIds, TopPResetIds, TokenIdType)
        SET_FROM_OPTIONAL(topPDecay, TopPDecay, FloatType)
        SET_FROM_OPTIONAL(randomSeed, RandomSeed, uint64_t)
        SET_FROM_OPTIONAL(temperature, Temperature, FloatType)
        SET_FROM_OPTIONAL(minLength, MinLength, SizeType32)
        SET_FROM_OPTIONAL(beamSearchDiversityRate, BeamSearchDiversityRate, FloatType)
        SET_FROM_OPTIONAL(repetitionPenalty, RepetitionPenalty, FloatType)
        SET_FROM_OPTIONAL(presencePenalty, PresencePenalty, FloatType)
        SET_FROM_OPTIONAL(frequencyPenalty, FrequencyPenalty, FloatType)
        SET_FROM_OPTIONAL(lengthPenalty, LengthPenalty, FloatType)
        SET_FROM_OPTIONAL(earlyStopping, EarlyStopping, SizeType32)
<<<<<<< HEAD
=======
        SET_FROM_OPTIONAL(noRepeatNgramSize, NoRepeatNgramSize, SizeType32)
>>>>>>> 05316d33
#undef SET_FROM_OPTIONAL
    }

    bool validate()
    {
        auto constexpr fltEpsilon = std::numeric_limits<float>::epsilon();

        bool valid{true};

        valid &= (beamWidth > 0);
        if (!valid)
        {
            TLLM_LOG_WARNING(
                "Requested beam width %d is incorrect. Must be > 0. To de-activate beam searching set beamWidth to 1.",
                beamWidth);
        }
        valid &= validateVec("topK", topK, -1);
        valid &= validateVec("topP", topP, -fltEpsilon, {1.f});
        valid &= validateVec("topPMin", topPMin, 0.f, {1.f});
        valid &= validateVec("topPDecay", topPDecay, 0.f, {1.f});
        valid &= validateVec("topPResetIds", topPResetIds, -1);

        valid &= validateVec("temperature", temperature, -fltEpsilon);
        valid &= validateVec("repetitionPenalty", repetitionPenalty, 0.f);
        valid &= validateVec("minLength", minLength, -1);
        valid &= validateVec("noRepeatNgramSize", noRepeatNgramSize, 0);

        valid &= validateVec("beamSearchDiversityRate", beamSearchDiversityRate, -fltEpsilon);

        // Detect greedy sampling and overwrite params.
        if (temperature)
        {
            for (size_t ti = 0; ti < temperature->size(); ++ti)
            {
                if (temperature->at(ti) == 0.f)
                {
                    temperature->at(ti) = 1.0f;

                    if (topK)
                    {
                        topK->at(ti) = 1;
                    }
                    if (topP)
                    {
                        topP->at(ti) = 1.f;
                    }
                }
            }
        }

        return valid;
    }

public:
    SizeType32 beamWidth;
<<<<<<< HEAD

    OptVec<FloatType> temperature;       // [1] or [batch_size] on cpu
    OptVec<SizeType32> minLength;        // [1] or [batch_size] on cpu
    OptVec<FloatType> repetitionPenalty; // [1] or [batch_size] on cpu
    OptVec<FloatType> presencePenalty;   // [1] or [batch_size] on cpu
    OptVec<FloatType> frequencyPenalty;  // [1] or [batch_size] on cpu
=======

    // penalties
    OptVec<FloatType> temperature;        // [1] or [batch_size] on cpu
    OptVec<SizeType32> minLength;         // [1] or [batch_size] on cpu
    OptVec<FloatType> repetitionPenalty;  // [1] or [batch_size] on cpu
    OptVec<FloatType> presencePenalty;    // [1] or [batch_size] on cpu
    OptVec<FloatType> frequencyPenalty;   // [1] or [batch_size] on cpu
    OptVec<SizeType32> noRepeatNgramSize; // [1] or [batch_size] on cpu

    // probs
    OptVec<bool> outputLogProbs;
    OptVec<bool> cumLogProbs;
>>>>>>> 05316d33

    // sampling layers
    OptVec<SizeType32> topK;          // [1] or [batch_size] on cpu
    OptVec<FloatType> topP;           // [1] or [batch_size] on cpu
    OptVec<uint64_t> randomSeed;      // [1] or [batch_size] on cpu
    OptVec<FloatType> topPDecay;      // [batch_size], must between [0, 1]
    OptVec<FloatType> topPMin;        // [batch_size], must between [0, 1]
    OptVec<TokenIdType> topPResetIds; // [batch_size]

    // beam search layer
    OptVec<FloatType> beamSearchDiversityRate; // [1] or [batch_size]
    OptVec<FloatType> lengthPenalty;           // [1] or [batch_size]
    OptVec<SizeType32> earlyStopping;          // [1] or [batch_size]

    // speculative decoding, only the first value is used (in gptDecoderBatch.cpp)
    OptVec<FloatType> draftAcceptanceThreshold; // [1] or [batch_size]

    // medusa params
    OptVec<std::vector<runtime::SizeType32>> topKMedusaHeads; // [batchSize, maxMedusaHeads]

    std::optional<bool> normalizeLogProbs;

    bool operator==(SamplingConfig const& other) const
    {
        return beamWidth == other.beamWidth && temperature == other.temperature && minLength == other.minLength
            && repetitionPenalty == other.repetitionPenalty && presencePenalty == other.presencePenalty
            && frequencyPenalty == other.frequencyPenalty && noRepeatNgramSize == other.noRepeatNgramSize
            && topK == other.topK && topP == other.topP && randomSeed == other.randomSeed
            && topPDecay == other.topPDecay && topPMin == other.topPMin && topPResetIds == other.topPResetIds
            && beamSearchDiversityRate == other.beamSearchDiversityRate && lengthPenalty == other.lengthPenalty
            && earlyStopping == other.earlyStopping && draftAcceptanceThreshold == other.draftAcceptanceThreshold
            && topKMedusaHeads == other.topKMedusaHeads && normalizeLogProbs == other.normalizeLogProbs
            && outputLogProbs == other.outputLogProbs && cumLogProbs == other.cumLogProbs;
    }
};

} // namespace tensorrt_llm::runtime<|MERGE_RESOLUTION|>--- conflicted
+++ resolved
@@ -131,12 +131,9 @@
         frequencyPenalty = fuseValues<FloatType>(
             configs, [&configs](size_t ci) { return configs[ci].frequencyPenalty; },
             layers::DefaultDecodingParams::getFrequencyPenalty());
-<<<<<<< HEAD
-=======
         noRepeatNgramSize = fuseValues<SizeType32>(
             configs, [&configs](size_t ci) { return configs[ci].noRepeatNgramSize; },
             layers::DefaultDecodingParams::getNoRepeatNgramSize());
->>>>>>> 05316d33
         topK = fuseValues<SizeType32>(
             configs, [&configs](size_t ci) { return configs[ci].topK; }, layers::DefaultDecodingParams::getTopK());
         topP = fuseValues<FloatType>(
@@ -165,13 +162,10 @@
         topKMedusaHeads = fuseValues<std::vector<SizeType32>>(
             configs, [&configs](size_t ci) { return configs[ci].topKMedusaHeads; },
             layers::DefaultDecodingParams::getTopKMedusaHeads());
-<<<<<<< HEAD
-=======
         outputLogProbs = fuseValues<bool>(
             configs, [&configs](size_t ci) { return configs[ci].outputLogProbs; }, false);
         cumLogProbs = fuseValues<bool>(
             configs, [&configs](size_t ci) { return configs[ci].cumLogProbs; }, false);
->>>>>>> 05316d33
         // Only used for tests.
         draftAcceptanceThreshold = fuseValues<FloatType>(
             configs, [&configs](size_t ci) { return configs[ci].draftAcceptanceThreshold; }, 0);
@@ -209,10 +203,7 @@
         SET_FROM_OPTIONAL(frequencyPenalty, FrequencyPenalty, FloatType)
         SET_FROM_OPTIONAL(lengthPenalty, LengthPenalty, FloatType)
         SET_FROM_OPTIONAL(earlyStopping, EarlyStopping, SizeType32)
-<<<<<<< HEAD
-=======
         SET_FROM_OPTIONAL(noRepeatNgramSize, NoRepeatNgramSize, SizeType32)
->>>>>>> 05316d33
 #undef SET_FROM_OPTIONAL
     }
 
@@ -268,14 +259,6 @@
 
 public:
     SizeType32 beamWidth;
-<<<<<<< HEAD
-
-    OptVec<FloatType> temperature;       // [1] or [batch_size] on cpu
-    OptVec<SizeType32> minLength;        // [1] or [batch_size] on cpu
-    OptVec<FloatType> repetitionPenalty; // [1] or [batch_size] on cpu
-    OptVec<FloatType> presencePenalty;   // [1] or [batch_size] on cpu
-    OptVec<FloatType> frequencyPenalty;  // [1] or [batch_size] on cpu
-=======
 
     // penalties
     OptVec<FloatType> temperature;        // [1] or [batch_size] on cpu
@@ -288,7 +271,6 @@
     // probs
     OptVec<bool> outputLogProbs;
     OptVec<bool> cumLogProbs;
->>>>>>> 05316d33
 
     // sampling layers
     OptVec<SizeType32> topK;          // [1] or [batch_size] on cpu

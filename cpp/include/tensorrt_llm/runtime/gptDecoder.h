/*
 * Copyright (c) 2022-2024, NVIDIA CORPORATION.  All rights reserved.
 *
 * Licensed under the Apache License, Version 2.0 (the "License");
 * you may not use this file except in compliance with the License.
 * You may obtain a copy of the License at
 *
 *     http://www.apache.org/licenses/LICENSE-2.0
 *
 * Unless required by applicable law or agreed to in writing, software
 * distributed under the License is distributed on an "AS IS" BASIS,
 * WITHOUT WARRANTIES OR CONDITIONS OF ANY KIND, either express or implied.
 * See the License for the specific language governing permissions and
 * limitations under the License.
 */

#pragma once

#include "tensorrt_llm/executor/types.h"
#include "tensorrt_llm/runtime/bufferManager.h"
#include "tensorrt_llm/runtime/decodingInput.h"
#include "tensorrt_llm/runtime/decodingOutput.h"
<<<<<<< HEAD
#include "tensorrt_llm/runtime/modelConfig.h"
=======
>>>>>>> 05316d33
#include "tensorrt_llm/runtime/samplingConfig.h"

#include <NvInferRuntime.h>
#include <curand_kernel.h>

#include <memory>

namespace tensorrt_llm
{

namespace layers
{
// Forward declaration
template <typename T>
class DynamicDecodeLayer;
} // namespace layers

namespace runtime
{

class SpeculativeDecodingModule;

class IGptDecoder
{
public:
    using TensorPtr = std::shared_ptr<ITensor>;

    virtual ~IGptDecoder() = default;

<<<<<<< HEAD
    virtual void setup(SamplingConfig const& samplingConfig, size_t batchSize, SizeType32 maxSequenceLength,
        std::optional<TensorPtr> const& batchSlots = std::nullopt)
=======
    virtual void setup(SamplingConfig const& samplingConfig, size_t batchSize, SizeType32 const* batchSlots = nullptr,
        std::optional<DecodingOutput> const& output = std::nullopt)
>>>>>>> 05316d33
        = 0;

    virtual void forwardAsync(DecodingOutput& output, DecodingInput const& input) = 0;

    virtual void forwardSync(DecodingOutput& output, DecodingInput const& input) = 0;

    virtual void gatherTree(ITensor& finalOutputIds, DecodingOutput const& decodingOutput,
        DecodingInput const& decodingInput, BufferManager const& manager,
        std::optional<std::reference_wrapper<SamplingConfig const>> samplingConfig = std::nullopt)
        = 0;

    virtual SamplingConfig const& getSamplingConfig() = 0;

    static void acceptDraftTokensByIds(ITensor const& targetTokenIds, ITensor const& draftTokenIds,
        ITensor const& contextLengths, ITensor const& numDraftTokens, ITensor& sequenceLengths,
        ITensor const& finishedVec, ITensor& finishedFinal, ITensor& finishedSum, ITensor const& batchSlots,
        BufferManager::CudaStreamPtr const& stream);

    static void acceptDraftTokensByLogits(ITensor& draftLogits, ITensor const& targetLogits, ITensor& draftProbs,
        ITensor& targetProbs, ITensor const& numDraftTokens, ITensor& finished, ITensor const& batchSlots,
        SizeType32 vocabSize, SizeType32 vocabSizePadded, bool useRandomAcceptThreshold, float randomAcceptThreshold,
        curandState_t* curandState, BufferManager::CudaStreamPtr const& stream);

<<<<<<< HEAD
    static std::unique_ptr<IGptDecoder> create(DecodingMode const& mode, nvinfer1::DataType dtype, size_t maxBatchSize,
        size_t maxBeamWidth, size_t vocabSize, size_t vocabSizePadded, size_t maxSequenceLength,
        BufferManager::CudaStreamPtr const& stream, std::optional<runtime::SizeType32> maxTokensPerStep = std::nullopt,
        std::optional<runtime::SizeType32> maxNumMedusaHeads = std::nullopt);
=======
    static std::unique_ptr<IGptDecoder> create(executor::DecodingMode const& mode, nvinfer1::DataType dtype,
        size_t maxBatchSize, size_t maxBeamWidth, size_t vocabSize, size_t vocabSizePadded, size_t maxSequenceLength,
        BufferManager::CudaStreamPtr const& stream,
        std::shared_ptr<SpeculativeDecodingModule const> speculativeDecodingModule = nullptr);
>>>>>>> 05316d33
};

template <typename T>
class GptDecoder : public virtual IGptDecoder
{

public:
    using CudaStreamPtr = BufferManager::CudaStreamPtr;
    using TensorPtr = std::shared_ptr<ITensor>;

    GptDecoder(executor::DecodingMode const& mode, size_t maxBatchSize, size_t maxBeamWidth, size_t vocabSize,
        size_t vocabSizePadded, size_t maxSequenceLength, CudaStreamPtr const& stream,
<<<<<<< HEAD
        std::optional<runtime::SizeType32> maxTokensPerStep = std::nullopt,
        std::optional<runtime::SizeType32> maxNumMedusaHeads = std::nullopt);

    void setup(SamplingConfig const& samplingConfig, size_t batchSize, SizeType32 maxSequenceLength,
        std::optional<TensorPtr> const& batchSlots = std::nullopt) override;
=======
        std::shared_ptr<SpeculativeDecodingModule const> speculativeDecodingModule = nullptr);
>>>>>>> 05316d33

    void setup(SamplingConfig const& samplingConfig, size_t batchSize, SizeType32 const* batchSlots = nullptr,
        std::optional<DecodingOutput> const& output = std::nullopt) override;

    void forwardAsync(DecodingOutput& output, DecodingInput const& input) override;

    void forwardSync(DecodingOutput& output, DecodingInput const& input) override;

    void gatherTree(ITensor& finalOutputIds, DecodingOutput const& decodingOutput, DecodingInput const& decodingInput,
        BufferManager const& manager,
        std::optional<std::reference_wrapper<SamplingConfig const>> samplingConfig = std::nullopt) override;

    SamplingConfig const& getSamplingConfig() override
    {
        return mSamplingConfig;
    }

private:
    BufferManager mManager;
    std::shared_ptr<tensorrt_llm::layers::DynamicDecodeLayer<T>> mDynamicDecodeLayer;

    TensorPtr mLogProbsTiled; // Buffer used to store the transpose of the logProbs. Needed because the kernels have
                              // been written to use that shape.
    SamplingConfig mSamplingConfig;

    size_t mMaxBatchSize;

    executor::DecodingMode mDecodingMode;
};

inline std::unique_ptr<IGptDecoder> IGptDecoder::create(executor::DecodingMode const& mode, nvinfer1::DataType dtype,
    size_t maxBatchSize, size_t maxBeamWidth, size_t vocabSize, size_t vocabSizePadded, size_t maxSequenceLength,
<<<<<<< HEAD
    BufferManager::CudaStreamPtr const& stream, std::optional<runtime::SizeType32> maxTokensPerStep,
    std::optional<runtime::SizeType32> maxNumMedusaHeads)
=======
    BufferManager::CudaStreamPtr const& stream,
    std::shared_ptr<SpeculativeDecodingModule const> speculativeDecodingModule)
>>>>>>> 05316d33
{
    switch (dtype)
    {
    case nvinfer1::DataType::kFLOAT:
        return std::make_unique<GptDecoder<float>>(mode, maxBatchSize, maxBeamWidth, vocabSize, vocabSizePadded,
            maxSequenceLength, stream, speculativeDecodingModule);
    case nvinfer1::DataType::kHALF:
        return std::make_unique<GptDecoder<half>>(mode, maxBatchSize, maxBeamWidth, vocabSize, vocabSizePadded,
            maxSequenceLength, stream, speculativeDecodingModule);
    default:
        TLLM_THROW("Unsupported decoder data type: %d. Use either kFLOAT or kHALF.", static_cast<int>(dtype));
        return nullptr;
    }
}
} // namespace runtime
} // namespace tensorrt_llm<|MERGE_RESOLUTION|>--- conflicted
+++ resolved
@@ -20,10 +20,6 @@
 #include "tensorrt_llm/runtime/bufferManager.h"
 #include "tensorrt_llm/runtime/decodingInput.h"
 #include "tensorrt_llm/runtime/decodingOutput.h"
-<<<<<<< HEAD
-#include "tensorrt_llm/runtime/modelConfig.h"
-=======
->>>>>>> 05316d33
 #include "tensorrt_llm/runtime/samplingConfig.h"
 
 #include <NvInferRuntime.h>
@@ -53,13 +49,8 @@
 
     virtual ~IGptDecoder() = default;
 
-<<<<<<< HEAD
-    virtual void setup(SamplingConfig const& samplingConfig, size_t batchSize, SizeType32 maxSequenceLength,
-        std::optional<TensorPtr> const& batchSlots = std::nullopt)
-=======
     virtual void setup(SamplingConfig const& samplingConfig, size_t batchSize, SizeType32 const* batchSlots = nullptr,
         std::optional<DecodingOutput> const& output = std::nullopt)
->>>>>>> 05316d33
         = 0;
 
     virtual void forwardAsync(DecodingOutput& output, DecodingInput const& input) = 0;
@@ -83,17 +74,10 @@
         SizeType32 vocabSize, SizeType32 vocabSizePadded, bool useRandomAcceptThreshold, float randomAcceptThreshold,
         curandState_t* curandState, BufferManager::CudaStreamPtr const& stream);
 
-<<<<<<< HEAD
-    static std::unique_ptr<IGptDecoder> create(DecodingMode const& mode, nvinfer1::DataType dtype, size_t maxBatchSize,
-        size_t maxBeamWidth, size_t vocabSize, size_t vocabSizePadded, size_t maxSequenceLength,
-        BufferManager::CudaStreamPtr const& stream, std::optional<runtime::SizeType32> maxTokensPerStep = std::nullopt,
-        std::optional<runtime::SizeType32> maxNumMedusaHeads = std::nullopt);
-=======
     static std::unique_ptr<IGptDecoder> create(executor::DecodingMode const& mode, nvinfer1::DataType dtype,
         size_t maxBatchSize, size_t maxBeamWidth, size_t vocabSize, size_t vocabSizePadded, size_t maxSequenceLength,
         BufferManager::CudaStreamPtr const& stream,
         std::shared_ptr<SpeculativeDecodingModule const> speculativeDecodingModule = nullptr);
->>>>>>> 05316d33
 };
 
 template <typename T>
@@ -106,15 +90,7 @@
 
     GptDecoder(executor::DecodingMode const& mode, size_t maxBatchSize, size_t maxBeamWidth, size_t vocabSize,
         size_t vocabSizePadded, size_t maxSequenceLength, CudaStreamPtr const& stream,
-<<<<<<< HEAD
-        std::optional<runtime::SizeType32> maxTokensPerStep = std::nullopt,
-        std::optional<runtime::SizeType32> maxNumMedusaHeads = std::nullopt);
-
-    void setup(SamplingConfig const& samplingConfig, size_t batchSize, SizeType32 maxSequenceLength,
-        std::optional<TensorPtr> const& batchSlots = std::nullopt) override;
-=======
         std::shared_ptr<SpeculativeDecodingModule const> speculativeDecodingModule = nullptr);
->>>>>>> 05316d33
 
     void setup(SamplingConfig const& samplingConfig, size_t batchSize, SizeType32 const* batchSlots = nullptr,
         std::optional<DecodingOutput> const& output = std::nullopt) override;
@@ -147,13 +123,8 @@
 
 inline std::unique_ptr<IGptDecoder> IGptDecoder::create(executor::DecodingMode const& mode, nvinfer1::DataType dtype,
     size_t maxBatchSize, size_t maxBeamWidth, size_t vocabSize, size_t vocabSizePadded, size_t maxSequenceLength,
-<<<<<<< HEAD
-    BufferManager::CudaStreamPtr const& stream, std::optional<runtime::SizeType32> maxTokensPerStep,
-    std::optional<runtime::SizeType32> maxNumMedusaHeads)
-=======
     BufferManager::CudaStreamPtr const& stream,
     std::shared_ptr<SpeculativeDecodingModule const> speculativeDecodingModule)
->>>>>>> 05316d33
 {
     switch (dtype)
     {

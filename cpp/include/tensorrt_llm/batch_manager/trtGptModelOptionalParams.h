/*
 * SPDX-FileCopyrightText: Copyright (c) 2022-2024 NVIDIA CORPORATION & AFFILIATES. All rights reserved.
 * SPDX-License-Identifier: Apache-2.0
 *
 * Licensed under the Apache License, Version 2.0 (the "License");
 * you may not use this file except in compliance with the License.
 * You may obtain a copy of the License at
 *
 * http://www.apache.org/licenses/LICENSE-2.0
 *
 * Unless required by applicable law or agreed to in writing, software
 * distributed under the License is distributed on an "AS IS" BASIS,
 * WITHOUT WARRANTIES OR CONDITIONS OF ANY KIND, either express or implied.
 * See the License for the specific language governing permissions and
 * limitations under the License.
 */

#pragma once

#include "tensorrt_llm/batch_manager/kvCacheConfig.h"
#include "tensorrt_llm/batch_manager/peftCacheManagerConfig.h"
#include "tensorrt_llm/executor/executor.h"
#include "tensorrt_llm/runtime/common.h"

#include <optional>
#include <utility>
#include <vector>

namespace tensorrt_llm::batch_manager
{

class TrtGptModelOptionalParams
{
    using KvCacheConfig = kv_cache_manager::KvCacheConfig;

public:
    using SizeType32 = tensorrt_llm::runtime::SizeType32;

    explicit TrtGptModelOptionalParams(KvCacheConfig const& kvCacheConfig = KvCacheConfig{},
        bool enableTrtOverlap = false, std::optional<std::vector<SizeType32>> const& deviceIds = std::nullopt,
        bool normalizeLogProbs = true, bool enableChunkedContext = false,
        PeftCacheManagerConfig const& peftCacheManagerConfig = PeftCacheManagerConfig{},
<<<<<<< HEAD
        std::optional<runtime::MedusaModule::MedusaChoices> const& medusaChoices = std::nullopt,
        float gpuWeightsPercent = 1)
=======
        executor::DecodingConfig decodingConfig = executor::DecodingConfig{}, float gpuWeightsPercent = 1,
        std::optional<SizeType32> maxBeamWidth = std::nullopt, std::optional<SizeType32> maxBatchSize = std::nullopt,
        std::optional<SizeType32> maxNumTokens = std::nullopt,
        executor::SchedulerConfig const& schedulerConfig = executor::SchedulerConfig{})
>>>>>>> 05316d33
        : kvCacheConfig{kvCacheConfig}
        , enableTrtOverlap{enableTrtOverlap}
        , deviceIds(deviceIds)
        , normalizeLogProbs{normalizeLogProbs}
        , enableChunkedContext{enableChunkedContext}
        , peftCacheManagerConfig(peftCacheManagerConfig)
<<<<<<< HEAD
        , medusaChoices(medusaChoices)
        , gpuWeightsPercent(gpuWeightsPercent)
=======
        , decodingConfig(std::move(decodingConfig))
        , gpuWeightsPercent(gpuWeightsPercent)
        , maxBeamWidth(maxBeamWidth)
        , maxBatchSize(maxBatchSize)
        , maxNumTokens(maxNumTokens)
        , schedulerConfig{schedulerConfig}
>>>>>>> 05316d33
    {
    }

    explicit TrtGptModelOptionalParams(executor::ExecutorConfig const& executorConfig)
        : TrtGptModelOptionalParams(KvCacheConfig(executorConfig.getKvCacheConfig()), false,
            executorConfig.getParallelConfig().value_or(executor::ParallelConfig()).getDeviceIds(),
            executorConfig.getNormalizeLogProbs(), executorConfig.getEnableChunkedContext(),
<<<<<<< HEAD
            runtime::DecodingMode::fromExecutor(
                executorConfig.getDecodingMode().value_or(executor::DecodingMode::kNONE)),
            PeftCacheManagerConfig(executorConfig.getPeftCacheConfig().value_or(executor::PeftCacheConfig())),
            executorConfig.getMedusaChoices(), executorConfig.getGpuWeightsPercent())
=======
            PeftCacheManagerConfig(executorConfig.getPeftCacheConfig().value_or(executor::PeftCacheConfig())),
            executorConfig.getDecodingConfig().value_or(executor::DecodingConfig{}),
            executorConfig.getGpuWeightsPercent(), executorConfig.getMaxBeamWidth(), executorConfig.getMaxBatchSize(),
            executorConfig.getMaxNumTokens(), executorConfig.getSchedulerConfig())
>>>>>>> 05316d33
    {
    }

    bool operator==(TrtGptModelOptionalParams const& other) const
    {
        return kvCacheConfig == other.kvCacheConfig && enableTrtOverlap == other.enableTrtOverlap
            && deviceIds == other.deviceIds && normalizeLogProbs == other.normalizeLogProbs
            && enableChunkedContext == other.enableChunkedContext && decodingConfig == other.decodingConfig;
    }

    friend std::ostream& operator<<(std::ostream& os, TrtGptModelOptionalParams const& self);

    KvCacheConfig kvCacheConfig;

    bool enableTrtOverlap;
    std::optional<std::vector<SizeType32>> deviceIds;
    bool normalizeLogProbs;
    bool enableChunkedContext;
    PeftCacheManagerConfig peftCacheManagerConfig;
<<<<<<< HEAD
    std::optional<runtime::MedusaModule::MedusaChoices> medusaChoices;
    // Percentage of weights on the gpu at runtime
    float gpuWeightsPercent;
=======
    executor::DecodingConfig decodingConfig;
    // Percentage of weights on the gpu at runtime
    float gpuWeightsPercent;
    std::optional<SizeType32> maxBeamWidth;
    std::optional<SizeType32> maxBatchSize;
    std::optional<SizeType32> maxNumTokens;
    executor::SchedulerConfig schedulerConfig;
>>>>>>> 05316d33
};

} // namespace tensorrt_llm::batch_manager<|MERGE_RESOLUTION|>--- conflicted
+++ resolved
@@ -40,32 +40,22 @@
         bool enableTrtOverlap = false, std::optional<std::vector<SizeType32>> const& deviceIds = std::nullopt,
         bool normalizeLogProbs = true, bool enableChunkedContext = false,
         PeftCacheManagerConfig const& peftCacheManagerConfig = PeftCacheManagerConfig{},
-<<<<<<< HEAD
-        std::optional<runtime::MedusaModule::MedusaChoices> const& medusaChoices = std::nullopt,
-        float gpuWeightsPercent = 1)
-=======
         executor::DecodingConfig decodingConfig = executor::DecodingConfig{}, float gpuWeightsPercent = 1,
         std::optional<SizeType32> maxBeamWidth = std::nullopt, std::optional<SizeType32> maxBatchSize = std::nullopt,
         std::optional<SizeType32> maxNumTokens = std::nullopt,
         executor::SchedulerConfig const& schedulerConfig = executor::SchedulerConfig{})
->>>>>>> 05316d33
         : kvCacheConfig{kvCacheConfig}
         , enableTrtOverlap{enableTrtOverlap}
         , deviceIds(deviceIds)
         , normalizeLogProbs{normalizeLogProbs}
         , enableChunkedContext{enableChunkedContext}
         , peftCacheManagerConfig(peftCacheManagerConfig)
-<<<<<<< HEAD
-        , medusaChoices(medusaChoices)
-        , gpuWeightsPercent(gpuWeightsPercent)
-=======
         , decodingConfig(std::move(decodingConfig))
         , gpuWeightsPercent(gpuWeightsPercent)
         , maxBeamWidth(maxBeamWidth)
         , maxBatchSize(maxBatchSize)
         , maxNumTokens(maxNumTokens)
         , schedulerConfig{schedulerConfig}
->>>>>>> 05316d33
     {
     }
 
@@ -73,17 +63,10 @@
         : TrtGptModelOptionalParams(KvCacheConfig(executorConfig.getKvCacheConfig()), false,
             executorConfig.getParallelConfig().value_or(executor::ParallelConfig()).getDeviceIds(),
             executorConfig.getNormalizeLogProbs(), executorConfig.getEnableChunkedContext(),
-<<<<<<< HEAD
-            runtime::DecodingMode::fromExecutor(
-                executorConfig.getDecodingMode().value_or(executor::DecodingMode::kNONE)),
-            PeftCacheManagerConfig(executorConfig.getPeftCacheConfig().value_or(executor::PeftCacheConfig())),
-            executorConfig.getMedusaChoices(), executorConfig.getGpuWeightsPercent())
-=======
             PeftCacheManagerConfig(executorConfig.getPeftCacheConfig().value_or(executor::PeftCacheConfig())),
             executorConfig.getDecodingConfig().value_or(executor::DecodingConfig{}),
             executorConfig.getGpuWeightsPercent(), executorConfig.getMaxBeamWidth(), executorConfig.getMaxBatchSize(),
             executorConfig.getMaxNumTokens(), executorConfig.getSchedulerConfig())
->>>>>>> 05316d33
     {
     }
 
@@ -103,11 +86,6 @@
     bool normalizeLogProbs;
     bool enableChunkedContext;
     PeftCacheManagerConfig peftCacheManagerConfig;
-<<<<<<< HEAD
-    std::optional<runtime::MedusaModule::MedusaChoices> medusaChoices;
-    // Percentage of weights on the gpu at runtime
-    float gpuWeightsPercent;
-=======
     executor::DecodingConfig decodingConfig;
     // Percentage of weights on the gpu at runtime
     float gpuWeightsPercent;
@@ -115,7 +93,6 @@
     std::optional<SizeType32> maxBatchSize;
     std::optional<SizeType32> maxNumTokens;
     executor::SchedulerConfig schedulerConfig;
->>>>>>> 05316d33
 };
 
 } // namespace tensorrt_llm::batch_manager
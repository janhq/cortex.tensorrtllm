--- conflicted
+++ resolved
@@ -48,22 +48,12 @@
     using RequestList = std::list<std::shared_ptr<LlmRequest>>;
     using TensorPtr = runtime::ITensor::SharedPtr;
 
-<<<<<<< HEAD
-    GptManager(std::filesystem::path const& trtEnginePath, TrtGptModelType modelType, SizeType32 maxBeamWidth,
-        executor::SchedulerConfig const& schedulerConfig, GetInferenceRequestsCallback getInferenceRequestsCb,
-        SendResponseCallback sendResponseCb, PollStopSignalCallback pollStopSignalCb = nullptr,
-        ReturnBatchManagerStatsCallback returnBatchManagerStatsCb = nullptr,
-        TrtGptModelOptionalParams const& optionalParams = TrtGptModelOptionalParams(),
-        std::optional<uint64_t> terminateReqId = std::nullopt, std::optional<SizeType32> maxDraftTokens = std::nullopt,
-        bool excludeInputInOutput = false);
-=======
     GptManager(std::filesystem::path const& trtEnginePath, TrtGptModelType modelType,
         GetInferenceRequestsCallback getInferenceRequestsCb, SendResponseCallback sendResponseCb,
         PollStopSignalCallback pollStopSignalCb = nullptr,
         ReturnBatchManagerStatsCallback returnBatchManagerStatsCb = nullptr,
         TrtGptModelOptionalParams const& optionalParams = TrtGptModelOptionalParams(),
         std::optional<uint64_t> terminateReqId = std::nullopt, bool excludeInputInOutput = false);
->>>>>>> 05316d33
 
     /* Wraps the user-provided callback for requests.
        Adds requests to request table.
@@ -118,10 +108,6 @@
 
     std::shared_ptr<TrtGptModel> mTrtGptModel;
     std::optional<uint64_t> mTerminateReqId;
-<<<<<<< HEAD
-    std::optional<SizeType32> mMaxDraftTokens;
-=======
->>>>>>> 05316d33
 
     // Iteration counter - incremented every iteration of the generation loop
     int64_t mIterationCounter;

/*
 * Copyright (c) 2022-2024, NVIDIA CORPORATION.  All rights reserved.
 *
 * Licensed under the Apache License, Version 2.0 (the "License");
 * you may not use this file except in compliance with the License.
 * You may obtain a copy of the License at
 *
 *     http://www.apache.org/licenses/LICENSE-2.0
 *
 * Unless required by applicable law or agreed to in writing, software
 * distributed under the License is distributed on an "AS IS" BASIS,
 * WITHOUT WARRANTIES OR CONDITIONS OF ANY KIND, either express or implied.
 * See the License for the specific language governing permissions and
 * limitations under the License.
 */

#pragma once

#include "tensorrt_llm/batch_manager/kvCacheConfig.h"
#include "tensorrt_llm/batch_manager/llmRequest.h" // TODO forward declare
#include "tensorrt_llm/kernels/kvCacheIndex.h"
#include "tensorrt_llm/runtime/bufferManager.h"
#include "tensorrt_llm/runtime/common.h"
#include "tensorrt_llm/runtime/cudaStream.h"
#include "tensorrt_llm/runtime/iTensor.h"
#include "tensorrt_llm/runtime/modelConfig.h"
#include "tensorrt_llm/runtime/worldConfig.h"

#include <NvInferRuntime.h>

#include <cstdint>
#include <functional>
#include <list>
#include <memory>
#include <optional>
#include <unordered_map>
#include <vector>

namespace std
{

// Implement std::hash function object for vector<TokenIdType>.
// This allows us to use unordered_map with vector<TokenIdType> as key.
// Based on https://stackoverflow.com/questions/20511347/a-good-hash-function-for-a-vector/72073933#72073933

template <>
struct hash<vector<int32_t>>
{
    size_t operator()(vector<int32_t> const& vec) const noexcept
    {
        size_t seed = vec.size();
        for (auto x : vec)
        {
            uint32_t y = static_cast<uint32_t>(x);
            y = ((y >> 16) ^ y) * 0x45d9f3b;
            y = ((y >> 16) ^ y) * 0x45d9f3b;
            y = (y >> 16) ^ y;
            seed ^= y + 0x9e3779b9 + (seed << 6) + (seed >> 2);
        }
        return seed;
    }
};

} // namespace std

namespace tensorrt_llm::batch_manager::kv_cache_manager
{

class KVCacheBlock;

using SizeType32 = tensorrt_llm::runtime::SizeType32;
using TokenIdType = tensorrt_llm::runtime::TokenIdType;
using VecTokens = std::vector<TokenIdType>;
using BeamTokens = std::vector<VecTokens>;
using BlockPtr = std::shared_ptr<KVCacheBlock>;
using FreeBlocksQueue = std::list<BlockPtr>;
using NextBlockMap = std::unordered_map<VecTokens, BlockPtr>;

struct KvCacheStats
{
    SizeType32 maxNumBlocks;
    SizeType32 freeNumBlocks;
    SizeType32 usedNumBlocks;
    SizeType32 toksPerBlock;
<<<<<<< HEAD
=======
    SizeType32 allocTotalBlocks;
    SizeType32 allocNewBlocks;
    SizeType32 reusedBlocks;
>>>>>>> 05316d33
};

// Basic building block of a paged KV cache - a single
// cache block. This class just holds metadata, no pointers
// since it is reused across all layers.
class KVCacheBlock
{
public:
    using IdType = std::int32_t;

    explicit KVCacheBlock(IdType blockId, kernels::KVCacheIndex blockIdx);

    void startScheduling();

    [[nodiscard]] IdType getBlockId() const;

    [[nodiscard]] kernels::KVCacheIndex::UnderlyingType getMemoryPoolBlockIndex() const;

    [[nodiscard]] bool isPrimary() const;

    void swapMemoryPoolBlockOffset(std::shared_ptr<KVCacheBlock> otherBlock);

    void incRefCount();

    void decRefCount();

    void decSchedulingRefCount();

    [[nodiscard]] bool hasRefs() const;

    [[nodiscard]] bool hasSchedulingRefs() const;

    void setTokens(VecTokens& tokens, bool isFull);

    [[nodiscard]] VecTokens const& getTokens() const;

    void setFreeBlockIterator(FreeBlocksQueue::iterator freeBlockIterator);

    void resetFreeBlockIterator();

    [[nodiscard]] std::optional<FreeBlocksQueue::iterator> const& getFreeBlockIterator() const;

    void setPrevBlock(BlockPtr prevBlock);

    void addNextBlock(VecTokens const& tokens, BlockPtr block);

    void removeNextBlock(VecTokens const& tokens);

    static std::shared_ptr<KVCacheBlock> findBestGPUBlockToFree(std::shared_ptr<KVCacheBlock> searchStart);

    static std::shared_ptr<KVCacheBlock> findLeafBlock(std::shared_ptr<KVCacheBlock> searchStart);

    [[nodiscard]] BlockPtr findMatchingBlock(VecTokens const& tokens) const;

    //! \brief Free block from previous block if present.
    void freeLeafBlock();

    [[nodiscard]] bool isFull() const;

    [[nodiscard]] bool isShared() const;

private:
    // Linear ID of block independent of pool
    IdType mBlockId;

    // Index of block in memory pool backing this block
    // Choice of pool is encoded into the type
    kernels::KVCacheIndex mMemoryPoolBlockIndex;

    // Number of references to the block
    SizeType32 mRefCount;

    // Number of references to the block
    SizeType32 mSchedulingRefCount;

    // Key of this block in mNextBlocks map in block pointed to by mPrevBlock
    VecTokens mTokens;

    // Previous block in sequence
    BlockPtr mPrevBlock;

    // Next block(s) in sequence(s)
    NextBlockMap mNextBlocks;

    // Iterator pointing to this block in mFreeBlocks.
    std::optional<FreeBlocksQueue::iterator> mFreeBlockIterator;

    // Flag indicating if block is full
    bool mIsFull;
};

class GenerationRequest
{
public:
    using SizeType32 = tensorrt_llm::runtime::SizeType32;
    using SharedPtr = std::shared_ptr<GenerationRequest>;

    explicit GenerationRequest(SizeType32 seqSlotIdx, SizeType32 numTokens, SizeType32 beamWidth)
        : mSeqSlotIdx(seqSlotIdx)
        , mNumTokens(numTokens)
        , mBeamWidth(beamWidth)
        , mCacheBlockIds(beamWidth)
    {
    }

    void addNewTokens(SizeType32 n)
    {
        mNumTokens += n;
    }

    void removeTokens(SizeType32 n)
    {
        TLLM_CHECK(n <= mNumTokens);
        TLLM_CHECK(mNumTokens - n >= 0);
        mNumTokens -= n;
    }

    [[nodiscard]] SizeType32 getSequenceSlotIdx() const
    {
        return mSeqSlotIdx;
    }

    [[nodiscard]] SizeType32 getNumTokens() const
    {
        return mNumTokens;
    }

    [[nodiscard]] SizeType32 getBeamWidth() const
    {
        return mBeamWidth;
    }

    [[nodiscard]] std::vector<std::vector<SizeType32>> const& getCacheBlockIds() const
    {
        return mCacheBlockIds;
    }

    void addCacheBlock(SizeType32 beamIdx, KVCacheBlock::IdType blockId)
    {
        mCacheBlockIds.at(beamIdx).push_back(blockId);
    }

    void changeCacheBlock(SizeType32 beamIdx, SizeType32 pagedBlockIdx, KVCacheBlock::IdType blockId)
    {
        mCacheBlockIds.at(beamIdx).at(pagedBlockIdx) = blockId;
    }

    void clearCacheBlocks()
    {
        for (auto& beamBlockIds : mCacheBlockIds)
        {
            beamBlockIds.clear();
        }
    }

    void removeLastBlock()
    {
        for (auto& beamBlockIds : mCacheBlockIds)
        {
            beamBlockIds.pop_back();
        }
    }

    void setNumPrepopulatedTokens(std::vector<int> numPrepopulatedTokens)
    {
        mNumPrepopulatedTokens = std::move(numPrepopulatedTokens);
    }

    [[nodiscard]] std::vector<int> const& getNumPrepopulatedTokens() const
    {
        return mNumPrepopulatedTokens;
    }

private:
    // Slot id of the sequence
    SizeType32 mSeqSlotIdx;
    // Current number of generated tokens
    SizeType32 mNumTokens;
    // Number of beams
    SizeType32 mBeamWidth;
    // List of blocks allocated for each beam of the sequence
    std::vector<std::vector<KVCacheBlock::IdType>> mCacheBlockIds;
    // Number of tokens already in kv cache before context phase.
    // A value > 0 indicates cached kv cache blocks were reused.
    // One value per beam.
    std::vector<int> mNumPrepopulatedTokens;
};

// BlockManager manages overall metadata of KVCacheBlocks in a layer of the
// network. Layers are expected to be symmetric, so the metadata can be
// reused for all layers of the network.
// The array of cache blocks for a layer is called a pool.
// Each pool has shape [max_blocks, 2, num_heads, tokens_per_block, head_size].
// Size per block and number of blocks per pool are pre-determined and set in
// constructor. These should not be changed after.
// Block shape is [2, num_heads, tokens_per_block, head_size].
// BlockManager maintains a list of free blocks at any time.
// Alloc pops off the block at the front, and Free pushes it back to the vector.
// BlockManager maintains a vector of lists of seqSlotIdx to allocated blocks
// per sequence. This can be used to Free all blocks belonging to a sequence.
class BlockManager
{
public:
    using SizeType32 = tensorrt_llm::runtime::SizeType32;
<<<<<<< HEAD

    explicit BlockManager(SizeType32 numLayers, SizeType32 numKvHeads, SizeType32 sizePerHead,
        SizeType32 tokensPerBlock, SizeType32 blocksInPrimaryPool, SizeType32 blocksInSecondaryPool,
        std::shared_ptr<runtime::CudaStream> stream, bool onboardBlocks);
=======
    using CacheType = tensorrt_llm::batch_manager::kv_cache_manager::CacheType;

    explicit BlockManager(SizeType32 numLayers, SizeType32 numKvHeads, SizeType32 sizePerHead,
        SizeType32 tokensPerBlock, SizeType32 blocksInPrimaryPool, SizeType32 blocksInSecondaryPool,
        std::shared_ptr<runtime::CudaStream> stream, bool onboardBlocks, CacheType cacheType = CacheType::kSELF);
>>>>>>> 05316d33

    ~BlockManager();

    void allocatePools(nvinfer1::DataType dtype, bool useUvm);

    void startScheduling();

    //! \brief Assign blocks for new sequence. Try to reuse blocks.
    void addSequence(
        GenerationRequest& sequence, SizeType32 inputLength, std::shared_ptr<LlmRequest> const& llmRequest);

    //! \brief Assign blocks for new sequence. Does not try to reuse blocks.
    void addSequence(GenerationRequest& sequence, SizeType32 numBlocks, SizeType32 unsharedBlockIdx);

    //! \brief Release block, which puts it back onto free blocks queue.
    //! \details Block appended by default, will be put at front if toFront is true.
    void releaseBlock(std::shared_ptr<KVCacheBlock> block, bool toFront = false);

    //! \brief Allocate new block for each beam of the sequence.
    //! \details Might free cached blocks if no free blocks are available.
    void allocateBlock(GenerationRequest& sequence, bool shareAmongBeams = false);

    void replaceSharedBlock(GenerationRequest& sequence, SizeType32 blockIdx);

    //! \brief Release blocks of the sequence. Store blocks for reuse if llmReqeust is provided.
    void releaseBlocks(GenerationRequest& sequence, std::shared_ptr<LlmRequest> const& llmRequest = nullptr);

    //! \brief Simulate freeing all blocks for that sequence to check impact on number of free blocks
    void schedulingReleaseBlocks(GenerationRequest& sequence);

    //! \brief Release last block in the sequence
    void releaseLastBlock(GenerationRequest& sequence);

    [[nodiscard]] SizeType32 getNumFreeBlocks() const noexcept
    {
        return mFreePrimaryBlocks.size();
    }

<<<<<<< HEAD
=======
    [[nodiscard]] SizeType32 getNumAllocTotalBlocks() const
    {
        return mAllocTotalBlocks;
    }

    [[nodiscard]] SizeType32 getNumAllocNewBlocks() const
    {
        return mAllocNewBlocks;
    }

>>>>>>> 05316d33
    [[nodiscard]] SizeType32 getNumReusedBlocks() const noexcept
    {
        return mReusedBlocks;
    }

    [[nodiscard]] SizeType32 getNumAllocatedBlocks() const noexcept
    {
        return getMaxNumBlocks() - getNumFreeBlocks();
    }

    [[nodiscard]] bool hasFreeBlocks(SizeType32 numRequired = 1) const noexcept
    {
        return getNumFreeBlocks() >= numRequired;
    }

    [[nodiscard]] bool schedulingHasFreeBlocks(SizeType32 numRequired = 1) const noexcept
    {
        return mSchedulingNumFreeBlocks >= numRequired;
    }

    [[nodiscard]] SizeType32 getMaxNumBlocks() const noexcept
    {
        return static_cast<SizeType32>(mAllBlocksById.size());
    }

    [[nodiscard]] SizeType32 getTokensPerBlock() const noexcept
    {
        return mTokensPerBlock;
    }

    //! \brief Get size of one K/V cache block in one layer.
    //! @details Volume of [numKvHeads, tokensPerBlock, sizePerHead]
    [[nodiscard]] SizeType32 getBlockSize() const
    {
        return mBlockSize;
    }

    [[nodiscard]] runtime::ITensor::SharedPtr getPrimaryPool() const noexcept
    {
        return mPrimaryPool;
    }

    [[nodiscard]] runtime::ITensor::SharedPtr getSecondaryPool() const noexcept
    {
        return mSecondaryPool;
    }

    //! \brief Get index in pool to K or V block.
    //! \param blockId the blockId as returned by getBlockId()
    //! \param fieldIdx either 0 (K) or 1 (V),
    [[nodiscard]] kernels::KVCacheIndex getKOrVBlockIndex(KVCacheBlock::IdType blockId, SizeType32 fieldIdx) const;

    //! \brief Bring offloaded block from secondary to primary memory.
    //! \details Does nothing of block is already in primary memory.
    void onboardBlock(BlockPtr offloadBlock);

private:
    //! \brief Add single block to beam of sequence and mAllocatedBlocksPerSeq.
    void addBlockToBeam(BlockPtr& block, GenerationRequest& sequence, SizeType32 beamIdx, SizeType32 seqSlotIdx);

    //! \brief Store blocks in cached blocks.
    //! \param blockedTokens Tokens of each block.
    //! \param blockIds Id of each block.
    void storeBlocks(std::list<VecTokens> blockedTokens, std::vector<KVCacheBlock::IdType> const& blockIds);

    //! \brief Try to load blocks from cache. Allocate new blocks if necessary.
    //! \param blockedTokens Tokens of each block.
    //! \param sequence Sequence to which blocks are assigned.
    //! \param beamIdx Beam of sequence to which blocks are assigned.
    //! \param seqSlotIdx Batch slot of sequence to which blocks are assigned.
    //! \return Number of matched tokens from loaded blocks.
    SizeType32 loadOrAllocateBlocks(std::list<VecTokens> const& blockedTokens, GenerationRequest& sequence,
        SizeType32 beamIdx, SizeType32 seqSlotIdx);

    //! \brief Find best primary block to free.
    //! \details The best primary block to free is the primary block that appears first in the queue and have no primary
    //! block descendants
    [[nodiscard]] std::shared_ptr<KVCacheBlock> findBestGPUBlockToFree();

    //! \brief Find block least likely to be reused, free it if necessary and return.
    [[nodiscard]] BlockPtr getFreeBlock();

    //! \brief Claim block if it is in free blocks list.
    void claimBlock(KVCacheBlock& block);

    //! \brief Free block from previous block and claim it from free blocks list.
    void claimLeafBlock(KVCacheBlock& block);

    //! \brief Compute pointer to raw KV block (K & V, all layers).
    [[nodiscard]] runtime::ITensor::SharedPtr computeBlockPointer(std::shared_ptr<KVCacheBlock> block) const;

    //! \brief Copy content of src block to dst.
    void copyBlock(BlockPtr src, BlockPtr dst);

private:
    // Number of blocks in pools
    SizeType32 mNumPrimaryBlocks;
    SizeType32 mNumSecondaryBlocks;
    // List of free blocks. Blocks are either backed by fast primary memory or slow secondary memory,
    // we maintain separate queues for these.
    FreeBlocksQueue mFreePrimaryBlocks;
    FreeBlocksQueue mFreeSecondaryBlocks;
    // List of allocated blocks for each sequences
    std::vector<std::vector<BlockPtr>> mAllocatedBlocksPerSeq;
    // Memory pools. Primary is fast memory, secondary is slower memory used for offloading.
    runtime::ITensor::SharedPtr mPrimaryPool;
    runtime::ITensor::SharedPtr mSecondaryPool;
    // Whether offloaded blocks should be onboarded before reuse.
    bool mOnboardBlocks;
    // Buffer manager
    runtime::BufferManager mBufferManager;
    // Number of layers
    SizeType32 mNumLayers;
    // Volume of [numKvHeads, tokensPerBlock, sizePerHead]
    SizeType32 mBlockSize;
    // Used to keep track of number of free blocks during scheduling
    SizeType32 mSchedulingNumFreeBlocks;
    // Number of tokens per one block
    SizeType32 mTokensPerBlock;
    // List of all blocks by idx
    std::vector<BlockPtr> mAllBlocksById;
    // Dummy block acting as root for BlockToken searches
    BlockPtr mCachedBlocksRoot;
    // Statistics for block allocations/reuse
    std::size_t mAllocTotalBlocks, mAllocNewBlocks, mReusedBlocks;
    // KV cache type (self or cross)
    CacheType mCacheType;
};

class KVCacheManager
{
public:
    using SizeType32 = tensorrt_llm::runtime::SizeType32;
    using SequencesPtr = GenerationRequest::SharedPtr;
    using CudaStreamPtr = std::shared_ptr<runtime::CudaStream>;
    using CacheType = tensorrt_llm::batch_manager::kv_cache_manager::CacheType;

    KVCacheManager(SizeType32 numLayers, SizeType32 numKvHeads, SizeType32 sizePerHead, SizeType32 tokensPerBlock,
        SizeType32 blocksInPrimaryPool, SizeType32 blocksInSecondaryPool, SizeType32 maxNumSequences,
        SizeType32 maxBeamWidth, SizeType32 maxAttentionWindow, SizeType32 sinkTokenLength, bool useOneMoreBlock,
        CudaStreamPtr stream, bool enableBlockReuse = false, bool onboardBlocks = true,
        CacheType cacheType = CacheType::kSELF);

<<<<<<< HEAD
    KVCacheManager(SizeType32 numLayers, SizeType32 numKvHeads, SizeType32 sizePerHead, SizeType32 tokensPerBlock,
        SizeType32 blocksInPrimaryPool, SizeType32 blocksInSecondaryPool, SizeType32 maxNumSequences,
        SizeType32 maxBeamWidth, SizeType32 maxAttentionWindow, SizeType32 sinkTokenLength, bool useOneMoreBlock,
        CudaStreamPtr stream, bool enableBlockReuse = false, bool onboardBlocks = true);

=======
>>>>>>> 05316d33
    void allocatePools(nvinfer1::DataType dtype, bool useUvm = false);

    void startScheduling();

    [[nodiscard]] SizeType32 getTokensPerBlock() const
    {
        return mBlockManager.getTokensPerBlock();
    }

    [[nodiscard]] SizeType32 getMaxNumBlocks() const
    {
        return mBlockManager.getMaxNumBlocks();
    }

    [[nodiscard]] SizeType32 getUsedNumBlocks() const
    {
        return mBlockManager.getNumAllocatedBlocks();
    }

    [[nodiscard]] SizeType32 getNumFreeBlocks() const
    {
        return mBlockManager.getNumFreeBlocks();
    }

    [[nodiscard]] SizeType32 getNumAllocTotalBlocks() const
    {
        return mBlockManager.getNumAllocTotalBlocks();
    }

    [[nodiscard]] SizeType32 getNumAllocNewBlocks() const
    {
        return mBlockManager.getNumAllocNewBlocks();
    }

    [[nodiscard]] SizeType32 getNumReusedBlocks() const noexcept
    {
        return mBlockManager.getNumReusedBlocks();
    }

    [[nodiscard]] KvCacheStats getKvCacheStats() const
    {
        KvCacheStats kvCacheStats;
        kvCacheStats.maxNumBlocks = getMaxNumBlocks();
        kvCacheStats.freeNumBlocks = getNumFreeBlocks();
        kvCacheStats.usedNumBlocks = getUsedNumBlocks();
        kvCacheStats.toksPerBlock = getTokensPerBlock();
        kvCacheStats.allocTotalBlocks = getNumAllocTotalBlocks();
        kvCacheStats.allocNewBlocks = getNumAllocNewBlocks();
        kvCacheStats.reusedBlocks = getNumReusedBlocks();

        return kvCacheStats;
    }

    [[nodiscard]] SizeType32 getMaxBlocksPerSeq() const
    {
        return mMaxBlocksPerSeq;
    }

    [[nodiscard]] BlockManager const& getBlockManager() const
    {
        return mBlockManager;
    }

    /// @brief  Function that computes the number of KV cache blocks needed to advance a request by one or two
    /// iterations
    /// @param req The request for which we need to calculate the number of needed KV cache blocks
    /// @return  The number of blocks
    [[nodiscard]] SizeType32 getNeededBlocksOneStep(LlmRequest const& req, bool twoStepsLookAhead) const;

    /// @brief  Function that computes the number of KV cache blocks needed to advance a request to completion (i.e. for
    /// maxNewTokens)
    /// @param req The request for which we need to calculate the number of needed KV cache blocks
    /// @return  The number of blocks
    [[nodiscard]] SizeType32 getNeededBlocksToCompletion(LlmRequest const& req) const;

    void addContextTokens(SizeType32 seqSlotIdx, SizeType32 numTokens);

    void addToken(SizeType32 seqSlotIdx);

    void addSequence(SizeType32 seqSlotIdx, SizeType32 inputLength, SizeType32 beamWidth,
        std::shared_ptr<LlmRequest> const& llmRequest = nullptr);

    void removeSequence(SizeType32 seqSlotIdx, std::shared_ptr<LlmRequest> const& llmRequest = nullptr);

    void schedulingRemoveSequence(SizeType32 seqSlotIdx);

    [[nodiscard]] runtime::ITensor::UniquePtr getBlockPoolPointers() const;

    void getBlockOffsetsOfBatch(
        runtime::ITensor& output, SizeType32 firstBatchSlotIdx, SizeType32 batchSize, SizeType32 beamWidth) const;

    //! @return maxBlockCount of all beams
    SizeType32 copyBlockOffsets(
        runtime::ITensor& output, SizeType32 outputSlotOffset, SizeType32 seqSlotIdx, SizeType32 beamWidth) const;

    // Volume of [2, numKvHeads, tokensPerBlock, sizePerHead]
    [[nodiscard]] static SizeType32 constexpr calculatePageSize(tensorrt_llm::runtime::ModelConfig const& modelConfig)
    {
        return 2 * modelConfig.getNbKvHeads() * modelConfig.getTokensPerBlock() * modelConfig.getSizePerHead();
    }

    // numLayers * 2 * numKvHeads * sizePerHead
    [[nodiscard]] static SizeType32 constexpr calculateCacheSizePerToken(
        tensorrt_llm::runtime::ModelConfig const& modelConfig, tensorrt_llm::runtime::WorldConfig const& worldConfig)
    {
        return modelConfig.getNbAttentionLayers(worldConfig.getPipelineParallelism()) * 2 * modelConfig.getNbKvHeads()
            * modelConfig.getSizePerHead();
    }

    [[nodiscard]] static std::tuple<SizeType32, SizeType32> const calculateMaxNumBlocks(KvCacheConfig const& config,
        nvinfer1::DataType dtype, tensorrt_llm::runtime::ModelConfig const& modelConfig,
        tensorrt_llm::runtime::WorldConfig const& worldConfig, runtime::BufferManager const& bufferManager);

    [[nodiscard]] SizeType32 getNumPrepopulatedTokens(SizeType32 batchSlotIdx, SizeType32 beamIdx) const
    {
        auto const& prepopulatedTokens = mSequences.at(batchSlotIdx)->getNumPrepopulatedTokens();
        return prepopulatedTokens.size() > 0 ? prepopulatedTokens.at(beamIdx) : 0;
    }

    [[nodiscard]] bool isEnableBlockReuse() const
    {
        return mEnableBlockReuse;
    }

    void removeToken(SizeType32 seqSlotIdx);
    void rewindKVCache(SizeType32 seqSlotIdx, SizeType32 rewindLengths);
<<<<<<< HEAD
=======

    [[nodiscard]] bool isCrossKv() const
    {
        return mCacheType == CacheType::kCROSS;
    }
>>>>>>> 05316d33

private:
    void setOffsets(kernels::KVCacheIndex* offsetsPtr, nvinfer1::Dims const& offsetsShape, SizeType32 seqSlotIdx,
        SizeType32 beamIdx, SizeType32 blockIdx, KVCacheBlock::IdType blockId) const;

    void resetBlockOffsets(SizeType32 seqSlotIdx, SizeType32 beamWidth);
    void cacheBlockOffsets(GenerationRequest const& seq, SizeType32 seqSlotIdx);
    void cacheNewBlockOffsets(GenerationRequest const& seq, SizeType32 seqSlotIdx);
    void updateNewBlockPointer(GenerationRequest const& seq, SizeType32 seqSlotIdx, SizeType32 blockIdx);
    void updateToken(SizeType32 seqSlotIdx, bool addToken);

private:
    // Maximum number of sequences
    SizeType32 mMaxNumSequences;
    // Maximum beam width
    SizeType32 mMaxBeamWidth;
    // Maximum number of blocks per sequence
    SizeType32 mMaxBlocksPerSeq;
    // Maximum kv cache length per sequence
    // Enable cyclic kv cache when it exceeds
    SizeType32 mMaxAttentionWindow;
    // Number of tokens to fill up the sink tokens to a full block size
    SizeType32 mSinkBubbleLength;
    // Maximum token length (including bubble)
    SizeType32 mMaxTokenNum;
    // Number of tokens in the sink blocks
    SizeType32 mSinkBlockTokenLength;
    // Block manager
    BlockManager mBlockManager;
    // List of all sequences
    std::vector<SequencesPtr> mSequences;
    // buffer for block indices for all managed sequences
    runtime::ITensor::SharedPtr mSequenceBlockIndices;
    // Whether to cache KV pages for reuse
    bool mEnableBlockReuse;
    // KV cache type (self or cross)
    CacheType mCacheType;
};
} // namespace tensorrt_llm::batch_manager::kv_cache_manager<|MERGE_RESOLUTION|>--- conflicted
+++ resolved
@@ -82,12 +82,9 @@
     SizeType32 freeNumBlocks;
     SizeType32 usedNumBlocks;
     SizeType32 toksPerBlock;
-<<<<<<< HEAD
-=======
     SizeType32 allocTotalBlocks;
     SizeType32 allocNewBlocks;
     SizeType32 reusedBlocks;
->>>>>>> 05316d33
 };
 
 // Basic building block of a paged KV cache - a single
@@ -292,18 +289,11 @@
 {
 public:
     using SizeType32 = tensorrt_llm::runtime::SizeType32;
-<<<<<<< HEAD
-
-    explicit BlockManager(SizeType32 numLayers, SizeType32 numKvHeads, SizeType32 sizePerHead,
-        SizeType32 tokensPerBlock, SizeType32 blocksInPrimaryPool, SizeType32 blocksInSecondaryPool,
-        std::shared_ptr<runtime::CudaStream> stream, bool onboardBlocks);
-=======
     using CacheType = tensorrt_llm::batch_manager::kv_cache_manager::CacheType;
 
     explicit BlockManager(SizeType32 numLayers, SizeType32 numKvHeads, SizeType32 sizePerHead,
         SizeType32 tokensPerBlock, SizeType32 blocksInPrimaryPool, SizeType32 blocksInSecondaryPool,
         std::shared_ptr<runtime::CudaStream> stream, bool onboardBlocks, CacheType cacheType = CacheType::kSELF);
->>>>>>> 05316d33
 
     ~BlockManager();
 
@@ -342,8 +332,6 @@
         return mFreePrimaryBlocks.size();
     }
 
-<<<<<<< HEAD
-=======
     [[nodiscard]] SizeType32 getNumAllocTotalBlocks() const
     {
         return mAllocTotalBlocks;
@@ -354,7 +342,6 @@
         return mAllocNewBlocks;
     }
 
->>>>>>> 05316d33
     [[nodiscard]] SizeType32 getNumReusedBlocks() const noexcept
     {
         return mReusedBlocks;
@@ -498,14 +485,6 @@
         CudaStreamPtr stream, bool enableBlockReuse = false, bool onboardBlocks = true,
         CacheType cacheType = CacheType::kSELF);
 
-<<<<<<< HEAD
-    KVCacheManager(SizeType32 numLayers, SizeType32 numKvHeads, SizeType32 sizePerHead, SizeType32 tokensPerBlock,
-        SizeType32 blocksInPrimaryPool, SizeType32 blocksInSecondaryPool, SizeType32 maxNumSequences,
-        SizeType32 maxBeamWidth, SizeType32 maxAttentionWindow, SizeType32 sinkTokenLength, bool useOneMoreBlock,
-        CudaStreamPtr stream, bool enableBlockReuse = false, bool onboardBlocks = true);
-
-=======
->>>>>>> 05316d33
     void allocatePools(nvinfer1::DataType dtype, bool useUvm = false);
 
     void startScheduling();
@@ -632,14 +611,11 @@
 
     void removeToken(SizeType32 seqSlotIdx);
     void rewindKVCache(SizeType32 seqSlotIdx, SizeType32 rewindLengths);
-<<<<<<< HEAD
-=======
 
     [[nodiscard]] bool isCrossKv() const
     {
         return mCacheType == CacheType::kCROSS;
     }
->>>>>>> 05316d33
 
 private:
     void setOffsets(kernels::KVCacheIndex* offsetsPtr, nvinfer1::Dims const& offsetsShape, SizeType32 seqSlotIdx,

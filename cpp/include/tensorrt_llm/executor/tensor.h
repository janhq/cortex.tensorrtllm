/*
 * Copyright (c) 2022-2024, NVIDIA CORPORATION.  All rights reserved.
 *
 * Licensed under the Apache License, Version 2.0 (the "License");
 * you may not use this file except in compliance with the License.
 * You may obtain a copy of the License at
 *
 *     http://www.apache.org/licenses/LICENSE-2.0
 *
 * Unless required by applicable law or agreed to in writing, software
 * distributed under the License is distributed on an "AS IS" BASIS,
 * WITHOUT WARRANTIES OR CONDITIONS OF ANY KIND, either express or implied.
 * See the License for the specific language governing permissions and
 * limitations under the License.
 */

#pragma once

#include "tensorrt_llm/executor/types.h"

#include "tensorrt_llm/common/arrayView.h"
#include "tensorrt_llm/common/assert.h"

#include <cstdint>
#include <initializer_list>
#include <limits>
#include <memory>
#include <type_traits>
#include <vector>

namespace tensorrt_llm::runtime
{
class ITensor;
class CudaStream;
} // namespace tensorrt_llm::runtime

namespace tensorrt_llm::executor
{

class Tensor;

namespace detail
{
std::shared_ptr<runtime::ITensor> const& toITensor(Tensor const& tensor);
Tensor ofITensor(std::shared_ptr<runtime::ITensor> tensor);
using DimType64 = int64_t;

} // namespace detail

// A thin wrapper around span that supports constructions with an initializer list.
class Shape : public tensorrt_llm::common::ArrayView<detail::DimType64 const>
{
public:
    using Base = tensorrt_llm::common::ArrayView<detail::DimType64 const>;
    using DimType64 = typename std::remove_cv_t<Base::value_type>;

    Shape()
        : Base{nullptr, 0} {};

    Shape(DimType64 const* data, Base::size_type size)
        : Base{data, size}
    {
    }

    Shape(std::initializer_list<DimType64> dims) // NOLINT(*-explicit-constructor)
        : Base{dims.begin(), dims.size()}
    {
    }
};

class Tensor
{
public:
    using CudaStreamPtr = std::shared_ptr<runtime::CudaStream>;

    //! Allocate a cpu tensor with the given shape and data type.
    //!
    //! \param shape The shape of the tensor.
    //! \param dataType The data type of the tensor.
    static Tensor cpu(DataType dataType, Shape shape = {});

    template <typename T>
    static Tensor cpu(Shape shape = {})
    {
        return Tensor::cpu(getRuntimeType<T>(), shape);
    }

    [[nodiscard]] Tensor copyToCpu(Tensor::CudaStreamPtr stream = nullptr) const;

    //! Allocate a cpu tensor in pinned memory with the given shape and data type.
    //!
    //! \param shape The shape of the tensor.
    //! \param dataType The data type of the tensor.
    static Tensor pinned(DataType dataType, Shape shape = {});

    template <typename T>
    static Tensor pinned(Shape shape = {})
    {
        return Tensor::pinned(getRuntimeType<T>(), shape);
    }

    [[nodiscard]] Tensor copyToPinned(Tensor::CudaStreamPtr stream = nullptr) const;

    //! Allocate a cpu tensor in pooled pinned memory with the given shape and data type.
    //!
    //! \param shape The shape of the tensor.
    //! \param dataType The data type of the tensor.
    static Tensor pooledPinned(DataType dataType, Shape shape = {});

    template <typename T>
    static Tensor pooledPinned(Shape shape = {})
    {
        return Tensor::pooledPinned(getRuntimeType<T>(), shape);
    }

    [[nodiscard]] Tensor copyToPooledPinned(Tensor::CudaStreamPtr stream = nullptr) const;

    //! Allocate a tensor in managed memory (UVM) with the given shape and data type.
    //!
    //! \param shape The shape of the tensor.
    //! \param dataType The data type of the tensor.
    static Tensor managed(DataType dataType, Shape shape = {});

    template <typename T>
    static Tensor managed(Shape shape = {})
    {
        return Tensor::managed(getRuntimeType<T>(), shape);
    }

    [[nodiscard]] Tensor copyToManaged(Tensor::CudaStreamPtr stream = nullptr) const;

    //! Allocate a gpu tensor with the given shape and data type on a particular cuda stream.
    //!
    //! \param shape The shape of the tensor.
    //! \param stream Specifies the CUDA stream on which to allocate the tensor for GPU memory.
    //! \param dataType The data type of the tensor.
    static Tensor gpu(DataType dataType, CudaStreamPtr stream, Shape shape = {});

    template <typename T>
    static Tensor gpu(CudaStreamPtr stream, Shape shape = {})
    {
        return Tensor::gpu(getRuntimeType<T>(), std::move(stream), shape);
    }

    [[nodiscard]] Tensor copyToGpu(Tensor::CudaStreamPtr stream) const;

    //! Wrap a data pointer into a tensor without taking ownership.
    //!
    //! \param shape The shape of the tensor.
    //! \param dataType The data type of the tensor.
    //! \param stream Specifies the CUDA stream on which to allocate the tensor for GPU memory.
    static Tensor of(DataType dataType, void* data, Shape shape);

    //! Wrap a data pointer into a tensor without taking ownership.
    //!
    //! \param shape The shape of the tensor.
    //! \param dataType The data type of the tensor.
    //! \param stream Specifies the CUDA stream on which to allocate the tensor for GPU memory.
    template <typename T>
    static Tensor of(T* data, Shape shape)
    {
        return of(getRuntimeType<T>(), static_cast<void*>(data), shape);
    }

    //! Wrap any container into a tensor without taking ownership.
    //!
    //! \param shape The shape of the tensor.
    //! \param dataType The data type of the tensor.
    //! \param stream Specifies the CUDA stream on which to allocate the tensor for GPU memory.
    template <typename T>
    static Tensor of(T& data)
    {
        using DimType64 = Shape::DimType64;
        if constexpr (!std::is_same_v<DimType64, decltype(data.size())>)
        {
            TLLM_CHECK(data.size() <= std::numeric_limits<DimType64>::max());
        }
<<<<<<< HEAD
        return of(data.data(), {static_cast<Shape::DimType64 const>(data.size())});
=======
        return of(data.data(), {static_cast<Shape::DimType64>(data.size())});
>>>>>>> 05316d33
    }

    Tensor() noexcept = default;

    ~Tensor() = default;

    Tensor(Tensor const& other) noexcept = default;

    Tensor(Tensor&& other) noexcept = default;

    Tensor& operator=(Tensor const& other) noexcept = default;

    Tensor& operator=(Tensor&& other) noexcept = default;

    //!
    //! \brief Returns a pointer to underlying array.
    //!
    [[nodiscard]] void* getData();

    //!
    //! \brief Returns a pointer to underlying array.
    //!
    [[nodiscard]] void const* getData() const;

    //!
    //! \brief Returns the data type of the buffer.
    //!
    [[nodiscard]] DataType getDataType() const;

    //!
    //! \brief Returns the memory type of the buffer.
    //!
    [[nodiscard]] MemoryType getMemoryType() const;

    //!
    //! \brief Returns the tensor dimensions.
    //!
    [[nodiscard]] Shape getShape() const;

    //!
    //! \brief Returns the number of elements in the tensor.
    //!
    [[nodiscard]] std::size_t getSize() const;

    //!
    //! \brief Returns the size of the tensor in bytes.
    //!
    [[nodiscard]] std::size_t getSizeInBytes() const;

    //!
    //! \brief Set the entire memory to zero.
    //!
    //! \param stream Must be a valid CUDA stream if the memory type is GPU.
    void setZero(CudaStreamPtr stream = nullptr);

    //!
    //! \brief Copy the data and shape from another tensor.
    //!
    //! \param other A tensor to copy from.
    //! \param stream Must be a valid CUDA stream if the memory type is GPU.
    void setFrom(Tensor const& other, CudaStreamPtr stream = nullptr);

    explicit operator bool() const
    {
        return static_cast<bool>(mTensor);
    }

    bool operator==(Tensor const& rhs) const
    {
        return mTensor == rhs.mTensor;
    }

    bool operator!=(Tensor const& rhs) const
    {
        return !(rhs == *this);
    }

private:
    using Impl = runtime::ITensor;
    explicit Tensor(std::shared_ptr<runtime::ITensor> tensor);

    template <typename T>
    static DataType getRuntimeType()
    {
        return TypeTraits<std::remove_cv_t<T>>::value;
    }

    [[nodiscard]] Tensor copyTo(std::shared_ptr<Impl> tensor, CudaStreamPtr stream) const;

    std::shared_ptr<Impl> mTensor;

    friend std::shared_ptr<runtime::ITensor> const& detail::toITensor(Tensor const& tensor);
    friend Tensor detail::ofITensor(std::shared_ptr<runtime::ITensor> tensor);
    friend class Serialization;
};

} // namespace tensorrt_llm::executor<|MERGE_RESOLUTION|>--- conflicted
+++ resolved
@@ -175,11 +175,7 @@
         {
             TLLM_CHECK(data.size() <= std::numeric_limits<DimType64>::max());
         }
-<<<<<<< HEAD
-        return of(data.data(), {static_cast<Shape::DimType64 const>(data.size())});
-=======
         return of(data.data(), {static_cast<Shape::DimType64>(data.size())});
->>>>>>> 05316d33
     }
 
     Tensor() noexcept = default;

--- conflicted
+++ resolved
@@ -58,12 +58,8 @@
         std::optional<FloatType> const& presencePenalty = std::nullopt,
         std::optional<FloatType> const& frequencyPenalty = std::nullopt,
         std::optional<FloatType> const& lengthPenalty = std::nullopt,
-<<<<<<< HEAD
-        std::optional<SizeType32> const& earlyStopping = std::nullopt);
-=======
         std::optional<SizeType32> const& earlyStopping = std::nullopt,
         std::optional<SizeType32> const& noRepeatNgramSize = std::nullopt);
->>>>>>> 05316d33
 
     bool operator==(SamplingConfig const& other) const;
 
@@ -82,8 +78,6 @@
     [[nodiscard]] std::optional<FloatType> getFrequencyPenalty() const;
     [[nodiscard]] std::optional<FloatType> getLengthPenalty() const;
     [[nodiscard]] std::optional<SizeType32> getEarlyStopping() const;
-<<<<<<< HEAD
-=======
     [[nodiscard]] std::optional<SizeType32> getNoRepeatNgramSize() const;
 
     void setBeamWidth(SizeType32 beamWidth);
@@ -102,7 +96,6 @@
     void setLengthPenalty(std::optional<FloatType> const& lengthPenalty);
     void setEarlyStopping(std::optional<SizeType32> const& earlyStopping);
     void setNoRepeatNgramSize(std::optional<SizeType32> const& noRepeatNgramSize);
->>>>>>> 05316d33
 
 private:
     static SizeType32 checkBeamWidth(SizeType32 beamWidth);
@@ -154,11 +147,8 @@
     /// @brief Controls whether the generation process finishes once beamWidth sentences are generated (ends with
     /// end_token)
     std::optional<SizeType32> mEarlyStopping;
-<<<<<<< HEAD
-=======
     /// @brief Controls how many repeat ngram size are acceptable. Default is 1 << 30.
     std::optional<SizeType32> mNoRepeatNgramSize;
->>>>>>> 05316d33
 };
 
 /// @brief Configuration that controls the outputs of a Result
@@ -261,10 +251,7 @@
     /// @param loraConfig The LoRA configuration
     /// @param logitsPostProcessorName The logits postprocessor name. Must correspond to one of the logits postprocessor
     /// name provided to the ExecutorConfig.
-<<<<<<< HEAD
-=======
     /// @param encoderInputTokenIds The encoder input token ids for encoder-decoder models, or encoder-only models
->>>>>>> 05316d33
     Request(VecTokens inputTokenIds, SizeType32 maxNewTokens, bool streaming = false,
         SamplingConfig const& samplingConfig = SamplingConfig(), OutputConfig const& outputConfig = OutputConfig(),
         std::optional<SizeType32> const& endId = std::nullopt, std::optional<SizeType32> const& padId = std::nullopt,
@@ -661,14 +648,6 @@
         KvCacheConfig const& kvCacheConfig = KvCacheConfig(), bool enableChunkedContext = false,
         bool normalizeLogProbs = true, SizeType32 iterStatsMaxIterations = kDefaultIterStatsMaxIterations,
         SizeType32 requestStatsMaxIterations = kDefaultRequestStatsMaxIterations,
-<<<<<<< HEAD
-        BatchingType batchingType = BatchingType::kINFLIGHT,
-        std::optional<ParallelConfig> parallelConfig = std::nullopt,
-        std::optional<PeftCacheConfig> const& peftCacheConfig = std::nullopt,
-        std::optional<LogitsPostProcessorMap> logitsPostProcessorMap = std::nullopt,
-        std::optional<MedusaChoices> medusaChoices = std::nullopt,
-        std::optional<DecodingMode> decodingMode = std::nullopt, float gpuWeightsPercent = 1);
-=======
         BatchingType batchingType = BatchingType::kINFLIGHT, std::optional<SizeType32> maxBatchSize = std::nullopt,
         std::optional<SizeType32> maxNumTokens = std::nullopt,
         std::optional<ParallelConfig> parallelConfig = std::nullopt,
@@ -676,7 +655,6 @@
         std::optional<LogitsPostProcessorMap> logitsPostProcessorMap = std::nullopt,
         std::optional<LogitsPostProcessorBatched> logitsPostProcessorBatched = std::nullopt,
         std::optional<DecodingConfig> decodingConfig = std::nullopt, float gpuWeightsPercent = 1);
->>>>>>> 05316d33
 
     [[nodiscard]] SizeType32 getMaxBeamWidth() const;
     [[nodiscard]] SchedulerConfig getSchedulerConfig() const;
@@ -691,13 +669,6 @@
     [[nodiscard]] std::optional<ParallelConfig> getParallelConfig() const;
     [[nodiscard]] std::optional<PeftCacheConfig> getPeftCacheConfig() const;
     [[nodiscard]] std::optional<LogitsPostProcessorMap> getLogitsPostProcessorMap() const;
-<<<<<<< HEAD
-    [[nodiscard]] std::optional<MedusaChoices> getMedusaChoices() const;
-    [[nodiscard]] std::optional<DecodingMode> getDecodingMode() const;
-    [[nodiscard]] float getGpuWeightsPercent() const;
-
-    void setMaxBeamWidth(SizeType32 maxBeamWidth);
-=======
     [[nodiscard]] std::optional<LogitsPostProcessorBatched> getLogitsPostProcessorBatched() const;
     [[nodiscard]] std::optional<DecodingConfig> getDecodingConfig() const;
     [[nodiscard]] float getGpuWeightsPercent() const;
@@ -705,7 +676,6 @@
     void setMaxBeamWidth(SizeType32 maxBeamWidth);
     void setMaxBatchSize(SizeType32 maxBatchSize);
     void setMaxNumTokens(SizeType32 maxNumTokens);
->>>>>>> 05316d33
     void setSchedulerConfig(SchedulerConfig const& schedulerConfig);
     void setKvCacheConfig(KvCacheConfig const& kvCacheConfig);
     void setEnableChunkedContext(bool enableChunkedContext);
@@ -716,13 +686,8 @@
     void setParallelConfig(ParallelConfig const& parallelConfig);
     void setPeftCacheConfig(PeftCacheConfig const& peftCacheConfig);
     void setLogitsPostProcessorMap(LogitsPostProcessorMap const& logitsPostProcessorMap);
-<<<<<<< HEAD
-    void setMedusaChoices(MedusaChoices const& medusaChoices);
-    void setDecodingMode(DecodingMode decodingMode);
-=======
     void setLogitsPostProcessorBatched(LogitsPostProcessorBatched const& logitsPostProcessorBatched);
     void setDecodingConfig(DecodingConfig const& decodingConfig);
->>>>>>> 05316d33
     void setGpuWeightsPercent(float const& gpuWeightsPercent);
 
 private:
@@ -762,14 +727,9 @@
     std::optional<ParallelConfig> mParallelConfig;
     std::optional<PeftCacheConfig> mPeftCacheConfig;
     std::optional<LogitsPostProcessorMap> mLogitsPostProcessorMap;
-<<<<<<< HEAD
-    std::optional<MedusaChoices> mMedusaChoices;
-    std::optional<DecodingMode> mDecodingMode;
-=======
     std::optional<LogitsPostProcessorBatched> mLogitsPostProcessorBatched;
     /// @brief Decoding configuration.
     std::optional<DecodingConfig> mDecodingConfig;
->>>>>>> 05316d33
     float mGpuWeightsPercent;
 };
 

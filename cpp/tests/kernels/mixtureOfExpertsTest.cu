#include "tensorrt_llm/common/cudaUtils.h"
#include "tensorrt_llm/common/memoryUtils.h"
#include "tensorrt_llm/kernels/cutlass_kernels/cutlass_preprocessors.h"
#include "tensorrt_llm/runtime/cudaStream.h"

#include <algorithm>
#include <gtest/gtest.h>
#include <numeric>

#include "tensorrt_llm/kernels/mixtureOfExperts/moe_kernels.h"
#include "tensorrt_llm/runtime/bufferManager.h"

using namespace tensorrt_llm::kernels;
using namespace tensorrt_llm::common;
using namespace tensorrt_llm::runtime;

constexpr static float FP8_MAX = 440; // FP8_E4M3_MAX;

__host__ __device__ constexpr float expertShift(int expert, int num_experts)
{
    return float(expert) / num_experts;
}

template <class T>
__global__ void initWeightsKernel(T* data, int64_t w, int64_t h, float base, float scale)
{
    size_t expert_id = blockIdx.z;
    T* start_offset = data + expert_id * w * h;
    float expert_shift = scale * expertShift(expert_id, gridDim.z);

    size_t x = blockIdx.x * blockDim.x + threadIdx.x;
    size_t y = blockIdx.y * blockDim.y + threadIdx.y;
    if (x < w && y < h)
    {
        start_offset[y * w + x] = (x == y) ? T(base * scale + expert_shift) : T(0.f);
    }
<<<<<<< HEAD
}

template <class T>
__global__ void initWeightsGatedKernel(T* data, int64_t w, int64_t h, float base_1, float base_2, float scale)
{
    size_t expert_id = blockIdx.z;
    T* start_offset = data + expert_id * w * h * 2;

    float expert_shift = scale * expertShift(expert_id, gridDim.z);

    size_t x = blockIdx.x * blockDim.x + threadIdx.x;
    size_t y = blockIdx.y * blockDim.y + threadIdx.y;
    if (x < w && y < h)
    {
        start_offset[y * w + x] = (x == y) ? T(base_1 * scale + expert_shift) : T(0.f);
        start_offset[(y + h) * w + x] = (x == y) ? T(base_2 * scale + expert_shift) : T(0.f);
    }
}

template <class T>
=======
}

template <class T>
__global__ void initWeightsGatedKernel(T* data, int64_t w, int64_t h, float base_1, float base_2, float scale)
{
    size_t expert_id = blockIdx.z;
    T* start_offset = data + expert_id * w * h * 2;

    float expert_shift = scale * expertShift(expert_id, gridDim.z);

    size_t x = blockIdx.x * blockDim.x + threadIdx.x;
    size_t y = blockIdx.y * blockDim.y + threadIdx.y;
    if (x < w && y < h)
    {
        start_offset[y * w + x] = (x == y) ? T(base_1 * scale + expert_shift) : T(0.f);
        start_offset[(y + h) * w + x] = (x == y) ? T(base_2 * scale + expert_shift) : T(0.f);
    }
}

template <class T>
>>>>>>> 05316d33
__global__ void initBiasToExpertIdKernel(T* data, int64_t w)
{
    size_t expert_id = blockIdx.y;
    T* start_offset = data + expert_id * w;

    size_t x = blockIdx.x * blockDim.x + threadIdx.x;
    if (x < w)
        start_offset[x] = T(expert_id);
<<<<<<< HEAD
}

template <class T>
__global__ void initBiasToExpertIdGatedKernel(T* data, int64_t w)
{
    size_t expert_id = blockIdx.y;
    T* start_offset = data + expert_id * w * 2;

    size_t x = blockIdx.x * blockDim.x + threadIdx.x;
    if (x < w)
    {
        start_offset[x] = T(expert_id);
        start_offset[x + w] = T(expert_id + 1);
    }
}

=======
}

template <class T>
__global__ void initBiasToExpertIdGatedKernel(T* data, int64_t w)
{
    size_t expert_id = blockIdx.y;
    T* start_offset = data + expert_id * w * 2;

    size_t x = blockIdx.x * blockDim.x + threadIdx.x;
    if (x < w)
    {
        start_offset[x] = T(expert_id);
        start_offset[x + w] = T(expert_id + 1);
    }
}

>>>>>>> 05316d33
#ifdef ENABLE_FP8
using SafeFP8 = __nv_fp8_e4m3;
#else
using SafeFP8 = void;
#endif

template <class TypeTuple_>
class MixtureOfExpertsTest : public ::testing::Test
{
protected:
    using DataType = typename TypeTuple_::DataType;
    using WeightType = typename TypeTuple_::WeightType;
    using OutputType = typename TypeTuple_::OutputType;
    constexpr static bool INT4 = std::is_same_v<WeightType, cutlass::uint4b_t>;
    constexpr static bool FP8 = std::is_same_v<DataType, SafeFP8>;
    constexpr static bool INT_QUANT = !std::is_same_v<DataType, WeightType>;
    using WeightStorage = std::conditional_t<INT_QUANT, uint8_t, WeightType>;
    constexpr static int WEIGHT_ELEM_PER_BYTE = INT4 ? 2 : 1;
    constexpr static int64_t HIDDEN_SIZE_MULTIPLIER = 8;
    constexpr static int64_t DEFAULT_HIDDEN_SIZE
        = HIDDEN_SIZE_MULTIPLIER * 64 / sizeof(WeightType) * WEIGHT_ELEM_PER_BYTE;

    static BufferManager::CudaStreamPtr mStream;
    static std::unique_ptr<BufferManager> mBufferManager;
    static int mDeviceCount;

    std::vector<BufferManager::IBufferPtr> managed_buffers;
    float* mInputProbabilities{};
    DataType* mInputTensor{};

    int64_t mHiddenSize{};
    int64_t mNumExperts{};
    int64_t mK{};
<<<<<<< HEAD

    float getTolerance(float scale = 1.f)
    {
        // These FP8 tolerances are tuned quite tightly so should pick up any regressions
        // Whether the current results are as tight as they should be requires further investigation
        // They can be much tighter if we use the same value for all experts (so the scaling factors are trivial)
        // But that is hardly representative
        bool loose_fp8 = mIsGated || mNormMode == MOEExpertScaleNormalizationMode::RENORMALIZE;
        float tol = std::is_same_v<DataType, float> ? 0.001
            : std::is_same_v<DataType, half>        ? 0.01
            : std::is_same_v<DataType, SafeFP8>     ? (loose_fp8 ? 0.1 : 0.07)
                                                    : 0.1;

        // Keep the scale in a sane range
        scale = std::clamp(scale, 1.f, 30.f);
        return scale * tol;
    }

=======

    float getTolerance(float scale = 1.f)
    {
        // These FP8 tolerances are tuned quite tightly so should pick up any regressions
        // Whether the current results are as tight as they should be requires further investigation
        // They can be much tighter if we use the same value for all experts (so the scaling factors are trivial)
        // But that is hardly representative
        bool loose_fp8 = mIsGated || mNormMode == MOEExpertScaleNormalizationMode::RENORMALIZE;
        float tol = std::is_same_v<DataType, float> ? 0.001
            : std::is_same_v<DataType, half>        ? 0.01
            : std::is_same_v<DataType, SafeFP8>     ? (loose_fp8 ? 0.1 : 0.07)
                                                    : 0.1;

        // Keep the scale in a sane range
        scale = std::clamp(scale, 1.f, 30.f);
        return scale * tol;
    }

>>>>>>> 05316d33
    static bool shouldSkip()
    {
#ifndef ENABLE_FP8
        static_assert(!FP8, "FP8 Tests enabled on unsupported CUDA version");
#endif
        bool should_skip_no_device = mDeviceCount <= 0;
        bool should_skip_unsupported_fp8 = getSMVersion() < 90 && FP8;
        return should_skip_no_device || should_skip_unsupported_fp8;
    }

    static void SetUpTestCase()
    {
        mDeviceCount = getDeviceCount();
        if (shouldSkip())
        {
            GTEST_SKIP() << "Skipping due to no/unsupported GPU";
        }

        mStream = std::make_shared<CudaStream>();
        mBufferManager = std::make_unique<BufferManager>(mStream);
    }

    static void TearDownTestCase()
    {
        mBufferManager.reset();
        mStream.reset();
    }

    void SetUp() override
    {
<<<<<<< HEAD
        assert(mBufferManager);
=======
>>>>>>> 05316d33
        if (shouldSkip())
        {
            GTEST_SKIP() << "Skipping due to no/unsupported GPU";
        }
        assert(mBufferManager);
    }

    void TearDown()
    {
        managed_buffers.clear();
    }

    void initWeights(DataType* buffer, int64_t w, int64_t h, float base, float scalar)
    {
        dim3 block(16, 16, 1);
        dim3 grid(divUp(w, block.x), divUp(h, block.y), mNumExperts);
        initWeightsKernel<DataType><<<grid, block, 0, mStream->get()>>>(buffer, w, h, base, scalar);
    }

    void initBias(DataType* buffer, int64_t w)
    {
        dim3 block(256, 1, 1);
        dim3 grid(divUp(w, block.x), mNumExperts);
        initBiasToExpertIdKernel<DataType><<<grid, block, 0, mStream->get()>>>(buffer, w);
    }

    void initWeightsGated(DataType* buffer, int64_t w, int64_t h, float base_1, float base_2, float scalar)
    {
        if (!mIsGated)
            return initWeights(buffer, w, h, base_1, scalar);

        h /= 2;
        dim3 block(16, 16, 1);
        dim3 grid(divUp(w, block.x), divUp(h, block.y), mNumExperts);
        initWeightsGatedKernel<DataType><<<grid, block, 0, mStream->get()>>>(buffer, w, h, base_1, base_2, scalar);
    }

    void initBiasGated(DataType* buffer, int64_t w)
    {
        if (!mIsGated)
            return initBias(buffer, w);

        w /= 2;
        dim3 block(256, 1, 1);
        dim3 grid(divUp(w, block.x), mNumExperts);
        initBiasToExpertIdGatedKernel<DataType><<<grid, block, 0, mStream->get()>>>(buffer, w);
    }

    CutlassMoeFCRunner<DataType, WeightType, OutputType> mMoERunner{};
    char* mWorkspace{};
    float* mScaleProbs{};
    DataType* mRawExpertWeight1{};
    DataType* mRawExpertWeight2{};
    WeightStorage* mExpertWeight1{};
    WeightStorage* mExpertWeight2{};
    DataType* mExpertIntScale1{};
    DataType* mExpertIntScale2{};

    float mFP8WeightScalar1{1.f};
    float mFP8WeightScalar2{1.f};
    float* mExpertFP8Scale1{};
    float* mExpertFP8Scale2{};
    float* mExpertFP8Scale3{};

    DataType* mExpertBias1{};
    DataType* mExpertBias2{};

    void* mTpExpertScratch{}; // Copy the experts here when slicing up inputs
    size_t mTpExpertScratchSize{};

    OutputType* mFinalOutput{};
    int* mSourceToExpandedMap;
    int* mSelectedExpert;
    bool* mFinished{};
    int64_t mInterSize{};
    int64_t mTotalTokens{};
    int64_t mActiveRows{};

    bool mUseBias = true;

    bool mIsGated = false;
    int64_t mGatedMultiplier = 1;

    tensorrt_llm::ActivationType mActType = tensorrt_llm::ActivationType::Relu;
    MOEExpertScaleNormalizationMode mNormMode = MOEExpertScaleNormalizationMode::NONE;

    std::optional<tensorrt_llm::cutlass_extensions::CutlassGemmConfig> mSelectedConfig = std::nullopt;

    // Keep to simple power of two so we can have tight bounds on precision for quantized modes
    float const mExpertWDiag1{0.5};
    float const mExpertWDiagGated{1};
    float const mExpertWDiag2{2};

    float mMaxInput{};

    template <class T>
    T* allocBuffer(size_t size)
    {
<<<<<<< HEAD
        managed_buffers.emplace_back(mBufferManager->managed(size * sizeof(T)));
=======
        managed_buffers.emplace_back(mBufferManager->gpu(size * sizeof(T)));
>>>>>>> 05316d33
        EXPECT_EQ(cudaGetLastError(), cudaSuccess) << "Error allocating buffer of size: " << size;
        T* ptr = static_cast<T*>(managed_buffers.back()->data());
        return ptr;
    }

    bool checkSufficientTestMemory(int64_t num_tokens, int64_t hidden_size, int64_t num_experts, int64_t k)
    {
        this->managed_buffers.clear();             // Make sure all the previous buffers are freed
        check_cuda_error(cudaDeviceSynchronize()); // Sync to make sure all previous operations are resolved

<<<<<<< HEAD
        size_t weight_size = hidden_size * hidden_size * 4 * num_experts * sizeof(WeightType);
        // Skip the test if the GPU does not have enough memory
        size_t workspace_size = this->mMoERunner.getWorkspaceSize(
            num_tokens, hidden_size, hidden_size * 4, num_experts, k, this->mActType, {});

        size_t total_size = workspace_size + weight_size * 2;

        auto const [freeMem, totalMem] = tensorrt_llm::common::getDeviceMemoryInfo(false);
        return freeMem >= total_size;
=======
        // Calculate the size contributions for all the large buffers to check if the GPU has enough space
        bool const is_gated = tensorrt_llm::isGatedActivation(mActType);
        size_t const num_gemms = 2 + is_gated;
        // Expert weights
        size_t const weight_size = hidden_size * (hidden_size * 4) * num_experts * sizeof(WeightStorage) * num_gemms;
        // Workspace size
        size_t const workspace_size = this->mMoERunner.getWorkspaceSize(
            num_tokens, hidden_size, hidden_size * 4, num_experts, k, this->mActType, {});
        // The input/output buffers
        size_t const in_out_size = 2 * num_tokens * hidden_size * sizeof(DataType);

        // This should be correct to within 100MiB (on tests with 30GiB total)
        size_t const total_size = workspace_size + weight_size + in_out_size;

        size_t const memory_pool_free_mem_size = mBufferManager->memoryPoolFree();
        auto const [freeMem, totalMem] = tensorrt_llm::common::getDeviceMemoryInfo(false);
        float const freeMemBuffer = 0.9f; // Add some buffer so we aren't completely pushing the limits
        std::cout << "Free memory is: " << freeMem << ", memory pool size is: " << memory_pool_free_mem_size
                  << ", required memory is: " << total_size << ", device total memory capacity: " << totalMem
                  << std::endl;
        return (freeMem + memory_pool_free_mem_size) * freeMemBuffer >= total_size;
>>>>>>> 05316d33
    }

    void initBuffersPermute(std::vector<std::vector<DataType>> h_hidden_states,
        std::vector<std::vector<float>> h_router_results, int64_t hidden_size, int64_t num_experts, int64_t k,
        std::vector<uint8_t> finished, MOEParallelismConfig parallelism_config)
    {
        managed_buffers.clear();

        mHiddenSize = hidden_size;
        mInterSize = hidden_size * 4;
        mNumExperts = num_experts;
        mK = k;
        mIsGated = tensorrt_llm::isGatedActivation(mActType);
        mGatedMultiplier = mIsGated ? 2 : 1;
        auto const gated_inter = mInterSize * mGatedMultiplier;

        mTotalTokens = 0;

        std::vector<int64_t> h_seq_lens;
        h_seq_lens.push_back(0);
        for (auto& sequence : h_hidden_states)
        {
            assert(sequence.size() % hidden_size == 0);
            int64_t num_tokens = sequence.size() / hidden_size;
            h_seq_lens.emplace_back(h_seq_lens.back() + num_tokens);
            mTotalTokens += num_tokens;
        }

        size_t workspace_size = mMoERunner.getWorkspaceSize(
            mTotalTokens, mHiddenSize, mInterSize, mNumExperts, mK, mActType, parallelism_config);

        auto const stream = mStream->get();

        mWorkspace = allocBuffer<char>(workspace_size);
        // Memset to an obviously incorrect value, so we detect any issues with uninitialised fields
        check_cuda_error(cudaMemsetAsync(mWorkspace, 0xD5, workspace_size, stream));
        size_t const expert_matrix_size = mNumExperts * mHiddenSize * mInterSize;
<<<<<<< HEAD

        mRawExpertWeight1 = allocBuffer<DataType>(expert_matrix_size * mGatedMultiplier);
        mRawExpertWeight2 = allocBuffer<DataType>(expert_matrix_size);

        mTpExpertScratchSize = expert_matrix_size * mGatedMultiplier / parallelism_config.tp_size;
        mTpExpertScratchSize += expert_matrix_size / parallelism_config.tp_size;
=======

        mRawExpertWeight1 = allocBuffer<DataType>(expert_matrix_size * mGatedMultiplier);
        mRawExpertWeight2 = allocBuffer<DataType>(expert_matrix_size);

        size_t const experts_per_node = mNumExperts / parallelism_config.ep_size;
        int const moe_parallel_size = parallelism_config.tp_size * parallelism_config.ep_size;

        mTpExpertScratchSize = expert_matrix_size * mGatedMultiplier / moe_parallel_size;
        mTpExpertScratchSize += expert_matrix_size / moe_parallel_size;
>>>>>>> 05316d33

        mExpertBias1 = nullptr;
        mExpertBias2 = nullptr;
        if (mUseBias)
        {
            // Allow space for the slice of bias1 in the scratch
<<<<<<< HEAD
            mTpExpertScratchSize += mNumExperts * gated_inter / parallelism_config.tp_size;
=======
            mTpExpertScratchSize += experts_per_node * gated_inter / parallelism_config.tp_size;
>>>>>>> 05316d33
            mExpertBias1 = allocBuffer<DataType>(mNumExperts * gated_inter);
            mExpertBias2 = allocBuffer<DataType>(mNumExperts * mHiddenSize);

            check_cuda_error(cudaMemsetAsync(mExpertBias1, 0x0, mNumExperts * gated_inter * sizeof(DataType), stream));
            check_cuda_error(cudaMemsetAsync(mExpertBias2, 0x0, mNumExperts * mHiddenSize * sizeof(DataType), stream));
        }

        if constexpr (INT_QUANT)
        {
            mExpertWeight1 = allocBuffer<WeightStorage>(expert_matrix_size * mGatedMultiplier / WEIGHT_ELEM_PER_BYTE);
            mExpertWeight2 = allocBuffer<WeightStorage>(expert_matrix_size / WEIGHT_ELEM_PER_BYTE);

<<<<<<< HEAD
            mTpExpertScratchSize += mNumExperts * gated_inter / parallelism_config.tp_size;
=======
            mTpExpertScratchSize += experts_per_node * gated_inter / parallelism_config.tp_size;
>>>>>>> 05316d33
            mExpertIntScale1 = allocBuffer<DataType>(mNumExperts * gated_inter);
            mExpertIntScale2 = allocBuffer<DataType>(mNumExperts * mHiddenSize);
        }
        else
        {
            mExpertWeight1 = mRawExpertWeight1;
            mExpertWeight2 = mRawExpertWeight2;
        }

        if constexpr (FP8)
        {
            mExpertFP8Scale1 = allocBuffer<float>(mNumExperts);
            mExpertFP8Scale2 = allocBuffer<float>(1);
            mExpertFP8Scale3 = allocBuffer<float>(mNumExperts);
<<<<<<< HEAD

            EXPECT_NE(mMaxInput, 0.0f);
            initFP8Scales(mMaxInput);
        }
=======
>>>>>>> 05316d33

            EXPECT_NE(mMaxInput, 0.0f);
            initFP8Scales(mMaxInput);
        }

        if (parallelism_config.tp_size > 1 || parallelism_config.ep_size > 1)
        {
            mTpExpertScratch = allocBuffer<DataType>(mTpExpertScratchSize);
        }

        mActiveRows = mTotalTokens;
        mFinished = nullptr;
        if (!finished.empty())
        {
            mFinished = allocBuffer<bool>(mTotalTokens);
            check_cuda_error(cudaMemcpyAsync(
                mFinished, finished.data(), mTotalTokens * sizeof(bool), cudaMemcpyHostToDevice, stream));
            static_assert(sizeof(bool) == sizeof(uint8_t), "Test assumes bool is interchangeable with uint8_t");
            mActiveRows = std::count(finished.begin(), finished.end(), 0);
        }

        mInputProbabilities = allocBuffer<float>(mTotalTokens * mNumExperts);
        mScaleProbs = allocBuffer<float>(mTotalTokens * mK);
        mInputTensor = allocBuffer<DataType>(mTotalTokens * mHiddenSize);
        mFinalOutput = allocBuffer<OutputType>(mTotalTokens * mHiddenSize);

        mSourceToExpandedMap = allocBuffer<int>(mTotalTokens * mK);
        mSelectedExpert = allocBuffer<int>(mTotalTokens * mK);

        auto* input_probs_ptr = mInputProbabilities;
        for (auto& sequence : h_router_results)
        {
            check_cuda_error(cudaMemcpyAsync(
                input_probs_ptr, sequence.data(), sequence.size() * sizeof(float), cudaMemcpyHostToDevice, stream));
            input_probs_ptr += sequence.size();
        }

        auto* hidden_states_ptr = mInputTensor;
        for (auto& sequence : h_hidden_states)
        {
            check_cuda_error(cudaMemcpyAsync(hidden_states_ptr, sequence.data(), sequence.size() * sizeof(DataType),
                cudaMemcpyHostToDevice, stream));
            hidden_states_ptr += sequence.size();
        }

        check_cuda_error(cudaStreamSynchronize(stream));

        // Init the diagonals of our matrix, this will set to the scalar value
        initWeightsGated(
            mRawExpertWeight1, mHiddenSize, gated_inter, mExpertWDiag1, mExpertWDiagGated, mFP8WeightScalar1);
        initWeights(mRawExpertWeight2, mInterSize, mHiddenSize, mExpertWDiag2, mFP8WeightScalar2);

        if (mUseBias)
        {
            initBiasGated(mExpertBias1, gated_inter);
            initBias(mExpertBias2, mHiddenSize);
        }

        if constexpr (INT_QUANT)
        {
            cutlass_kernels::QuantType quant_type
                = INT4 ? cutlass_kernels::QuantType::W4_A16 : cutlass_kernels::QuantType::W8_A16;

            std::vector<size_t> shape1{(size_t) mNumExperts, (size_t) mHiddenSize, (size_t) gated_inter};
            std::vector<size_t> shape2{(size_t) mNumExperts, (size_t) mInterSize, (size_t) mHiddenSize};

            doIntQuant(quant_type, shape1, mRawExpertWeight1, mExpertIntScale1, mExpertWeight1);
            doIntQuant(quant_type, shape2, mRawExpertWeight2, mExpertIntScale2, mExpertWeight2);
        }

        check_cuda_error(cudaStreamSynchronize(stream));
    }

    void doIntQuant(cutlass_kernels::QuantType quant_type, std::vector<size_t> shape, DataType* inputs,
        DataType* scales, uint8_t* outputs)
    {
        // Runs on the CPU, must be after stream sync
        if constexpr (INT_QUANT)
        {
            size_t elems = std::reduce(shape.begin(), shape.end(), 1, std::multiplies{});
            std::vector<int8_t> h_out(elems);
            std::vector<DataType> h_input(elems);
            std::vector<DataType> h_scales(shape[0] * shape[2]);

            check_cuda_error(cudaMemcpy(h_input.data(), inputs, elems * sizeof(DataType), cudaMemcpyDeviceToHost));

            cutlass_kernels::symmetric_quantize(h_out.data(), h_scales.data(), h_input.data(), shape, quant_type, true);

            check_cuda_error(cudaMemcpy(
                outputs, h_out.data(), elems * sizeof(int8_t) / WEIGHT_ELEM_PER_BYTE, cudaMemcpyHostToDevice));
            check_cuda_error(
                cudaMemcpy(scales, h_scales.data(), h_scales.size() * sizeof(DataType), cudaMemcpyHostToDevice));
        }
    }

    constexpr static float getFP8Scalar(float in)
    {
        return FP8_MAX / in;
    }

    void initFP8Scales(float max_input)
    {
        check_cuda_error(cudaStreamSynchronize(mStream->get()));

        // Add shift to the max because we add an adjustment for each expert so they get different results.
        float max_shift = expertShift(mNumExperts - 1, mNumExperts);
        float maxW1 = max_shift + (mIsGated ? std::max(mExpertWDiag1, mExpertWDiagGated) : mExpertWDiag1);
        float maxW2 = max_shift + mExpertWDiag2;
        float scaleW1 = getFP8Scalar(maxW1);
        float scaleW2 = getFP8Scalar(maxW2);
        mFP8WeightScalar1 = scaleW1;
        mFP8WeightScalar2 = scaleW2;

        float scaleAct1 = getFP8Scalar(max_input);

        float maxFC1Output = calcMLPVal(max_input, mNumExperts - 1) / maxW2;
        float scaleAct2 = getFP8Scalar(maxFC1Output);

        ASSERT_NE(mExpertFP8Scale1, nullptr);
        ASSERT_NE(mExpertFP8Scale2, nullptr);
        ASSERT_NE(mExpertFP8Scale3, nullptr);
<<<<<<< HEAD
        // Dequant values for each expert are 1/(w_i*a_i) calculated above
        std::fill_n(mExpertFP8Scale1, mNumExperts, 1.f / (scaleW1 * scaleAct1));
        std::fill_n(mExpertFP8Scale3, mNumExperts, 1.f / (scaleW2 * scaleAct2));
        *mExpertFP8Scale2 = scaleAct2;
=======

        // Dequant values for each expert are 1/(w_i*a_i) calculated above
        std::vector<float> scales_1(mNumExperts, 1.f / (scaleW1 * scaleAct1));
        std::vector<float> scales_2(1, scaleAct2);
        std::vector<float> scales_3(mNumExperts, 1.f / (scaleW2 * scaleAct2));

        check_cuda_error(cudaMemcpyAsync(mExpertFP8Scale1, scales_1.data(), scales_1.size() * sizeof(float),
            cudaMemcpyHostToDevice, mStream->get()));
        check_cuda_error(cudaMemcpyAsync(mExpertFP8Scale2, scales_2.data(), scales_2.size() * sizeof(float),
            cudaMemcpyHostToDevice, mStream->get()));
        check_cuda_error(cudaMemcpyAsync(mExpertFP8Scale3, scales_3.data(), scales_3.size() * sizeof(float),
            cudaMemcpyHostToDevice, mStream->get()));
>>>>>>> 05316d33

        check_cuda_error(cudaStreamSynchronize(mStream->get()));
    }

    void resetOutBuffers()
    {
        auto stream = mStream->get();

        if (mTpExpertScratch)
            check_cuda_error(cudaMemsetAsync(mTpExpertScratch, 0x0, mTpExpertScratchSize, stream));
        check_cuda_error(cudaMemsetAsync(mFinalOutput, 0x0, mTotalTokens * mHiddenSize * sizeof(DataType), stream));
        check_cuda_error(cudaMemsetAsync(mSourceToExpandedMap, 0x0, sizeof(int) * mTotalTokens * mK, stream));
        check_cuda_error(cudaMemsetAsync(mSelectedExpert, 0x0, sizeof(int) * mTotalTokens * mK, stream));
        check_cuda_error(cudaMemsetAsync(mScaleProbs, 0x0, sizeof(float) * mTotalTokens * mK, stream));

        check_cuda_error(cudaStreamSynchronize(stream));
    }

    void resizeRouterInputs(
        std::vector<std::vector<float>>& h_router_results, int64_t num_experts, int64_t num_tokens_per_seq)
    {
        for (int64_t i = 0; i < h_router_results.size(); i++)
        {
            auto& seq_routing = h_router_results[i];
            int64_t num_tokens = num_tokens_per_seq;
            auto hardcoded_experts = seq_routing.size() / num_tokens;
            ASSERT_EQ(seq_routing.size(), hardcoded_experts * num_tokens);
            if (num_experts > hardcoded_experts)
            {
                auto pos = seq_routing.begin() + hardcoded_experts;
                for (int64_t i = 0; i < num_tokens; i++, pos += num_experts)
                {
                    pos = seq_routing.insert(pos, num_experts - hardcoded_experts, 0);
                }
            }
            ASSERT_EQ(seq_routing.size(), num_experts * num_tokens);
        }
    }

    template <class T>
    auto populateTokens(std::vector<T>& hidden_states)
    {
        if constexpr (std::is_same_v<T, SafeFP8>)
        {
            std::vector<OutputType> internal_states(hidden_states.size());
            populateTokens(internal_states);

            mMaxInput = *std::max_element(internal_states.begin(), internal_states.end());
            float scalar = getFP8Scalar(mMaxInput);
            std::transform(internal_states.begin(), internal_states.end(), hidden_states.begin(),
                [scalar](OutputType in) -> T { return static_cast<T>((float) in * scalar); });
            // Do the reverse transformation since we only have so much precision and this is a pretty broad range
            std::transform(hidden_states.begin(), hidden_states.end(), internal_states.begin(),
                [scalar](T in) -> OutputType { return static_cast<OutputType>(((float) in) / scalar); });
            return internal_states;
        }
        else
        {
            std::vector<float> base(hidden_states.size());
            std::iota(base.begin(), base.end(), 0.0f);
            // Lambda subtracts a small value so we have some < 0 to test the activation for negatives
            std::transform(base.begin(), base.end(), hidden_states.begin(),
                [l = hidden_states.size()](auto a) { return T(a / l) - T(0.01f); });
            return hidden_states;
        }
    }

    void runMoEPermute(std::vector<std::vector<DataType>> h_hidden_states,
        std::vector<std::vector<float>> h_router_results, int64_t hidden_size, int64_t num_experts, int64_t k,
        std::vector<uint8_t> finished = {}, MOEParallelismConfig parallelism_config = {})
    {
        initBuffersPermute(std::move(h_hidden_states), std::move(h_router_results), hidden_size, num_experts, k,
            finished, parallelism_config);
        runMoEPermute(parallelism_config);
    }

    auto getWeights(MOEParallelismConfig parallelism_config)
    {
<<<<<<< HEAD
        void* scale_1 = FP8 ? (void*) mExpertFP8Scale1 : (void*) mExpertIntScale1;
        void* scale_2 = FP8 ? (void*) mExpertFP8Scale2 : (void*) mExpertIntScale2;
        void* scale_3 = FP8 ? mExpertFP8Scale3 : nullptr;

        if (parallelism_config.tp_size > 1)
=======
        void* ep_scale_1 = FP8 ? (void*) mExpertFP8Scale1 : (void*) mExpertIntScale1;
        void* ep_scale_2 = FP8 ? (void*) mExpertFP8Scale2 : (void*) mExpertIntScale2;
        void* ep_scale_3 = FP8 ? mExpertFP8Scale3 : nullptr;

        // Handle the case with no parallelism to not require the extra alloc
        if (parallelism_config.tp_size == 1 && parallelism_config.ep_size == 1)
>>>>>>> 05316d33
        {
            return std::tuple{
                mExpertWeight1, mExpertWeight2, mExpertBias1, mExpertBias2, ep_scale_1, ep_scale_2, ep_scale_3};
        }

<<<<<<< HEAD
            size_t const matrix_size = mHiddenSize * mInterSize / tp_size;
            size_t const gated_matrix_size = mHiddenSize * mInterSize * mGatedMultiplier / tp_size;
            size_t const row_size_inter = mInterSize / tp_size;
            size_t const gated_row_size_inter = mInterSize * mGatedMultiplier / tp_size;
            size_t const gated_bias_size = mUseBias ? gated_row_size_inter : 0;

            auto* weight_1 = reinterpret_cast<WeightStorage*>(mTpExpertScratch);
            auto* weight_2 = weight_1 + mNumExperts * gated_matrix_size;
            auto* bias_1 = reinterpret_cast<DataType*>(weight_2 + mNumExperts * matrix_size);
            auto* int_scale_1 = bias_1 + mNumExperts * gated_bias_size;

            // 2D memcpy just the slices we care about
            // TODO Re-quantize here with matrices divided
            size_t const row_size_1 = matrix_size * sizeof(WeightStorage) / WEIGHT_ELEM_PER_BYTE;
            check_cuda_error(cudaMemcpy2DAsync(weight_1, row_size_1, (uint8_t*) mExpertWeight1 + row_size_1 * tp_rank,
                row_size_1 * tp_size, row_size_1, mNumExperts * mGatedMultiplier, cudaMemcpyDeviceToDevice,
                mStream->get()));

            size_t const row_size_2 = row_size_inter * sizeof(WeightStorage) / WEIGHT_ELEM_PER_BYTE;
            check_cuda_error(cudaMemcpy2DAsync(weight_2, row_size_2, (uint8_t*) mExpertWeight2 + row_size_2 * tp_rank,
                row_size_2 * tp_size, row_size_2, mNumExperts * mHiddenSize, cudaMemcpyDeviceToDevice, mStream->get()));

            if (mUseBias)
            {
                size_t const row_size_bias = row_size_inter * sizeof(DataType);
                check_cuda_error(cudaMemcpy2DAsync(bias_1, row_size_bias,
                    (uint8_t*) mExpertBias1 + row_size_bias * tp_rank, row_size_bias * tp_size, row_size_bias,
                    mNumExperts * mGatedMultiplier, cudaMemcpyDeviceToDevice, mStream->get()));
            }

            if constexpr (INT_QUANT)
            {
                scale_2 = mExpertIntScale2;
                size_t const row_size_scale = row_size_inter * sizeof(DataType);
                check_cuda_error(cudaMemcpy2DAsync(scale_1, row_size_scale,
                    (uint8_t*) mExpertIntScale1 + row_size_scale * tp_rank, row_size_scale * tp_size, row_size_scale,
                    mNumExperts * mGatedMultiplier, cudaMemcpyDeviceToDevice, mStream->get()));
            }

            bias_1 = mUseBias ? bias_1 : nullptr;
            return std::tuple{weight_1, weight_2, bias_1, mExpertBias2, scale_1, scale_2, scale_3};
=======
        // Slice weights for EP
        size_t const gated_inter = mInterSize * mGatedMultiplier;
        size_t const experts_per_node = mNumExperts / parallelism_config.ep_size;
        size_t const weight_matrix_size = mHiddenSize * mInterSize * experts_per_node / WEIGHT_ELEM_PER_BYTE;
        size_t const bias_fc1_size = gated_inter * experts_per_node;
        size_t const bias_fc2_size = mHiddenSize * experts_per_node;
        size_t const scale1_size = gated_inter * experts_per_node;
        size_t const scale2_size = mHiddenSize * experts_per_node;
        auto* weight1_ptr = mExpertWeight1 + weight_matrix_size * mGatedMultiplier * parallelism_config.ep_rank;
        auto* weight2_ptr = mExpertWeight2 + weight_matrix_size * parallelism_config.ep_rank;
        auto* bias1_ptr = mUseBias ? mExpertBias1 + bias_fc1_size * parallelism_config.ep_rank : nullptr;
        auto* bias2_ptr = mUseBias ? mExpertBias2 + bias_fc2_size * parallelism_config.ep_rank : nullptr;

        if (INT_QUANT)
        {
            ep_scale_1 = mExpertIntScale1 + scale1_size * parallelism_config.ep_rank;
            ep_scale_2 = mExpertIntScale2 + scale2_size * parallelism_config.ep_rank;
        }
        if constexpr (FP8)
        {
            ep_scale_1 = mExpertFP8Scale1 + experts_per_node * parallelism_config.ep_rank;
            ep_scale_3 = mExpertFP8Scale3 + experts_per_node * parallelism_config.ep_rank;
        }

        // Slice weights for TP
        void* scale_1 = ep_scale_1;
        void* scale_2 = ep_scale_2;
        void* scale_3 = ep_scale_3;

        int const tp_size = parallelism_config.tp_size;
        int const tp_rank = parallelism_config.tp_rank;

        size_t const matrix_size = mHiddenSize * mInterSize / tp_size;
        size_t const gated_matrix_size = mHiddenSize * mInterSize * mGatedMultiplier / tp_size;
        size_t const row_size_inter = mInterSize / tp_size;

        auto* weight_1 = reinterpret_cast<WeightStorage*>(mTpExpertScratch);
        auto* weight_2 = weight_1 + experts_per_node * gated_matrix_size;
        auto* bias_1 = reinterpret_cast<DataType*>(weight_2 + experts_per_node * matrix_size);

        // 2D memcpy just the slices we care about
        // TODO Re-quantize here with matrices divided
        size_t const row_size_1 = matrix_size * sizeof(WeightStorage) / WEIGHT_ELEM_PER_BYTE;
        check_cuda_error(
            cudaMemcpy2DAsync(weight_1, row_size_1, (uint8_t*) weight1_ptr + row_size_1 * tp_rank, row_size_1 * tp_size,
                row_size_1, experts_per_node * mGatedMultiplier, cudaMemcpyDeviceToDevice, mStream->get()));

        size_t const row_size_2 = row_size_inter * sizeof(WeightStorage) / WEIGHT_ELEM_PER_BYTE;
        check_cuda_error(
            cudaMemcpy2DAsync(weight_2, row_size_2, (uint8_t*) weight2_ptr + row_size_2 * tp_rank, row_size_2 * tp_size,
                row_size_2, experts_per_node * mHiddenSize, cudaMemcpyDeviceToDevice, mStream->get()));

        if (mUseBias)
        {
            size_t const row_size_bias = row_size_inter * sizeof(DataType);
            check_cuda_error(cudaMemcpy2DAsync(bias_1, row_size_bias, (uint8_t*) bias1_ptr + row_size_bias * tp_rank,
                row_size_bias * tp_size, row_size_bias, experts_per_node * mGatedMultiplier, cudaMemcpyDeviceToDevice,
                mStream->get()));
>>>>>>> 05316d33
        }

        if constexpr (INT_QUANT)
        {
<<<<<<< HEAD
            size_t const gated_inter = mInterSize * mGatedMultiplier;
            size_t const experts_per_node = mNumExperts / parallelism_config.ep_size;
            size_t const weight_matrix_size = mHiddenSize * mInterSize * experts_per_node / WEIGHT_ELEM_PER_BYTE;
            size_t const bias_fc1_size = gated_inter * experts_per_node;
            size_t const bias_fc2_size = mHiddenSize * experts_per_node;
            size_t const scale1_size = gated_inter * experts_per_node;
            size_t const scale2_size = mHiddenSize * experts_per_node;
            auto* weight1_ptr = mExpertWeight1 + weight_matrix_size * mGatedMultiplier * parallelism_config.ep_rank;
            auto* weight2_ptr = mExpertWeight2 + weight_matrix_size * parallelism_config.ep_rank;
            auto* bias1_ptr = mUseBias ? mExpertBias1 + bias_fc1_size * parallelism_config.ep_rank : nullptr;
            auto* bias2_ptr = mUseBias ? mExpertBias2 + bias_fc2_size * parallelism_config.ep_rank : nullptr;

            if (INT_QUANT)
            {
                scale_1 = mExpertIntScale1 + scale1_size * parallelism_config.ep_rank;
                scale_2 = mExpertIntScale2 + scale2_size * parallelism_config.ep_rank;
            }
            if constexpr (FP8)
            {
                scale_1 = mExpertFP8Scale1 + experts_per_node * parallelism_config.ep_rank;
                scale_3 = mExpertFP8Scale3 + experts_per_node * parallelism_config.ep_rank;
            }

            return std::tuple{weight1_ptr, weight2_ptr, bias1_ptr, bias2_ptr, scale_1, scale_2, scale_3};
        }

        return std::tuple{mExpertWeight1, mExpertWeight2, mExpertBias1, mExpertBias2, scale_1, scale_2, scale_3};
=======
            scale_2 = ep_scale_2;
            size_t const row_size_scale = row_size_inter * sizeof(DataType);
            check_cuda_error(cudaMemcpy2DAsync(scale_1, row_size_scale,
                (uint8_t*) ep_scale_1 + row_size_scale * tp_rank, row_size_scale * tp_size, row_size_scale,
                experts_per_node * mGatedMultiplier, cudaMemcpyDeviceToDevice, mStream->get()));
        }

        bias_1 = mUseBias ? bias_1 : nullptr;

        return std::tuple{weight_1, weight_2, bias_1, bias2_ptr, scale_1, scale_2, scale_3};
>>>>>>> 05316d33
    }

    void runMoEPermute(MOEParallelismConfig parallelism_config)
    {
        // Clear the buffers to blank so we can assume zero if not written
        resetOutBuffers();

        auto const [weight1_ptr, weight2_ptr, bias1_ptr, bias2_ptr, scale1_ptr, scale2_ptr, scale3_ptr]
            = getWeights(parallelism_config);

        auto stream = mStream->get();
        auto tactic = mSelectedConfig;
        if (!tactic)
        {
            int sm = getSMVersion();
            bool is_sm90 = sm >= 90 && !INT_QUANT;
            auto tactics = mMoERunner.getTactics();
            auto it = std::find_if(tactics.begin(), tactics.end(), [is_sm90](auto& c) { return c.is_sm90 == is_sm90; });
            if (it == tactics.end())
            {
                // Fall back to any tactic
                std::cout << "WARNING: Could not find config for sm version " << sm << std::endl;
                tactic = tactics[0];
            }
            else
            {
                tactic = *it;
            }
        }

        QuantParams quant_params;
        if constexpr (INT_QUANT)
        {
            quant_params = QuantParams::Int(scale1_ptr, scale2_ptr);
        }
        else
        {
            quant_params = QuantParams::FP8(static_cast<float const*>(scale1_ptr),
                static_cast<float const*>(scale2_ptr), static_cast<float const*>(scale3_ptr));
        }

        mMoERunner.setTactic(tactic);
        mMoERunner.runMoe(mInputTensor, mInputProbabilities, weight1_ptr, bias1_ptr, mActType, weight2_ptr, bias2_ptr,
            quant_params, mTotalTokens, mHiddenSize, mInterSize / parallelism_config.tp_size, mNumExperts, mK,
            mWorkspace, mFinalOutput, mFinished, mActiveRows, mScaleProbs, mSourceToExpandedMap, mSelectedExpert,
            parallelism_config, mNormMode, stream);

        check_cuda_error(cudaStreamSynchronize(stream));
    }

    template <class T>
    std::vector<T> getDataFromDevice(T const* in, size_t length)
    {
        std::vector<T> data(length);

        auto const stream = mStream->get();
        check_cuda_error(cudaMemcpyAsync(data.data(), in, length * sizeof(T), cudaMemcpyDeviceToHost, stream));
        check_cuda_error(cudaStreamSynchronize(mStream->get()));

        return data;
    }

    auto maskSelectedExpertsForTP(std::vector<int> const& vector, int tp_size, int tp_rank)
    {
        std::vector<int> result;
        int num_experts_per_node = mNumExperts / tp_size;
        std::transform(vector.begin(), vector.end(), std::back_inserter(result),
            [=](int entry)
            {
                if (entry >= num_experts_per_node * tp_rank && entry < num_experts_per_node * (tp_rank + 1))
                    return entry;
                return (int) mNumExperts;
            });
        return result;
    }

    void debugPrint()
    {
#define PRINT_CAST(array, size, cast)                                                                                  \
    do                                                                                                                 \
        if (array)                                                                                                     \
        {                                                                                                              \
            auto data = getDataFromDevice(array, size);                                                                \
            std::cout << #array << ": ";                                                                               \
            for (auto v : data)                                                                                        \
            {                                                                                                          \
                if (cast(v))                                                                                           \
                    std::cout << cast(v) << ", ";                                                                      \
                else                                                                                                   \
                    std::cout << "., ";                                                                                \
            }                                                                                                          \
            std::cout << std::endl;                                                                                    \
        }                                                                                                              \
    while (0)
#define PRINT(array, size) PRINT_CAST(array, size, )

        using WeightPrintType = std::conditional_t<INT_QUANT, uint8_t, WeightStorage>;
        PRINT_CAST((WeightPrintType*) mExpertWeight1,
            mNumExperts * mHiddenSize * mInterSize * mGatedMultiplier / WEIGHT_ELEM_PER_BYTE, float);
        PRINT_CAST(
            (WeightPrintType*) mExpertWeight2, mNumExperts * mHiddenSize * mInterSize / WEIGHT_ELEM_PER_BYTE, float);
        // PRINT_CAST(mRawExpertWeight1, mNumExperts * mHiddenSize * mInterSize * mGatedMultiplier, float);
        // PRINT_CAST(mRawExpertWeight2, mNumExperts * mHiddenSize * mInterSize, float);
        PRINT_CAST(mExpertBias1, mNumExperts * mInterSize * mGatedMultiplier, float);
        PRINT_CAST(mExpertBias2, mNumExperts * mHiddenSize, float);
        PRINT_CAST(mExpertIntScale1, mNumExperts * mInterSize * mGatedMultiplier, float);
        PRINT_CAST(mExpertIntScale2, mNumExperts * mHiddenSize, float);
        PRINT(mFinalOutput, mTotalTokens * mHiddenSize);
        PRINT_CAST((uint8_t*) mFinished, mTotalTokens, (int) );
        PRINT(mInputProbabilities, mTotalTokens * mNumExperts);
        PRINT(mScaleProbs, mTotalTokens * mK);
        PRINT(mInputProbabilities, mTotalTokens * mNumExperts);
        PRINT_CAST(mInputTensor, mTotalTokens * mHiddenSize, float);
        PRINT(mSourceToExpandedMap, mTotalTokens * mK);
        PRINT(mSelectedExpert, mTotalTokens * mK);

#undef PRINT_CAST
#undef PRINT
    }

    template <class T>
    T actfn(T in)
    {
        if (mActType == tensorrt_llm::ActivationType::Identity)
            return in;
        if (mActType == tensorrt_llm::ActivationType::Relu)
            return std::max(in, T(0.0f));
        if (mActType == tensorrt_llm::ActivationType::Gelu || mActType == tensorrt_llm::ActivationType::Geglu)
            return (std::erf(float(in) * float(sqrt(0.5))) + 1) * 0.5f * float(in);
<<<<<<< HEAD
=======
        if (mActType == tensorrt_llm::ActivationType::Silu || mActType == tensorrt_llm::ActivationType::Swiglu)
        {
            return (float(in) / (1.f + std::exp(-(in))));
        }
>>>>>>> 05316d33
        assert(false);
        return in;
    }

    float calcMLPVal(float input, int expert_id, bool final_bias = false)
    {
        if (expert_id >= mNumExperts)
            return 0;

        float expert_shift = expertShift(expert_id, mNumExperts);
        float w1_bias = mUseBias ? expert_id : 0.f;
        float activated = 0;
        if (mIsGated)
        {
            float scalar = mExpertWDiag1 + expert_shift;
            float fc1 = (float) input * scalar + (float) w1_bias;

            float gated_scalar = mExpertWDiagGated + expert_shift;
            float gated_bias = mUseBias ? (float) w1_bias + 1.f : 0.f;
            float gate = (float) input * gated_scalar + gated_bias;

            activated = fc1 * actfn(gate);
        }
        else
        {
            float scalar = mExpertWDiag1 + expert_shift;
            float fc1 = input * scalar + w1_bias;
            activated = actfn(fc1);
        }

        EXPECT_TRUE(mUseBias || !final_bias);
        float result = activated * (mExpertWDiag2 + expert_shift) + (float) (final_bias ? expert_id : 0);
        return result;
    }

    float calcMLPValWithFinalBias(float input, int expert_id)
    {
        return calcMLPVal(input, expert_id, mUseBias);
    }

    // NOTE This is a useful function for debugging routing failures. But you need to know the exact offset of
    //   this info in the workspace so having a test depend on something so internal is suboptimal
    //
    // void comparePermuted(const std::vector<int>& expected_experts, const std::vector<int>& expected_permutation,
    //     const std::vector<DataType>& input_data)
    //{
    //     auto states = getDataFromDevice(magic incantation into workspace, mTotalTokens * mK * mHiddenSize);
    //
    //    // Loop for the number of times each token is duplicated
    //    for (int k_idx = 0; k_idx < mK; k_idx++)
    //    {
    //        for (int64_t token_id = 0; token_id < mTotalTokens; token_id++)
    //        {
    //            // Permutation has the position of the first copy of all token,
    //            // followed by the position of the second copy of all tokens etc.
    //            const int64_t permuted_position = expected_permutation[k_idx * mTotalTokens + token_id];
    //
    //            // Expected experts has all the selected experts for token one,
    //            // followed by all the selected experts for token two etc.
    //            const int64_t expert_id = expected_experts[token_id * mK + k_idx];
    //
    //            // Compare the copied tokens with the projection applied
    //            for (int64_t hidden_id = 0; hidden_id < mHiddenSize; hidden_id++)
    //            {
    //                auto ref = calcMLPVal(input_data[token_id * mHiddenSize + hidden_id], expert_id);
    //                auto actual = states[permuted_position * mHiddenSize + hidden_id];
    //                ASSERT_NEAR(ref, actual, getTolerance(ref))
    //                    << "Incorrect value at position: mK: " << k_idx << ", token: " << token_id
    //                    << ", permuted dest: " << permuted_position << ", expert id: " << expert_id
    //                    << ", hidden id: " << hidden_id;
    //            }
    //        }
    //    }
    //}

    std::vector<float> softmax(std::vector<float> const& expected_probs)
    {
        std::vector<float> softmax;
        // All values we test are 0-1 so we can skip the normalization step
        std::transform(expected_probs.begin(), expected_probs.end(), std::back_inserter(softmax),
            [&](float const in) -> float
            {
                auto res = exp(in);
                return res;
            });

        for (int64_t token = 0; token < mTotalTokens; token++)
        {
            auto start = softmax.begin() + token * mNumExperts;
            auto end = start + mNumExperts;
            auto sum = std::accumulate(start, end, 0.f);
            std::transform(start, end, start, [=](auto in) { return in / sum; });
        }

        return softmax;
    }

    void compareSoftmax(std::vector<int> const& expected_experts, std::vector<float> const& expected_probs,
        std::vector<float> scale_probs = {})
    {
        if (scale_probs.empty())
            scale_probs = getDataFromDevice(mScaleProbs, mTotalTokens * mK);
        auto softmax_probs = softmax(expected_probs);
        for (int64_t token_id = 0; token_id < mTotalTokens; token_id++)
        {
            for (int k_idx = 0; k_idx < mK; k_idx++)
            {
                int selected_expert = expected_experts[token_id * mK + k_idx];
                if (selected_expert < mNumExperts) // Ignore 'finished' values
                {
                    ASSERT_NEAR(softmax_probs[token_id * mNumExperts + selected_expert],
                        scale_probs[token_id * mK + k_idx], getTolerance())
                        << "Scales mismatched for token: " << token_id << " k: " << k_idx
                        << " selected_expert: " << selected_expert;
                }
            }
        }
    }

    void renormScales(float* probs, int const* experts)
    {
        if (mNormMode == MOEExpertScaleNormalizationMode::NONE)
            return;
        float sum = 0;
        for (int k_idx = 0; k_idx < mK; k_idx++)
        {
            sum += probs[experts[k_idx]];
        }
        float norm_factor = 1.0f / sum;
        for (int k_idx = 0; k_idx < mK; k_idx++)
        {
            probs[experts[k_idx]] *= norm_factor;
        }
    }

    void compareFinal(std::vector<int> const& expected_experts, std::vector<float> const& expected_probs,
        std::vector<OutputType> const& input_data, std::vector<OutputType> final_results = {})
    {
        if (final_results.empty())
            final_results = getDataFromDevice(mFinalOutput, mTotalTokens * mHiddenSize);

        auto softmax_probs = softmax(expected_probs);
        for (int64_t token_id = 0; token_id < mTotalTokens; token_id++)
        {
            renormScales(&softmax_probs[token_id * mNumExperts], &expected_experts[token_id * mK]);

            for (int64_t hidden_id = 0; hidden_id < mHiddenSize; hidden_id++)
            {
                float sum = 0.0f;
                // Loop for the number of times each token is duplicated
                for (int k_idx = 0; k_idx < mK; k_idx++)
                {
                    int selected_expert = expected_experts[token_id * mK + k_idx];
                    sum += float(calcMLPValWithFinalBias(
                               static_cast<float>(input_data[token_id * mHiddenSize + hidden_id]), selected_expert))
                        * softmax_probs[token_id * mNumExperts + selected_expert];
                }

                ASSERT_NEAR(OutputType{sum}, final_results[token_id * mHiddenSize + hidden_id], getTolerance(sum))
                    << "Incorrect final value at position: " << token_id * mHiddenSize + hidden_id;
            }
        }
    }

    void BasicPermuteTest(int k = 1, int64_t hidden_size = DEFAULT_HIDDEN_SIZE);

    std::vector<int> calcPermuteMapExpertParallel(std::vector<int> const& expected_experts);
    void ExpertParallelTest(int k = 1);

    void TensorParallelTest(int k = 1);

    void MixedParallelTest(int k = 1);
};

template <class WeightParams>
using LargeMixtureOfExpertsTest = MixtureOfExpertsTest<WeightParams>;

template <class DataType_, class WeightType_ = DataType_, class OutputType_ = DataType_>
struct WeightParams
{
    using DataType = DataType_;
    using WeightType = WeightType_;
    using OutputType = OutputType_;
};

// TODO Fix int quantized
using Types = ::testing::Types<
#ifdef ENABLE_BF16
    WeightParams<__nv_bfloat16>,
#endif
#ifdef ENABLE_FP8
    WeightParams<SafeFP8, SafeFP8, half>,
#endif
    WeightParams<half>, WeightParams<float>

    //, WeightParams<half, uint8_t>, WeightParams<half, cutlass::uint4b_t>

    >;
TYPED_TEST_SUITE(MixtureOfExpertsTest, Types);
<<<<<<< HEAD
// Have a separate test with only one data type because this test is long
TYPED_TEST_SUITE(LargeMixtureOfExpertsTest, ::testing::Types<WeightParams<half>>);
=======

// Have a separate test with only FP8 and half data type because this test is long
using LargeTestTypes = ::testing::Types<
#ifdef ENABLE_FP8
    WeightParams<SafeFP8, SafeFP8, half>,
#endif
    WeightParams<half>>;
TYPED_TEST_SUITE(LargeMixtureOfExpertsTest, LargeTestTypes);
>>>>>>> 05316d33

template <class TypeParam_>
BufferManager::CudaStreamPtr MixtureOfExpertsTest<TypeParam_>::mStream{};
template <class TypeParam_>
std::unique_ptr<BufferManager> MixtureOfExpertsTest<TypeParam_>::mBufferManager{};
template <class TypeParam_>
int MixtureOfExpertsTest<TypeParam_>::mDeviceCount{};

template <class TypeParam_>
void MixtureOfExpertsTest<TypeParam_>::BasicPermuteTest(int k, int64_t hidden_size)
{
    if constexpr (FP8)
    {
        // TODO Remove this when bias + FP8 is supported
        mUseBias = false;
    }
<<<<<<< HEAD

    int64_t num_experts = 4;
    int64_t num_tokens = 3;

=======

    int64_t num_experts = 4;
    int64_t num_tokens = 3;

>>>>>>> 05316d33
    std::vector<DataType> hidden_states(hidden_size * num_tokens);
    auto raw_unquant_input = populateTokens(hidden_states);

    std::vector<float> probs = {
        0.5, 0.1, 0.25, 0.15,   //
        0.03, 0.2, 0.07, 0.7,   //
        0.25, 0.21, 0.35, 0.19, //
    };

    std::vector<std::vector<DataType>> hidden_input = {hidden_states};
    std::vector<std::vector<float>> router_input = {probs};
    resizeRouterInputs(router_input, num_experts, num_tokens);

    runMoEPermute(hidden_input, router_input, hidden_size, num_experts, k);

    std::vector<int> expected_experts{0, 3, 2};
    if (k == 2)
        expected_experts = {0, 2, 3, 1, 2, 0};
    else if (k == 3)
        expected_experts = {0, 2, 3, 3, 1, 2, 2, 0, 1};

    auto selected_expert = getDataFromDevice(mSelectedExpert, num_tokens * k);
    EXPECT_EQ(selected_expert, expected_experts);

    auto proj_map = getDataFromDevice(mSourceToExpandedMap, num_tokens * k);
    // This is the final position of:
    // Token 1 Expert 1, T2E1, T3E1, T1E2, T2E2, T3E2
    std::vector<int> permute_map{0, 2, 1};
    if (k == 2)
        permute_map = {0, 5, 4, 3, 2, 1};
    if (k == 3)
        permute_map = {0, 8, 6, 4, 2, 1, 7, 5, 3};
    ASSERT_EQ(permute_map, proj_map);
    compareSoftmax(selected_expert, router_input[0]);
    compareFinal(selected_expert, router_input[0], raw_unquant_input);
<<<<<<< HEAD
}

TYPED_TEST(MixtureOfExpertsTest, Permute)
{
    this->BasicPermuteTest();
}

TYPED_TEST(MixtureOfExpertsTest, PermuteK2)
{
    this->BasicPermuteTest(2);
}

TYPED_TEST(MixtureOfExpertsTest, PermuteK3)
{
    this->BasicPermuteTest(3);
}

TYPED_TEST(MixtureOfExpertsTest, PermuteNoBias)
{
    this->mUseBias = false;
=======
}

TYPED_TEST(MixtureOfExpertsTest, Permute)
{
    this->BasicPermuteTest();
}

TYPED_TEST(MixtureOfExpertsTest, PermuteK2)
{
    this->BasicPermuteTest(2);
}

TYPED_TEST(MixtureOfExpertsTest, PermuteK3)
{
    this->BasicPermuteTest(3);
}

TYPED_TEST(MixtureOfExpertsTest, PermuteNoBias)
{
    this->mUseBias = false;
    this->BasicPermuteTest();
    this->BasicPermuteTest(2);
    this->BasicPermuteTest(3);
}

TYPED_TEST(MixtureOfExpertsTest, PermuteRenormalization)
{
    this->mNormMode = tensorrt_llm::kernels::MOEExpertScaleNormalizationMode::RENORMALIZE;
>>>>>>> 05316d33
    this->BasicPermuteTest();
    this->BasicPermuteTest(2);
    this->BasicPermuteTest(3);
}

<<<<<<< HEAD
TYPED_TEST(MixtureOfExpertsTest, PermuteRenormalization)
{
    this->mNormMode = tensorrt_llm::kernels::MOEExpertScaleNormalizationMode::RENORMALIZE;
=======
TYPED_TEST(MixtureOfExpertsTest, PermuteGeglu)
{
    this->mActType = tensorrt_llm::ActivationType::Geglu;
>>>>>>> 05316d33
    this->BasicPermuteTest();
    this->BasicPermuteTest(2);
    this->BasicPermuteTest(3);
}

<<<<<<< HEAD
TYPED_TEST(MixtureOfExpertsTest, PermuteGeglu)
{
    this->mActType = tensorrt_llm::ActivationType::Geglu;
=======
TYPED_TEST(MixtureOfExpertsTest, PermuteSwiglu)
{
    this->mActType = tensorrt_llm::ActivationType::Swiglu;
>>>>>>> 05316d33
    this->BasicPermuteTest();
    this->BasicPermuteTest(2);
    this->BasicPermuteTest(3);
}

TYPED_TEST(MixtureOfExpertsTest, Finished)
{
    if (this->FP8)
    {
        // TODO Remove this when bias + FP8 is supported
        this->mUseBias = false;
    }

    using DataType = typename TypeParam::DataType;
    int64_t hidden_size = this->DEFAULT_HIDDEN_SIZE;
    int64_t num_experts = 4;
    int64_t num_tokens = 3;
    int64_t k = 2;

    std::vector<DataType> hidden_states(hidden_size * num_tokens);
    auto raw_unquant_input = this->populateTokens(hidden_states);

    std::vector<float> probs = {
        0.5, 0.1, 0.25, 0.15, //
        0.05, 0.2, 0.05, 0.7, //
        0.25, 0.2, 0.35, 0.2, //
    };

    this->runMoEPermute({hidden_states}, {probs}, hidden_size, num_experts, k, {0, 0, 1});

    auto selected_expert = this->getDataFromDevice(this->mSelectedExpert, num_tokens * k);
    // Token 1
    EXPECT_EQ(selected_expert[0], 0);
    EXPECT_EQ(selected_expert[1], 2);
    // Token 2
    EXPECT_EQ(selected_expert[2], 3);
    EXPECT_EQ(selected_expert[3], 1);
    // Token 3
    EXPECT_EQ(selected_expert[4], num_experts); // One past the end
    EXPECT_EQ(selected_expert[5], num_experts);

    auto proj_map = this->getDataFromDevice(this->mSourceToExpandedMap, num_tokens * k);
    // This is the final position of:
    // Token 1 Expert 1, T2E1, T3E1, T1E2, T2E2, T3E3
    std::vector<int> permute_map{0, 3, 4, 2, 1, 5};
    ASSERT_EQ(permute_map, proj_map);
    this->compareSoftmax(selected_expert, probs);
    this->compareFinal(selected_expert, probs, raw_unquant_input);
}

template <class TypeParam_>
std::vector<int> MixtureOfExpertsTest<TypeParam_>::calcPermuteMapExpertParallel(
    std::vector<int> const& expected_experts)
{
    std::vector<int> map(expected_experts.size());
    auto getInterleavedIndex = [this](int i) { return (i % mK) * mTotalTokens + i / mK; };
    int map_idx = 0;
    for (int expert = 0; expert <= mNumExperts; expert++)
    {
        for (int i = 0; i < map.size(); i++)
        {
            if (expected_experts[i] == expert)
                map[getInterleavedIndex(i)] = map_idx++;
        }
    }

    return map;
}

template <class TypeParam_>
void MixtureOfExpertsTest<TypeParam_>::ExpertParallelTest(int k)
{
    if (FP8)
    {
        // TODO Remove this when bias + FP8 is supported
        mUseBias = false;
    }
<<<<<<< HEAD

    int64_t hidden_size = DEFAULT_HIDDEN_SIZE;
    int64_t parallelism = 2;
    int64_t num_experts = 4;
    int64_t num_tokens = 3;

=======

    int64_t hidden_size = DEFAULT_HIDDEN_SIZE;
    int parallelism = 2;
    int64_t num_experts = 4;
    int64_t num_tokens = 3;

>>>>>>> 05316d33
    std::vector<DataType> hidden_states(hidden_size * num_tokens);
    auto raw_unquant_input = populateTokens(hidden_states);

    std::vector<float> probs = {
        0.5, 0.1, 0.25, 0.15,   //
        0.03, 0.2, 0.07, 0.7,   //
        0.25, 0.21, 0.35, 0.19, //
    };

    std::vector<int> expected_experts{0, 3, 2};
    if (k == 2)
        expected_experts = {0, 2, 3, 1, 2, 0};
    else if (k == 3)
        expected_experts = {0, 2, 3, 3, 1, 2, 2, 0, 1};
    std::vector<OutputType> results(hidden_states.size(), 0);
    for (int i = 0; i < parallelism; i++)
    {
        if (i == 0)
        {
            // Only need to init the inputs on the first iteration
            runMoEPermute(
                {hidden_states}, {probs}, hidden_size, num_experts, k, {}, MOEParallelismConfig{1, 0, parallelism, i});
        }
        else
        {
            runMoEPermute(MOEParallelismConfig{1, 0, parallelism, i});
        }

        auto selected_expert = getDataFromDevice(mSelectedExpert, num_tokens * k);
        // Experts should only be selected when we are on the right node
        // Note the index is [0,num_experts_per_node), so we offset the experts by the start for this node
        int const start_expert = i * (mNumExperts / parallelism);
        std::transform(selected_expert.begin(), selected_expert.end(), selected_expert.begin(),
            [&](int val) { return val == mNumExperts ? mNumExperts : val + start_expert; });
        auto masked_expected_experts = maskSelectedExpertsForTP(expected_experts, parallelism, i);
        ASSERT_EQ(selected_expert, masked_expected_experts);

        auto proj_map = getDataFromDevice(mSourceToExpandedMap, num_tokens * k);
        auto permute_map = calcPermuteMapExpertParallel(masked_expected_experts);
        ASSERT_EQ(permute_map, proj_map) << "Iteration " << i;
        compareSoftmax(expected_experts, probs);

        // Do the final reduce
        auto iter_results = getDataFromDevice(mFinalOutput, num_tokens * hidden_size);
        std::transform(iter_results.cbegin(), iter_results.cend(), results.cbegin(), results.begin(), std::plus<>{});
    }

    compareFinal(expected_experts, probs, raw_unquant_input, results);
<<<<<<< HEAD
}

TYPED_TEST(MixtureOfExpertsTest, ExpertParallel)
{
    this->ExpertParallelTest();
}

TYPED_TEST(MixtureOfExpertsTest, ExpertParallelK2)
{
    this->ExpertParallelTest(2);
}

TYPED_TEST(MixtureOfExpertsTest, ExpertParallelNoBias)
{
    this->mUseBias = false;
=======
}

TYPED_TEST(MixtureOfExpertsTest, ExpertParallel)
{
    this->ExpertParallelTest();
}

TYPED_TEST(MixtureOfExpertsTest, ExpertParallelK2)
{
    this->ExpertParallelTest(2);
}

TYPED_TEST(MixtureOfExpertsTest, ExpertParallelNoBias)
{
    this->mUseBias = false;
    this->ExpertParallelTest();
    this->ExpertParallelTest(2);
}

TYPED_TEST(MixtureOfExpertsTest, ExpertParallelRenorm)
{
    this->mNormMode = MOEExpertScaleNormalizationMode::RENORMALIZE;
>>>>>>> 05316d33
    this->ExpertParallelTest();
    this->ExpertParallelTest(2);
}

<<<<<<< HEAD
TYPED_TEST(MixtureOfExpertsTest, ExpertParallelRenorm)
{
    this->mNormMode = MOEExpertScaleNormalizationMode::RENORMALIZE;
=======
TYPED_TEST(MixtureOfExpertsTest, ExpertParallelGeglu)
{
    this->mActType = tensorrt_llm::ActivationType::Geglu;
>>>>>>> 05316d33
    this->ExpertParallelTest();
    this->ExpertParallelTest(2);
}

<<<<<<< HEAD
TYPED_TEST(MixtureOfExpertsTest, ExpertParallelGeglu)
{
    this->mActType = tensorrt_llm::ActivationType::Geglu;
    this->ExpertParallelTest();
    this->ExpertParallelTest(2);
}

template <class TypeParam_>
void MixtureOfExpertsTest<TypeParam_>::TensorParallelTest(int k)
{
    if (FP8)
    {
        // TODO Remove this when bias + FP8 is supported
        mUseBias = false;
    }

    int64_t hidden_size = DEFAULT_HIDDEN_SIZE;
    int64_t parallelism = 8;
    int64_t num_experts = 4;
    int64_t num_tokens = 3;

=======
TYPED_TEST(MixtureOfExpertsTest, ExpertParallelSwiglu)
{
    this->mActType = tensorrt_llm::ActivationType::Swiglu;
    this->ExpertParallelTest();
    this->ExpertParallelTest(2);
}

template <class TypeParam_>
void MixtureOfExpertsTest<TypeParam_>::TensorParallelTest(int k)
{
    if (FP8)
    {
        // TODO Remove this when bias + FP8 is supported
        mUseBias = false;
    }

    int64_t hidden_size = DEFAULT_HIDDEN_SIZE;
    int parallelism = 8;
    int64_t num_experts = 4;
    int64_t num_tokens = 3;

>>>>>>> 05316d33
    std::vector<DataType> hidden_states(hidden_size * num_tokens);
    auto raw_unquant_input = populateTokens(hidden_states);

    std::vector<float> probs = {
        0.5, 0.1, 0.25, 0.15,   //
        0.03, 0.2, 0.07, 0.7,   //
        0.25, 0.21, 0.35, 0.19, //
    };

    std::vector<int> expected_experts{0, 3, 2};
    if (k == 2)
        expected_experts = {0, 2, 3, 1, 2, 0};
    else if (k == 3)
        expected_experts = {0, 2, 3, 3, 1, 2, 2, 0, 1};
    std::vector<OutputType> results(hidden_states.size(), 0);
    for (int i = 0; i < parallelism; i++)
    {
        if (i == 0)
        {
            // Only need to init the inputs on the first iteration
            runMoEPermute(
                {hidden_states}, {probs}, hidden_size, num_experts, k, {}, MOEParallelismConfig{parallelism, i, 1, 0});
        }
        else
        {
            runMoEPermute(MOEParallelismConfig{parallelism, i, 1, 0});
        }

        auto selected_expert = getDataFromDevice(mSelectedExpert, num_tokens * k);
        EXPECT_EQ(selected_expert, expected_experts);

        auto proj_map = getDataFromDevice(mSourceToExpandedMap, num_tokens * k);
        std::vector<int> permute_map{0, 2, 1};
        if (k == 2)
            permute_map = {0, 5, 4, 3, 2, 1};
        if (k == 3)
            permute_map = {0, 8, 6, 4, 2, 1, 7, 5, 3};

        ASSERT_EQ(permute_map, proj_map) << "Iteration " << i;

        // Do the final reduce
        auto iter_results = getDataFromDevice(mFinalOutput, num_tokens * hidden_size);
        std::transform(iter_results.cbegin(), iter_results.cend(), results.cbegin(), results.begin(), std::plus<>{});
    }

    compareFinal(expected_experts, probs, raw_unquant_input, results);
}

TYPED_TEST(MixtureOfExpertsTest, TensorParallel)
{
    this->TensorParallelTest();
}

TYPED_TEST(MixtureOfExpertsTest, TensorParallelK2)
{
    this->TensorParallelTest(2);
<<<<<<< HEAD
}

TYPED_TEST(MixtureOfExpertsTest, TensorParallelK3)
{
    this->TensorParallelTest(3);
}

TYPED_TEST(MixtureOfExpertsTest, TensorParallelNoBias)
{
    this->mUseBias = false;
    this->TensorParallelTest();
    this->TensorParallelTest(2);
    this->TensorParallelTest(3);
}

TYPED_TEST(MixtureOfExpertsTest, TensorParallelRenorm)
{
    this->mNormMode = MOEExpertScaleNormalizationMode::RENORMALIZE;
    this->TensorParallelTest();
    this->TensorParallelTest(2);
    this->TensorParallelTest(3);
}

TYPED_TEST(MixtureOfExpertsTest, TensorParallelGeglu)
{
    this->mActType = tensorrt_llm::ActivationType::Geglu;
    this->TensorParallelTest();
    this->TensorParallelTest(2);
    this->TensorParallelTest(3);
=======
}

TYPED_TEST(MixtureOfExpertsTest, TensorParallelK3)
{
    this->TensorParallelTest(3);
}

TYPED_TEST(MixtureOfExpertsTest, TensorParallelNoBias)
{
    this->mUseBias = false;
    this->TensorParallelTest();
    this->TensorParallelTest(2);
    this->TensorParallelTest(3);
}

TYPED_TEST(MixtureOfExpertsTest, TensorParallelRenorm)
{
    this->mNormMode = MOEExpertScaleNormalizationMode::RENORMALIZE;
    this->TensorParallelTest();
    this->TensorParallelTest(2);
    this->TensorParallelTest(3);
}

TYPED_TEST(MixtureOfExpertsTest, TensorParallelGeglu)
{
    this->mActType = tensorrt_llm::ActivationType::Geglu;
    this->TensorParallelTest();
    this->TensorParallelTest(2);
    this->TensorParallelTest(3);
}

TYPED_TEST(MixtureOfExpertsTest, TensorParallelSwiglu)
{
    this->mActType = tensorrt_llm::ActivationType::Swiglu;
    this->TensorParallelTest();
    this->TensorParallelTest(2);
    this->TensorParallelTest(3);
}

template <class TypeParam_>
void MixtureOfExpertsTest<TypeParam_>::MixedParallelTest(int k)
{
    if (FP8)
    {
        // TODO Remove this when bias + FP8 is supported
        mUseBias = false;
    }

    int64_t hidden_size = DEFAULT_HIDDEN_SIZE;
    int tp_parallelism = 2;
    int ep_parallelism = 2;
    int64_t num_experts = 4;
    int64_t num_tokens = 3;

    std::vector<DataType> hidden_states(hidden_size * num_tokens);
    auto raw_unquant_input = populateTokens(hidden_states);

    std::vector<float> probs = {
        0.5, 0.1, 0.25, 0.15,   //
        0.03, 0.2, 0.07, 0.7,   //
        0.25, 0.21, 0.35, 0.19, //
    };

    std::vector<int> expected_experts{0, 3, 2};
    if (k == 2)
        expected_experts = {0, 2, 3, 1, 2, 0};
    else if (k == 3)
        expected_experts = {0, 2, 3, 3, 1, 2, 2, 0, 1};
    std::vector<OutputType> results(hidden_states.size(), 0);
    for (int i = 0; i < tp_parallelism; i++)
    {
        for (int j = 0; j < ep_parallelism; j++)
        {
            if (i == 0 && j == 0)
            {
                // Only need to init the inputs on the first iteration
                runMoEPermute({hidden_states}, {probs}, hidden_size, num_experts, k, {},
                    MOEParallelismConfig{tp_parallelism, i, ep_parallelism, j});
            }
            else
            {
                runMoEPermute(MOEParallelismConfig{tp_parallelism, i, ep_parallelism, j});
            }

            auto selected_expert = getDataFromDevice(mSelectedExpert, num_tokens * k);
            // Experts should only be selected when we are on the right node
            // Note the index is [0,num_experts_per_node), so we offset the experts by the start for this node
            int const start_expert = j * (mNumExperts / ep_parallelism);
            std::transform(selected_expert.begin(), selected_expert.end(), selected_expert.begin(),
                [&](int val) { return val == mNumExperts ? mNumExperts : val + start_expert; });
            auto masked_expected_experts = maskSelectedExpertsForTP(expected_experts, ep_parallelism, j);
            ASSERT_EQ(selected_expert, masked_expected_experts);

            auto proj_map = getDataFromDevice(mSourceToExpandedMap, num_tokens * k);
            auto permute_map = calcPermuteMapExpertParallel(masked_expected_experts);
            ASSERT_EQ(permute_map, proj_map) << "Iteration " << i << " " << j;
            compareSoftmax(expected_experts, probs);

            // Do the final reduce
            auto iter_results = getDataFromDevice(mFinalOutput, num_tokens * hidden_size);
            std::transform(
                iter_results.cbegin(), iter_results.cend(), results.cbegin(), results.begin(), std::plus<>{});
        }
    }

    compareFinal(expected_experts, probs, raw_unquant_input, results);
}

TYPED_TEST(MixtureOfExpertsTest, MixedParallel)
{
    this->MixedParallelTest();
}

TYPED_TEST(MixtureOfExpertsTest, MixedParallelK2)
{
    this->MixedParallelTest(2);
}

TYPED_TEST(MixtureOfExpertsTest, MixedParallelNoBias)
{
    this->mUseBias = false;
    this->MixedParallelTest();
    this->MixedParallelTest(2);
}

TYPED_TEST(MixtureOfExpertsTest, MixedParallelRenorm)
{
    this->mNormMode = MOEExpertScaleNormalizationMode::RENORMALIZE;
    this->MixedParallelTest();
    this->MixedParallelTest(2);
}

TYPED_TEST(MixtureOfExpertsTest, MixedParallelGeglu)
{
    this->mActType = tensorrt_llm::ActivationType::Geglu;
    this->MixedParallelTest();
    this->MixedParallelTest(2);
}

TYPED_TEST(MixtureOfExpertsTest, MixedParallelSwiglu)
{
    this->mActType = tensorrt_llm::ActivationType::Swiglu;
    this->MixedParallelTest();
    this->MixedParallelTest(2);
>>>>>>> 05316d33
}

TYPED_TEST(MixtureOfExpertsTest, ConfigSweep)
{
<<<<<<< HEAD
    auto configs = this->mMoERunner.getTactics();
    for (auto conf : configs)
    {
        using namespace tensorrt_llm::cutlass_extensions;
        std::stringstream tactic;
        tactic << "Failed " << (conf.is_sm90 ? "SM90+" : "<SM90") << " tactic with tile shape ";
        if (conf.tile_config_sm90 != CutlassTileConfigSM90::ChooseWithHeuristic)
        {
            tactic << (int) conf.tile_config_sm90 << " and cluster shape " << (int) conf.cluster_shape
                   << " mainloop sched " << (int) conf.mainloop_schedule << " epi sched "
                   << (int) conf.epilogue_schedule;
        }
        else if (conf.tile_config != CutlassTileConfig::ChooseWithHeuristic)
        {
            tactic << (int) conf.tile_config << " and stages " << (int) conf.stages << " split k "
                   << (int) conf.split_k_factor;
        }
        else
        {
            FAIL() << "Uninitialised tactic encountered";
        }

        EXPECT_NO_THROW({
            this->mSelectedConfig = conf;
            this->BasicPermuteTest();
            if (::testing::Test::HasFailure())
                throw std::runtime_error("Test Failed");
        }) << tactic.str();
=======
    std::vector<tensorrt_llm::ActivationType> actiavtion_pool = {
        tensorrt_llm::ActivationType::Relu, tensorrt_llm::ActivationType::Swiglu, tensorrt_llm::ActivationType::Geglu};
    auto configs = this->mMoERunner.getTactics();
    for (auto const activation_type : actiavtion_pool)
    {
        for (auto conf : configs)
        {
            using namespace tensorrt_llm::cutlass_extensions;
            std::stringstream tactic;
            tactic << "Failed " << (conf.is_sm90 ? "SM90+" : "<SM90") << " tactic with tile shape ";
            if (conf.tile_config_sm90 != CutlassTileConfigSM90::ChooseWithHeuristic)
            {
                tactic << (int) conf.tile_config_sm90 << " and cluster shape " << (int) conf.cluster_shape
                       << " mainloop sched " << (int) conf.mainloop_schedule << " epi sched "
                       << (int) conf.epilogue_schedule;
            }
            else if (conf.tile_config != CutlassTileConfig::ChooseWithHeuristic)
            {
                tactic << (int) conf.tile_config << " and stages " << (int) conf.stages << " split k "
                       << (int) conf.split_k_factor;
            }
            else
            {
                FAIL() << "Uninitialised tactic encountered";
            }
            tactic << " and activation type: " << static_cast<int>(activation_type);

            EXPECT_NO_THROW({
                this->mActType = activation_type;
                this->mSelectedConfig = conf;
                this->BasicPermuteTest();
                if (::testing::Test::HasFailure())
                    throw std::runtime_error("Test Failed");
            }) << tactic.str();
        }
>>>>>>> 05316d33
    }
}

TYPED_TEST(LargeMixtureOfExpertsTest, PermuteVeryLargeExperts)
{
    // Chosen so that hidden_size * inter_size * num_experts >> 2^32, but we can still fit in 80GB for `half`
    // Uses a non-power of two so any integer overflow will have bad alignment
    int64_t hidden_size = 31 * 1024;
    ASSERT_GT(hidden_size * hidden_size * 4, (int64_t) std::numeric_limits<int>::max() + 1ull);

    int64_t k = 2; // Use k=2 so all experts get a value
    // 3 tokens 4 experts are the defaults for BasicPermuteTest
    if (!this->checkSufficientTestMemory(3, hidden_size, 4, k))
    {
        GTEST_SKIP() << "Insufficient free memory for test";
    }

    this->BasicPermuteTest(k, hidden_size); // 4 x 32k x 128K experts
}

TYPED_TEST(LargeMixtureOfExpertsTest, PermuteVeryLongSequence)
{
    this->mUseBias = !this->FP8;

    using DataType = typename TypeParam::DataType;
    // Sequence * hidden size > INT32_MAX
    int64_t hidden_size = 2048ll;
    int64_t num_experts = 4;
    int64_t k = 1;
    int64_t num_tokens = 1024ll * 1024ll + 1ll;
<<<<<<< HEAD
=======
    int64_t tokens_to_test = 10;
>>>>>>> 05316d33
    ASSERT_GT(hidden_size * num_tokens, (uint64_t) std::numeric_limits<int>::max() + 1ull);

    if (!this->checkSufficientTestMemory(num_tokens, hidden_size, num_experts, k))
    {
        GTEST_SKIP() << "Insufficient free memory for test";
    }

    std::vector<DataType> hidden_states(hidden_size * num_tokens);
    this->mMaxInput = 1.f; // Any arbitrary non-zero value

<<<<<<< HEAD
    // All tokens to expert 0
=======
    // All tokens to expert 0, so we catch the case where an expert has more than 2^32 tokens
>>>>>>> 05316d33
    float const token_probs[] = {1.f, 0.5f, 0.f, 0.f};
    std::vector<float> probs;
    probs.reserve(num_tokens * num_experts);
    for (size_t i = 0; i < num_tokens; i++)
    {
        probs.insert(probs.cend(), std::begin(token_probs), std::end(token_probs));
    }
<<<<<<< HEAD
=======
    // Override the first few tokens to go to different experts.
    // This covers the regression case where an overflow only impacts one of the last experts
    // In particular the case when there are more than 2^32 elements before the last expert
    for (int i = 1; i < tokens_to_test; i++)
    {
        probs[i * num_experts + i % num_experts] = 2.f;
    }
>>>>>>> 05316d33

    this->runMoEPermute({hidden_states}, {probs}, hidden_size, num_experts, k);

    // Just look at the first few tokens
<<<<<<< HEAD
    this->mTotalTokens = 10;
=======
    this->mTotalTokens = tokens_to_test;
>>>>>>> 05316d33

    probs.resize(num_experts * this->mTotalTokens);
    hidden_states.resize(hidden_size * this->mTotalTokens);

    auto selected_expert = this->getDataFromDevice(this->mSelectedExpert, k * this->mTotalTokens);
<<<<<<< HEAD
    // All tokens should go to expert 0
    for (auto& item : selected_expert)
    {
        ASSERT_EQ(item, 0);
=======
    // We set the first few tokens to go to the corresponding i-th expert
    for (int i = 0; i < tokens_to_test; i++)
    {
        ASSERT_EQ(selected_expert[i], i % num_experts);
>>>>>>> 05316d33
    }

    this->compareSoftmax(selected_expert, probs);
    // Create a default vector for the reference outputs of the correct type for FP8
    std::vector<typename TypeParam::OutputType> unquant_states(this->mTotalTokens * hidden_size);
    this->compareFinal(selected_expert, probs, unquant_states);
}<|MERGE_RESOLUTION|>--- conflicted
+++ resolved
@@ -34,7 +34,6 @@
     {
         start_offset[y * w + x] = (x == y) ? T(base * scale + expert_shift) : T(0.f);
     }
-<<<<<<< HEAD
 }
 
 template <class T>
@@ -55,28 +54,6 @@
 }
 
 template <class T>
-=======
-}
-
-template <class T>
-__global__ void initWeightsGatedKernel(T* data, int64_t w, int64_t h, float base_1, float base_2, float scale)
-{
-    size_t expert_id = blockIdx.z;
-    T* start_offset = data + expert_id * w * h * 2;
-
-    float expert_shift = scale * expertShift(expert_id, gridDim.z);
-
-    size_t x = blockIdx.x * blockDim.x + threadIdx.x;
-    size_t y = blockIdx.y * blockDim.y + threadIdx.y;
-    if (x < w && y < h)
-    {
-        start_offset[y * w + x] = (x == y) ? T(base_1 * scale + expert_shift) : T(0.f);
-        start_offset[(y + h) * w + x] = (x == y) ? T(base_2 * scale + expert_shift) : T(0.f);
-    }
-}
-
-template <class T>
->>>>>>> 05316d33
 __global__ void initBiasToExpertIdKernel(T* data, int64_t w)
 {
     size_t expert_id = blockIdx.y;
@@ -85,7 +62,6 @@
     size_t x = blockIdx.x * blockDim.x + threadIdx.x;
     if (x < w)
         start_offset[x] = T(expert_id);
-<<<<<<< HEAD
 }
 
 template <class T>
@@ -102,24 +78,6 @@
     }
 }
 
-=======
-}
-
-template <class T>
-__global__ void initBiasToExpertIdGatedKernel(T* data, int64_t w)
-{
-    size_t expert_id = blockIdx.y;
-    T* start_offset = data + expert_id * w * 2;
-
-    size_t x = blockIdx.x * blockDim.x + threadIdx.x;
-    if (x < w)
-    {
-        start_offset[x] = T(expert_id);
-        start_offset[x + w] = T(expert_id + 1);
-    }
-}
-
->>>>>>> 05316d33
 #ifdef ENABLE_FP8
 using SafeFP8 = __nv_fp8_e4m3;
 #else
@@ -153,7 +111,6 @@
     int64_t mHiddenSize{};
     int64_t mNumExperts{};
     int64_t mK{};
-<<<<<<< HEAD
 
     float getTolerance(float scale = 1.f)
     {
@@ -172,26 +129,6 @@
         return scale * tol;
     }
 
-=======
-
-    float getTolerance(float scale = 1.f)
-    {
-        // These FP8 tolerances are tuned quite tightly so should pick up any regressions
-        // Whether the current results are as tight as they should be requires further investigation
-        // They can be much tighter if we use the same value for all experts (so the scaling factors are trivial)
-        // But that is hardly representative
-        bool loose_fp8 = mIsGated || mNormMode == MOEExpertScaleNormalizationMode::RENORMALIZE;
-        float tol = std::is_same_v<DataType, float> ? 0.001
-            : std::is_same_v<DataType, half>        ? 0.01
-            : std::is_same_v<DataType, SafeFP8>     ? (loose_fp8 ? 0.1 : 0.07)
-                                                    : 0.1;
-
-        // Keep the scale in a sane range
-        scale = std::clamp(scale, 1.f, 30.f);
-        return scale * tol;
-    }
-
->>>>>>> 05316d33
     static bool shouldSkip()
     {
 #ifndef ENABLE_FP8
@@ -222,10 +159,6 @@
 
     void SetUp() override
     {
-<<<<<<< HEAD
-        assert(mBufferManager);
-=======
->>>>>>> 05316d33
         if (shouldSkip())
         {
             GTEST_SKIP() << "Skipping due to no/unsupported GPU";
@@ -324,11 +257,7 @@
     template <class T>
     T* allocBuffer(size_t size)
     {
-<<<<<<< HEAD
-        managed_buffers.emplace_back(mBufferManager->managed(size * sizeof(T)));
-=======
         managed_buffers.emplace_back(mBufferManager->gpu(size * sizeof(T)));
->>>>>>> 05316d33
         EXPECT_EQ(cudaGetLastError(), cudaSuccess) << "Error allocating buffer of size: " << size;
         T* ptr = static_cast<T*>(managed_buffers.back()->data());
         return ptr;
@@ -339,17 +268,6 @@
         this->managed_buffers.clear();             // Make sure all the previous buffers are freed
         check_cuda_error(cudaDeviceSynchronize()); // Sync to make sure all previous operations are resolved
 
-<<<<<<< HEAD
-        size_t weight_size = hidden_size * hidden_size * 4 * num_experts * sizeof(WeightType);
-        // Skip the test if the GPU does not have enough memory
-        size_t workspace_size = this->mMoERunner.getWorkspaceSize(
-            num_tokens, hidden_size, hidden_size * 4, num_experts, k, this->mActType, {});
-
-        size_t total_size = workspace_size + weight_size * 2;
-
-        auto const [freeMem, totalMem] = tensorrt_llm::common::getDeviceMemoryInfo(false);
-        return freeMem >= total_size;
-=======
         // Calculate the size contributions for all the large buffers to check if the GPU has enough space
         bool const is_gated = tensorrt_llm::isGatedActivation(mActType);
         size_t const num_gemms = 2 + is_gated;
@@ -371,7 +289,6 @@
                   << ", required memory is: " << total_size << ", device total memory capacity: " << totalMem
                   << std::endl;
         return (freeMem + memory_pool_free_mem_size) * freeMemBuffer >= total_size;
->>>>>>> 05316d33
     }
 
     void initBuffersPermute(std::vector<std::vector<DataType>> h_hidden_states,
@@ -409,35 +326,22 @@
         // Memset to an obviously incorrect value, so we detect any issues with uninitialised fields
         check_cuda_error(cudaMemsetAsync(mWorkspace, 0xD5, workspace_size, stream));
         size_t const expert_matrix_size = mNumExperts * mHiddenSize * mInterSize;
-<<<<<<< HEAD
 
         mRawExpertWeight1 = allocBuffer<DataType>(expert_matrix_size * mGatedMultiplier);
         mRawExpertWeight2 = allocBuffer<DataType>(expert_matrix_size);
 
-        mTpExpertScratchSize = expert_matrix_size * mGatedMultiplier / parallelism_config.tp_size;
-        mTpExpertScratchSize += expert_matrix_size / parallelism_config.tp_size;
-=======
-
-        mRawExpertWeight1 = allocBuffer<DataType>(expert_matrix_size * mGatedMultiplier);
-        mRawExpertWeight2 = allocBuffer<DataType>(expert_matrix_size);
-
         size_t const experts_per_node = mNumExperts / parallelism_config.ep_size;
         int const moe_parallel_size = parallelism_config.tp_size * parallelism_config.ep_size;
 
         mTpExpertScratchSize = expert_matrix_size * mGatedMultiplier / moe_parallel_size;
         mTpExpertScratchSize += expert_matrix_size / moe_parallel_size;
->>>>>>> 05316d33
 
         mExpertBias1 = nullptr;
         mExpertBias2 = nullptr;
         if (mUseBias)
         {
             // Allow space for the slice of bias1 in the scratch
-<<<<<<< HEAD
-            mTpExpertScratchSize += mNumExperts * gated_inter / parallelism_config.tp_size;
-=======
             mTpExpertScratchSize += experts_per_node * gated_inter / parallelism_config.tp_size;
->>>>>>> 05316d33
             mExpertBias1 = allocBuffer<DataType>(mNumExperts * gated_inter);
             mExpertBias2 = allocBuffer<DataType>(mNumExperts * mHiddenSize);
 
@@ -450,11 +354,7 @@
             mExpertWeight1 = allocBuffer<WeightStorage>(expert_matrix_size * mGatedMultiplier / WEIGHT_ELEM_PER_BYTE);
             mExpertWeight2 = allocBuffer<WeightStorage>(expert_matrix_size / WEIGHT_ELEM_PER_BYTE);
 
-<<<<<<< HEAD
-            mTpExpertScratchSize += mNumExperts * gated_inter / parallelism_config.tp_size;
-=======
             mTpExpertScratchSize += experts_per_node * gated_inter / parallelism_config.tp_size;
->>>>>>> 05316d33
             mExpertIntScale1 = allocBuffer<DataType>(mNumExperts * gated_inter);
             mExpertIntScale2 = allocBuffer<DataType>(mNumExperts * mHiddenSize);
         }
@@ -469,13 +369,6 @@
             mExpertFP8Scale1 = allocBuffer<float>(mNumExperts);
             mExpertFP8Scale2 = allocBuffer<float>(1);
             mExpertFP8Scale3 = allocBuffer<float>(mNumExperts);
-<<<<<<< HEAD
-
-            EXPECT_NE(mMaxInput, 0.0f);
-            initFP8Scales(mMaxInput);
-        }
-=======
->>>>>>> 05316d33
 
             EXPECT_NE(mMaxInput, 0.0f);
             initFP8Scales(mMaxInput);
@@ -597,12 +490,6 @@
         ASSERT_NE(mExpertFP8Scale1, nullptr);
         ASSERT_NE(mExpertFP8Scale2, nullptr);
         ASSERT_NE(mExpertFP8Scale3, nullptr);
-<<<<<<< HEAD
-        // Dequant values for each expert are 1/(w_i*a_i) calculated above
-        std::fill_n(mExpertFP8Scale1, mNumExperts, 1.f / (scaleW1 * scaleAct1));
-        std::fill_n(mExpertFP8Scale3, mNumExperts, 1.f / (scaleW2 * scaleAct2));
-        *mExpertFP8Scale2 = scaleAct2;
-=======
 
         // Dequant values for each expert are 1/(w_i*a_i) calculated above
         std::vector<float> scales_1(mNumExperts, 1.f / (scaleW1 * scaleAct1));
@@ -615,7 +502,6 @@
             cudaMemcpyHostToDevice, mStream->get()));
         check_cuda_error(cudaMemcpyAsync(mExpertFP8Scale3, scales_3.data(), scales_3.size() * sizeof(float),
             cudaMemcpyHostToDevice, mStream->get()));
->>>>>>> 05316d33
 
         check_cuda_error(cudaStreamSynchronize(mStream->get()));
     }
@@ -694,68 +580,17 @@
 
     auto getWeights(MOEParallelismConfig parallelism_config)
     {
-<<<<<<< HEAD
-        void* scale_1 = FP8 ? (void*) mExpertFP8Scale1 : (void*) mExpertIntScale1;
-        void* scale_2 = FP8 ? (void*) mExpertFP8Scale2 : (void*) mExpertIntScale2;
-        void* scale_3 = FP8 ? mExpertFP8Scale3 : nullptr;
-
-        if (parallelism_config.tp_size > 1)
-=======
         void* ep_scale_1 = FP8 ? (void*) mExpertFP8Scale1 : (void*) mExpertIntScale1;
         void* ep_scale_2 = FP8 ? (void*) mExpertFP8Scale2 : (void*) mExpertIntScale2;
         void* ep_scale_3 = FP8 ? mExpertFP8Scale3 : nullptr;
 
         // Handle the case with no parallelism to not require the extra alloc
         if (parallelism_config.tp_size == 1 && parallelism_config.ep_size == 1)
->>>>>>> 05316d33
         {
             return std::tuple{
                 mExpertWeight1, mExpertWeight2, mExpertBias1, mExpertBias2, ep_scale_1, ep_scale_2, ep_scale_3};
         }
 
-<<<<<<< HEAD
-            size_t const matrix_size = mHiddenSize * mInterSize / tp_size;
-            size_t const gated_matrix_size = mHiddenSize * mInterSize * mGatedMultiplier / tp_size;
-            size_t const row_size_inter = mInterSize / tp_size;
-            size_t const gated_row_size_inter = mInterSize * mGatedMultiplier / tp_size;
-            size_t const gated_bias_size = mUseBias ? gated_row_size_inter : 0;
-
-            auto* weight_1 = reinterpret_cast<WeightStorage*>(mTpExpertScratch);
-            auto* weight_2 = weight_1 + mNumExperts * gated_matrix_size;
-            auto* bias_1 = reinterpret_cast<DataType*>(weight_2 + mNumExperts * matrix_size);
-            auto* int_scale_1 = bias_1 + mNumExperts * gated_bias_size;
-
-            // 2D memcpy just the slices we care about
-            // TODO Re-quantize here with matrices divided
-            size_t const row_size_1 = matrix_size * sizeof(WeightStorage) / WEIGHT_ELEM_PER_BYTE;
-            check_cuda_error(cudaMemcpy2DAsync(weight_1, row_size_1, (uint8_t*) mExpertWeight1 + row_size_1 * tp_rank,
-                row_size_1 * tp_size, row_size_1, mNumExperts * mGatedMultiplier, cudaMemcpyDeviceToDevice,
-                mStream->get()));
-
-            size_t const row_size_2 = row_size_inter * sizeof(WeightStorage) / WEIGHT_ELEM_PER_BYTE;
-            check_cuda_error(cudaMemcpy2DAsync(weight_2, row_size_2, (uint8_t*) mExpertWeight2 + row_size_2 * tp_rank,
-                row_size_2 * tp_size, row_size_2, mNumExperts * mHiddenSize, cudaMemcpyDeviceToDevice, mStream->get()));
-
-            if (mUseBias)
-            {
-                size_t const row_size_bias = row_size_inter * sizeof(DataType);
-                check_cuda_error(cudaMemcpy2DAsync(bias_1, row_size_bias,
-                    (uint8_t*) mExpertBias1 + row_size_bias * tp_rank, row_size_bias * tp_size, row_size_bias,
-                    mNumExperts * mGatedMultiplier, cudaMemcpyDeviceToDevice, mStream->get()));
-            }
-
-            if constexpr (INT_QUANT)
-            {
-                scale_2 = mExpertIntScale2;
-                size_t const row_size_scale = row_size_inter * sizeof(DataType);
-                check_cuda_error(cudaMemcpy2DAsync(scale_1, row_size_scale,
-                    (uint8_t*) mExpertIntScale1 + row_size_scale * tp_rank, row_size_scale * tp_size, row_size_scale,
-                    mNumExperts * mGatedMultiplier, cudaMemcpyDeviceToDevice, mStream->get()));
-            }
-
-            bias_1 = mUseBias ? bias_1 : nullptr;
-            return std::tuple{weight_1, weight_2, bias_1, mExpertBias2, scale_1, scale_2, scale_3};
-=======
         // Slice weights for EP
         size_t const gated_inter = mInterSize * mGatedMultiplier;
         size_t const experts_per_node = mNumExperts / parallelism_config.ep_size;
@@ -814,40 +649,10 @@
             check_cuda_error(cudaMemcpy2DAsync(bias_1, row_size_bias, (uint8_t*) bias1_ptr + row_size_bias * tp_rank,
                 row_size_bias * tp_size, row_size_bias, experts_per_node * mGatedMultiplier, cudaMemcpyDeviceToDevice,
                 mStream->get()));
->>>>>>> 05316d33
         }
 
         if constexpr (INT_QUANT)
         {
-<<<<<<< HEAD
-            size_t const gated_inter = mInterSize * mGatedMultiplier;
-            size_t const experts_per_node = mNumExperts / parallelism_config.ep_size;
-            size_t const weight_matrix_size = mHiddenSize * mInterSize * experts_per_node / WEIGHT_ELEM_PER_BYTE;
-            size_t const bias_fc1_size = gated_inter * experts_per_node;
-            size_t const bias_fc2_size = mHiddenSize * experts_per_node;
-            size_t const scale1_size = gated_inter * experts_per_node;
-            size_t const scale2_size = mHiddenSize * experts_per_node;
-            auto* weight1_ptr = mExpertWeight1 + weight_matrix_size * mGatedMultiplier * parallelism_config.ep_rank;
-            auto* weight2_ptr = mExpertWeight2 + weight_matrix_size * parallelism_config.ep_rank;
-            auto* bias1_ptr = mUseBias ? mExpertBias1 + bias_fc1_size * parallelism_config.ep_rank : nullptr;
-            auto* bias2_ptr = mUseBias ? mExpertBias2 + bias_fc2_size * parallelism_config.ep_rank : nullptr;
-
-            if (INT_QUANT)
-            {
-                scale_1 = mExpertIntScale1 + scale1_size * parallelism_config.ep_rank;
-                scale_2 = mExpertIntScale2 + scale2_size * parallelism_config.ep_rank;
-            }
-            if constexpr (FP8)
-            {
-                scale_1 = mExpertFP8Scale1 + experts_per_node * parallelism_config.ep_rank;
-                scale_3 = mExpertFP8Scale3 + experts_per_node * parallelism_config.ep_rank;
-            }
-
-            return std::tuple{weight1_ptr, weight2_ptr, bias1_ptr, bias2_ptr, scale_1, scale_2, scale_3};
-        }
-
-        return std::tuple{mExpertWeight1, mExpertWeight2, mExpertBias1, mExpertBias2, scale_1, scale_2, scale_3};
-=======
             scale_2 = ep_scale_2;
             size_t const row_size_scale = row_size_inter * sizeof(DataType);
             check_cuda_error(cudaMemcpy2DAsync(scale_1, row_size_scale,
@@ -858,7 +663,6 @@
         bias_1 = mUseBias ? bias_1 : nullptr;
 
         return std::tuple{weight_1, weight_2, bias_1, bias2_ptr, scale_1, scale_2, scale_3};
->>>>>>> 05316d33
     }
 
     void runMoEPermute(MOEParallelismConfig parallelism_config)
@@ -988,13 +792,10 @@
             return std::max(in, T(0.0f));
         if (mActType == tensorrt_llm::ActivationType::Gelu || mActType == tensorrt_llm::ActivationType::Geglu)
             return (std::erf(float(in) * float(sqrt(0.5))) + 1) * 0.5f * float(in);
-<<<<<<< HEAD
-=======
         if (mActType == tensorrt_llm::ActivationType::Silu || mActType == tensorrt_llm::ActivationType::Swiglu)
         {
             return (float(in) / (1.f + std::exp(-(in))));
         }
->>>>>>> 05316d33
         assert(false);
         return in;
     }
@@ -1194,10 +995,6 @@
 
     >;
 TYPED_TEST_SUITE(MixtureOfExpertsTest, Types);
-<<<<<<< HEAD
-// Have a separate test with only one data type because this test is long
-TYPED_TEST_SUITE(LargeMixtureOfExpertsTest, ::testing::Types<WeightParams<half>>);
-=======
 
 // Have a separate test with only FP8 and half data type because this test is long
 using LargeTestTypes = ::testing::Types<
@@ -1206,7 +1003,6 @@
 #endif
     WeightParams<half>>;
 TYPED_TEST_SUITE(LargeMixtureOfExpertsTest, LargeTestTypes);
->>>>>>> 05316d33
 
 template <class TypeParam_>
 BufferManager::CudaStreamPtr MixtureOfExpertsTest<TypeParam_>::mStream{};
@@ -1223,17 +1019,10 @@
         // TODO Remove this when bias + FP8 is supported
         mUseBias = false;
     }
-<<<<<<< HEAD
 
     int64_t num_experts = 4;
     int64_t num_tokens = 3;
 
-=======
-
-    int64_t num_experts = 4;
-    int64_t num_tokens = 3;
-
->>>>>>> 05316d33
     std::vector<DataType> hidden_states(hidden_size * num_tokens);
     auto raw_unquant_input = populateTokens(hidden_states);
 
@@ -1269,28 +1058,6 @@
     ASSERT_EQ(permute_map, proj_map);
     compareSoftmax(selected_expert, router_input[0]);
     compareFinal(selected_expert, router_input[0], raw_unquant_input);
-<<<<<<< HEAD
-}
-
-TYPED_TEST(MixtureOfExpertsTest, Permute)
-{
-    this->BasicPermuteTest();
-}
-
-TYPED_TEST(MixtureOfExpertsTest, PermuteK2)
-{
-    this->BasicPermuteTest(2);
-}
-
-TYPED_TEST(MixtureOfExpertsTest, PermuteK3)
-{
-    this->BasicPermuteTest(3);
-}
-
-TYPED_TEST(MixtureOfExpertsTest, PermuteNoBias)
-{
-    this->mUseBias = false;
-=======
 }
 
 TYPED_TEST(MixtureOfExpertsTest, Permute)
@@ -1319,35 +1086,22 @@
 TYPED_TEST(MixtureOfExpertsTest, PermuteRenormalization)
 {
     this->mNormMode = tensorrt_llm::kernels::MOEExpertScaleNormalizationMode::RENORMALIZE;
->>>>>>> 05316d33
     this->BasicPermuteTest();
     this->BasicPermuteTest(2);
     this->BasicPermuteTest(3);
 }
 
-<<<<<<< HEAD
-TYPED_TEST(MixtureOfExpertsTest, PermuteRenormalization)
-{
-    this->mNormMode = tensorrt_llm::kernels::MOEExpertScaleNormalizationMode::RENORMALIZE;
-=======
 TYPED_TEST(MixtureOfExpertsTest, PermuteGeglu)
 {
     this->mActType = tensorrt_llm::ActivationType::Geglu;
->>>>>>> 05316d33
     this->BasicPermuteTest();
     this->BasicPermuteTest(2);
     this->BasicPermuteTest(3);
 }
 
-<<<<<<< HEAD
-TYPED_TEST(MixtureOfExpertsTest, PermuteGeglu)
-{
-    this->mActType = tensorrt_llm::ActivationType::Geglu;
-=======
 TYPED_TEST(MixtureOfExpertsTest, PermuteSwiglu)
 {
     this->mActType = tensorrt_llm::ActivationType::Swiglu;
->>>>>>> 05316d33
     this->BasicPermuteTest();
     this->BasicPermuteTest(2);
     this->BasicPermuteTest(3);
@@ -1425,21 +1179,12 @@
         // TODO Remove this when bias + FP8 is supported
         mUseBias = false;
     }
-<<<<<<< HEAD
-
-    int64_t hidden_size = DEFAULT_HIDDEN_SIZE;
-    int64_t parallelism = 2;
-    int64_t num_experts = 4;
-    int64_t num_tokens = 3;
-
-=======
 
     int64_t hidden_size = DEFAULT_HIDDEN_SIZE;
     int parallelism = 2;
     int64_t num_experts = 4;
     int64_t num_tokens = 3;
 
->>>>>>> 05316d33
     std::vector<DataType> hidden_states(hidden_size * num_tokens);
     auto raw_unquant_input = populateTokens(hidden_states);
 
@@ -1488,23 +1233,6 @@
     }
 
     compareFinal(expected_experts, probs, raw_unquant_input, results);
-<<<<<<< HEAD
-}
-
-TYPED_TEST(MixtureOfExpertsTest, ExpertParallel)
-{
-    this->ExpertParallelTest();
-}
-
-TYPED_TEST(MixtureOfExpertsTest, ExpertParallelK2)
-{
-    this->ExpertParallelTest(2);
-}
-
-TYPED_TEST(MixtureOfExpertsTest, ExpertParallelNoBias)
-{
-    this->mUseBias = false;
-=======
 }
 
 TYPED_TEST(MixtureOfExpertsTest, ExpertParallel)
@@ -1527,25 +1255,10 @@
 TYPED_TEST(MixtureOfExpertsTest, ExpertParallelRenorm)
 {
     this->mNormMode = MOEExpertScaleNormalizationMode::RENORMALIZE;
->>>>>>> 05316d33
     this->ExpertParallelTest();
     this->ExpertParallelTest(2);
 }
 
-<<<<<<< HEAD
-TYPED_TEST(MixtureOfExpertsTest, ExpertParallelRenorm)
-{
-    this->mNormMode = MOEExpertScaleNormalizationMode::RENORMALIZE;
-=======
-TYPED_TEST(MixtureOfExpertsTest, ExpertParallelGeglu)
-{
-    this->mActType = tensorrt_llm::ActivationType::Geglu;
->>>>>>> 05316d33
-    this->ExpertParallelTest();
-    this->ExpertParallelTest(2);
-}
-
-<<<<<<< HEAD
 TYPED_TEST(MixtureOfExpertsTest, ExpertParallelGeglu)
 {
     this->mActType = tensorrt_llm::ActivationType::Geglu;
@@ -1553,21 +1266,6 @@
     this->ExpertParallelTest(2);
 }
 
-template <class TypeParam_>
-void MixtureOfExpertsTest<TypeParam_>::TensorParallelTest(int k)
-{
-    if (FP8)
-    {
-        // TODO Remove this when bias + FP8 is supported
-        mUseBias = false;
-    }
-
-    int64_t hidden_size = DEFAULT_HIDDEN_SIZE;
-    int64_t parallelism = 8;
-    int64_t num_experts = 4;
-    int64_t num_tokens = 3;
-
-=======
 TYPED_TEST(MixtureOfExpertsTest, ExpertParallelSwiglu)
 {
     this->mActType = tensorrt_llm::ActivationType::Swiglu;
@@ -1589,7 +1287,6 @@
     int64_t num_experts = 4;
     int64_t num_tokens = 3;
 
->>>>>>> 05316d33
     std::vector<DataType> hidden_states(hidden_size * num_tokens);
     auto raw_unquant_input = populateTokens(hidden_states);
 
@@ -1646,37 +1343,6 @@
 TYPED_TEST(MixtureOfExpertsTest, TensorParallelK2)
 {
     this->TensorParallelTest(2);
-<<<<<<< HEAD
-}
-
-TYPED_TEST(MixtureOfExpertsTest, TensorParallelK3)
-{
-    this->TensorParallelTest(3);
-}
-
-TYPED_TEST(MixtureOfExpertsTest, TensorParallelNoBias)
-{
-    this->mUseBias = false;
-    this->TensorParallelTest();
-    this->TensorParallelTest(2);
-    this->TensorParallelTest(3);
-}
-
-TYPED_TEST(MixtureOfExpertsTest, TensorParallelRenorm)
-{
-    this->mNormMode = MOEExpertScaleNormalizationMode::RENORMALIZE;
-    this->TensorParallelTest();
-    this->TensorParallelTest(2);
-    this->TensorParallelTest(3);
-}
-
-TYPED_TEST(MixtureOfExpertsTest, TensorParallelGeglu)
-{
-    this->mActType = tensorrt_llm::ActivationType::Geglu;
-    this->TensorParallelTest();
-    this->TensorParallelTest(2);
-    this->TensorParallelTest(3);
-=======
 }
 
 TYPED_TEST(MixtureOfExpertsTest, TensorParallelK3)
@@ -1821,41 +1487,10 @@
     this->mActType = tensorrt_llm::ActivationType::Swiglu;
     this->MixedParallelTest();
     this->MixedParallelTest(2);
->>>>>>> 05316d33
 }
 
 TYPED_TEST(MixtureOfExpertsTest, ConfigSweep)
 {
-<<<<<<< HEAD
-    auto configs = this->mMoERunner.getTactics();
-    for (auto conf : configs)
-    {
-        using namespace tensorrt_llm::cutlass_extensions;
-        std::stringstream tactic;
-        tactic << "Failed " << (conf.is_sm90 ? "SM90+" : "<SM90") << " tactic with tile shape ";
-        if (conf.tile_config_sm90 != CutlassTileConfigSM90::ChooseWithHeuristic)
-        {
-            tactic << (int) conf.tile_config_sm90 << " and cluster shape " << (int) conf.cluster_shape
-                   << " mainloop sched " << (int) conf.mainloop_schedule << " epi sched "
-                   << (int) conf.epilogue_schedule;
-        }
-        else if (conf.tile_config != CutlassTileConfig::ChooseWithHeuristic)
-        {
-            tactic << (int) conf.tile_config << " and stages " << (int) conf.stages << " split k "
-                   << (int) conf.split_k_factor;
-        }
-        else
-        {
-            FAIL() << "Uninitialised tactic encountered";
-        }
-
-        EXPECT_NO_THROW({
-            this->mSelectedConfig = conf;
-            this->BasicPermuteTest();
-            if (::testing::Test::HasFailure())
-                throw std::runtime_error("Test Failed");
-        }) << tactic.str();
-=======
     std::vector<tensorrt_llm::ActivationType> actiavtion_pool = {
         tensorrt_llm::ActivationType::Relu, tensorrt_llm::ActivationType::Swiglu, tensorrt_llm::ActivationType::Geglu};
     auto configs = this->mMoERunner.getTactics();
@@ -1891,7 +1526,6 @@
                     throw std::runtime_error("Test Failed");
             }) << tactic.str();
         }
->>>>>>> 05316d33
     }
 }
 
@@ -1922,10 +1556,7 @@
     int64_t num_experts = 4;
     int64_t k = 1;
     int64_t num_tokens = 1024ll * 1024ll + 1ll;
-<<<<<<< HEAD
-=======
     int64_t tokens_to_test = 10;
->>>>>>> 05316d33
     ASSERT_GT(hidden_size * num_tokens, (uint64_t) std::numeric_limits<int>::max() + 1ull);
 
     if (!this->checkSufficientTestMemory(num_tokens, hidden_size, num_experts, k))
@@ -1936,11 +1567,7 @@
     std::vector<DataType> hidden_states(hidden_size * num_tokens);
     this->mMaxInput = 1.f; // Any arbitrary non-zero value
 
-<<<<<<< HEAD
-    // All tokens to expert 0
-=======
     // All tokens to expert 0, so we catch the case where an expert has more than 2^32 tokens
->>>>>>> 05316d33
     float const token_probs[] = {1.f, 0.5f, 0.f, 0.f};
     std::vector<float> probs;
     probs.reserve(num_tokens * num_experts);
@@ -1948,8 +1575,6 @@
     {
         probs.insert(probs.cend(), std::begin(token_probs), std::end(token_probs));
     }
-<<<<<<< HEAD
-=======
     // Override the first few tokens to go to different experts.
     // This covers the regression case where an overflow only impacts one of the last experts
     // In particular the case when there are more than 2^32 elements before the last expert
@@ -1957,32 +1582,20 @@
     {
         probs[i * num_experts + i % num_experts] = 2.f;
     }
->>>>>>> 05316d33
 
     this->runMoEPermute({hidden_states}, {probs}, hidden_size, num_experts, k);
 
     // Just look at the first few tokens
-<<<<<<< HEAD
-    this->mTotalTokens = 10;
-=======
     this->mTotalTokens = tokens_to_test;
->>>>>>> 05316d33
 
     probs.resize(num_experts * this->mTotalTokens);
     hidden_states.resize(hidden_size * this->mTotalTokens);
 
     auto selected_expert = this->getDataFromDevice(this->mSelectedExpert, k * this->mTotalTokens);
-<<<<<<< HEAD
-    // All tokens should go to expert 0
-    for (auto& item : selected_expert)
-    {
-        ASSERT_EQ(item, 0);
-=======
     // We set the first few tokens to go to the corresponding i-th expert
     for (int i = 0; i < tokens_to_test; i++)
     {
         ASSERT_EQ(selected_expert[i], i % num_experts);
->>>>>>> 05316d33
     }
 
     this->compareSoftmax(selected_expert, probs);

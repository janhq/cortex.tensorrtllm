--- conflicted
+++ resolved
@@ -51,12 +51,8 @@
     void TearDown() override {}
 
     void initData(SizeType32 seed, std::vector<std::vector<std::vector<SizeType32>>> const& stopWords,
-<<<<<<< HEAD
-        SizeType32 maxStopWordsLen, SizeType32 batchSize, SizeType32 beamWidth)
-=======
         SizeType32 maxStopWordsLen, SizeType32 batchSize, SizeType32 beamWidth,
         std::vector<SizeType32> tokensPerStepVec = {})
->>>>>>> 05316d33
     {
         auto const maxBatchSize = 2 * batchSize;
 
@@ -92,14 +88,10 @@
 
         mBatchSlots = BufferManager::pinned(ITensor::makeShape({batchSize}), nvinfer1::DataType::kINT32);
 
-<<<<<<< HEAD
-        auto batchSlotsPtr = bufferCast<int32_t>(*mBatchSlots);
-=======
         mEndIds = BufferManager::pinned(ITensor::makeShape({maxBatchSize}), nvinfer1::DataType::kINT32);
         mTokensPerStep = BufferManager::pinned(ITensor::makeShape({maxBatchSize}), nvinfer1::DataType::kINT32);
 
         auto batchSlotsPtr = bufferCast<SizeType32>(*mBatchSlots);
->>>>>>> 05316d33
         for (SizeType32 bi = 0; bi < batchSize; ++bi)
         {
             batchSlotsPtr[bi] = 2 * bi;
@@ -223,13 +215,8 @@
             }
         }
 
-<<<<<<< HEAD
-        auto stopWordsPtr = BufferRange<int32_t*>(*mStopWordsPtr);
-        auto stopWordsLensPtr = bufferCast<int32_t>(*mStopWordsLen);
-=======
         auto stopWordsPtr = BufferRange<TokenIdType*>(*mStopWordsPtr);
         auto stopWordsLensPtr = bufferCast<SizeType32>(*mStopWordsLen);
->>>>>>> 05316d33
         for (SizeType32 bi = 0; bi < stopWords.size(); bi++)
         {
             stopWordsPtr[bi] = stopWordsData + bi * 2 * maxStopWordsLen;
@@ -256,11 +243,7 @@
         auto finishedPtr
             = reinterpret_cast<tk::FinishedState*>(bufferCast<tk::FinishedState::UnderlyingType>(*mFinished));
         auto finishedSumPtr = bufferCast<SizeType32>(*mFinishedSum);
-<<<<<<< HEAD
-        auto batchSlotsPtr = bufferCast<int32_t>(*mBatchSlots);
-=======
         auto batchSlotsPtr = bufferCast<SizeType32>(*mBatchSlots);
->>>>>>> 05316d33
 
         for (SizeType32 batchIdx = 0; batchIdx < batchSize; ++batchIdx)
         {
@@ -281,12 +264,8 @@
         }
     }
 
-<<<<<<< HEAD
-    bool isSubsequence(SizeType32 const* sequence, SizeType32 n, std::vector<int> const& subsequence)
-=======
     std::optional<SizeType32> isSubsequence(
         SizeType32 const* sequence, SizeType32 n, std::vector<TokenIdType> const& subsequence)
->>>>>>> 05316d33
     {
         auto it = std::search(sequence, sequence + n, subsequence.begin(), subsequence.end());
         return (it != sequence + n) ? std::make_optional((it - sequence)) : std::nullopt;
@@ -294,25 +273,13 @@
 
     void verifyStopWordsStopCriteriaResults(SizeType32 seed,
         std::vector<std::vector<std::vector<SizeType32>>> const& stopWords, SizeType32 stopWordsLen,
-<<<<<<< HEAD
-        SizeType32 batchSize, SizeType32 beamWidth)
-=======
         SizeType32 batchSize, SizeType32 beamWidth, bool multipleTokensPerStep)
->>>>>>> 05316d33
     {
         mStream->synchronize();
 
         auto outputIdsData = bufferCast<TokenIdType>(*mOutputIds);
         auto finishedPtr
             = reinterpret_cast<tk::FinishedState*>(bufferCast<tk::FinishedState::UnderlyingType>(*mFinished));
-<<<<<<< HEAD
-        auto sequenceLengthsPtr = bufferCast<SizeType32>(*mSequenceLengths);
-        auto batchSlotsPtr = bufferCast<int32_t>(*mBatchSlots);
-
-        for (SizeType32 bi = 0; bi < batchSize; bi++)
-        {
-            auto const batchSlot = batchSlotsPtr[bi];
-=======
         auto initSequenceLengths = BufferRange<SizeType32>(*mInitSequenceLengths);
         auto sequenceLengths = BufferRange<SizeType32>(*mSequenceLengths);
         auto batchSlots = BufferRange<SizeType32>(*mBatchSlots);
@@ -324,7 +291,6 @@
         for (SizeType32 bi = 0; bi < batchSize; bi++)
         {
             auto const batchSlot = batchSlots[bi];
->>>>>>> 05316d33
             for (SizeType32 bwi = 0; bwi < beamWidth; bwi++)
             {
                 auto outputIdsBatchBeam = outputIdsData + batchSlot * beamWidth * mMaxSeqLen + bwi * mMaxSeqLen;
@@ -367,11 +333,6 @@
         }
     }
 
-<<<<<<< HEAD
-    void runStopWordsCriteriaTest(
-        std::vector<std::vector<std::vector<SizeType32>>> const& stopWords, SizeType32 batchSize, SizeType32 beamWidth)
-    {
-=======
     void verifyExplicitEOSCriteriaResults(SizeType32 seed, SizeType32 batchSize)
     {
         mStream->synchronize();
@@ -413,7 +374,6 @@
     void runStopWordsCriteriaTest(std::vector<std::vector<std::vector<SizeType32>>> const& stopWords,
         SizeType32 batchSize, SizeType32 beamWidth, std::vector<SizeType32> tokensPerStep = {})
     {
->>>>>>> 05316d33
         SizeType32 maxStopWordsLen = 0;
         for (auto const& batchStopWords : stopWords)
         {
@@ -437,14 +397,9 @@
             reinterpret_cast<SizeType32 const**>(bufferCast<int64_t>(*mParentIdsPtr)),
             reinterpret_cast<TokenIdType const**>(bufferCast<int64_t>(*mStopWordsPtr)),
             reinterpret_cast<tk::FinishedState*>(bufferCast<tk::FinishedState::UnderlyingType>(*mFinished)),
-<<<<<<< HEAD
-            bufferCast<SizeType32>(*mSequenceLengths), bufferCast<int32_t>(*mBatchSlots),
-            bufferCast<SizeType32>(*mStopWordsLen), maxStopWordsLen, batchSize, beamWidth, mMaxSeqLen, mStream->get());
-=======
             bufferCast<SizeType32>(*mSequenceLengths), bufferCast<SizeType32>(*mBatchSlots),
             bufferCast<SizeType32>(*mStopWordsLen), numNewTokens, maxStopWordsLen, batchSize, beamWidth, mMaxSeqLen,
             mStream->get());
->>>>>>> 05316d33
 
         verifyStopWordsStopCriteriaResults(0, stopWords, maxStopWordsLen, batchSize, beamWidth, tokensPerStep.size());
     }
@@ -457,13 +412,8 @@
             reinterpret_cast<tk::FinishedState*>(bufferCast<tk::FinishedState::UnderlyingType>(*mFinished)),
             bufferCast<SizeType32>(*mFinishedSum),
             reinterpret_cast<SizeType32 const*>(bufferCast<SizeType32>(*mSequenceLengthLimits)),
-<<<<<<< HEAD
-            bufferCast<SizeType32>(*mSequenceLengths), bufferCast<int32_t>(*mBatchSlots), batchSize, beamWidth,
-            mStream->get());
-=======
             bufferCast<SizeType32>(*mSequenceLengths), /* numNewTokens */ nullptr, bufferCast<SizeType32>(*mBatchSlots),
             batchSize, beamWidth, mStream->get());
->>>>>>> 05316d33
 
         verifyMaxSeqLenStopCriteriaResults(seed, batchSize, beamWidth);
     }
@@ -504,27 +454,16 @@
     TensorPtr mTokensPerStep;
     TensorPtr mInitTokensPerStep;
 
-<<<<<<< HEAD
-    static constexpr SizeType32 mMaxSeqLen{16};
-    static constexpr SizeType32 mVocabSize{32};
-=======
     static SizeType32 constexpr mMaxSeqLen{16};
     static SizeType32 constexpr mVocabSize{32};
     static SizeType32 constexpr mMaxTokensPerStep{4};
->>>>>>> 05316d33
 };
 
 TEST_F(StopCriteriaKernelsTest, maxLengthCriteriaBS1BW1Test)
 {
-<<<<<<< HEAD
-    constexpr SizeType32 seeds = 64;
-    constexpr SizeType32 batchSize = 1;
-    constexpr SizeType32 beamWidth = 1;
-=======
     SizeType32 constexpr seeds = 64;
     SizeType32 constexpr batchSize = 1;
     SizeType32 constexpr beamWidth = 1;
->>>>>>> 05316d33
     for (SizeType32 seed = 0; seed < seeds; ++seed)
     {
         this->runMaxLengthCriteriaTest(seed, batchSize, beamWidth);
@@ -533,15 +472,9 @@
 
 TEST_F(StopCriteriaKernelsTest, maxLengthCriteriaBS1BW2Test)
 {
-<<<<<<< HEAD
-    constexpr SizeType32 seeds = 64;
-    constexpr SizeType32 batchSize = 1;
-    constexpr SizeType32 beamWidth = 2;
-=======
     SizeType32 constexpr seeds = 64;
     SizeType32 constexpr batchSize = 1;
     SizeType32 constexpr beamWidth = 2;
->>>>>>> 05316d33
     for (SizeType32 seed = 0; seed < seeds; ++seed)
     {
         this->runMaxLengthCriteriaTest(seed, batchSize, beamWidth);
@@ -550,15 +483,9 @@
 
 TEST_F(StopCriteriaKernelsTest, maxLengthCriteriaBS1024BW1Test)
 {
-<<<<<<< HEAD
-    constexpr SizeType32 seeds = 64;
-    constexpr SizeType32 batchSize = 1024;
-    constexpr SizeType32 beamWidth = 1;
-=======
     SizeType32 constexpr seeds = 64;
     SizeType32 constexpr batchSize = 1024;
     SizeType32 constexpr beamWidth = 1;
->>>>>>> 05316d33
     for (SizeType32 seed = 0; seed < seeds; ++seed)
     {
         this->runMaxLengthCriteriaTest(seed, batchSize, beamWidth);
@@ -567,15 +494,9 @@
 
 TEST_F(StopCriteriaKernelsTest, maxLengthCriteriaBS1024BW2Test)
 {
-<<<<<<< HEAD
-    constexpr SizeType32 seeds = 64;
-    constexpr SizeType32 batchSize = 1024;
-    constexpr SizeType32 beamWidth = 2;
-=======
     SizeType32 constexpr seeds = 64;
     SizeType32 constexpr batchSize = 1024;
     SizeType32 constexpr beamWidth = 2;
->>>>>>> 05316d33
     for (SizeType32 seed = 0; seed < seeds; ++seed)
     {
         this->runMaxLengthCriteriaTest(seed, batchSize, beamWidth);
@@ -584,78 +505,48 @@
 
 TEST_F(StopCriteriaKernelsTest, stopWordsCriteriaBS1SingleTokenSingleWordTest)
 {
-<<<<<<< HEAD
-    constexpr SizeType32 batchSize = 1;
-    constexpr SizeType32 beamWidth = 1;
-=======
-    SizeType32 constexpr batchSize = 1;
-    SizeType32 constexpr beamWidth = 1;
->>>>>>> 05316d33
+    SizeType32 constexpr batchSize = 1;
+    SizeType32 constexpr beamWidth = 1;
     // Expected to not match any word
     this->runStopWordsCriteriaTest({{{2}}, {{2}}}, batchSize, beamWidth);
 }
 
 TEST_F(StopCriteriaKernelsTest, stopWordsCriteriaBS1SingleTokenMultipleWordsTest)
 {
-<<<<<<< HEAD
-    constexpr SizeType32 batchSize = 1;
-    constexpr SizeType32 beamWidth = 1;
-=======
-    SizeType32 constexpr batchSize = 1;
-    SizeType32 constexpr beamWidth = 1;
->>>>>>> 05316d33
+    SizeType32 constexpr batchSize = 1;
+    SizeType32 constexpr beamWidth = 1;
     // Expected to match 15
     this->runStopWordsCriteriaTest({{{145}, {4}, {1}, {15}}, {{}}}, batchSize, beamWidth);
 }
 
 TEST_F(StopCriteriaKernelsTest, stopWordsCriteriaBS1MultipleTokensSingleWordTest)
 {
-<<<<<<< HEAD
-    constexpr SizeType32 batchSize = 1;
-    constexpr SizeType32 beamWidth = 1;
-=======
-    SizeType32 constexpr batchSize = 1;
-    SizeType32 constexpr beamWidth = 1;
->>>>>>> 05316d33
+    SizeType32 constexpr batchSize = 1;
+    SizeType32 constexpr beamWidth = 1;
     // Expected to not match any word
     this->runStopWordsCriteriaTest({{{2, 3}}, {{}}}, batchSize, beamWidth);
 }
 
 TEST_F(StopCriteriaKernelsTest, stopWordsCriteriaBS1MultipleTokensMultipleWordsMatchTest)
 {
-<<<<<<< HEAD
-    constexpr SizeType32 batchSize = 1;
-    constexpr SizeType32 beamWidth = 1;
-=======
-    SizeType32 constexpr batchSize = 1;
-    SizeType32 constexpr beamWidth = 1;
->>>>>>> 05316d33
+    SizeType32 constexpr batchSize = 1;
+    SizeType32 constexpr beamWidth = 1;
     // Expected to match {13, 14, 15}
     this->runStopWordsCriteriaTest({{{1, 4}, {2, 3}, {13, 14, 15}}, {{}}}, batchSize, beamWidth);
 }
 
 TEST_F(StopCriteriaKernelsTest, stopWordsCriteriaBS1MultipleTokensMultipleWordsNotMatchTest)
 {
-<<<<<<< HEAD
-    constexpr SizeType32 batchSize = 1;
-    constexpr SizeType32 beamWidth = 1;
-=======
-    SizeType32 constexpr batchSize = 1;
-    SizeType32 constexpr beamWidth = 1;
->>>>>>> 05316d33
+    SizeType32 constexpr batchSize = 1;
+    SizeType32 constexpr beamWidth = 1;
     // Expected to not match any word
     this->runStopWordsCriteriaTest({{{1, 4}, {2, 3}, {12, 14, 15}}, {{}}}, batchSize, beamWidth);
 }
 
 TEST_F(StopCriteriaKernelsTest, stopWordsCriteriaBS4MultipleTokensMultipleWordsTest)
 {
-<<<<<<< HEAD
-    constexpr SizeType32 batchSize = 4;
-    constexpr SizeType32 beamWidth = 1;
-=======
     SizeType32 constexpr batchSize = 4;
     SizeType32 constexpr beamWidth = 1;
->>>>>>> 05316d33
     // Expected to match {12, 13} for the 5th instance in the batch
     this->runStopWordsCriteriaTest(
         {{{2}}, {{}}, {{}}, {{}}, {{15}, {12, 13}}, {{}}, {{1}, {8, 9}}, {{}}}, batchSize, beamWidth);
@@ -663,13 +554,8 @@
 
 TEST_F(StopCriteriaKernelsTest, stopWordsCriteriaBS4BW2MultipleTokensMultipleWordsTest)
 {
-<<<<<<< HEAD
-    constexpr SizeType32 batchSize = 4;
-    constexpr SizeType32 beamWidth = 2;
-=======
     SizeType32 constexpr batchSize = 4;
     SizeType32 constexpr beamWidth = 2;
->>>>>>> 05316d33
     // Expected to match {12, 13} to {bi, bw}={{5, 0}}
     // Expected to match {11, 12} to {bi, bw}={{7, 0}}
     // Expected to match {27} to {bi, bw}={{5, 1}}

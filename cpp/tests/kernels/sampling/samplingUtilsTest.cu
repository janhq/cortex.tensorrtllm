--- conflicted
+++ resolved
@@ -108,11 +108,7 @@
 
     auto batchSlots = mBufferManager->pinned(ITensor::makeShape({batchSize}), nvinfer1::DataType::kINT32);
 
-<<<<<<< HEAD
-    auto batchSlotsPtr = bufferCast<int32_t>(*batchSlots);
-=======
     auto batchSlotsPtr = bufferCast<SizeType32>(*batchSlots);
->>>>>>> 05316d33
     for (SizeType32 bi = 0; bi < batchSize; ++bi)
     {
         batchSlotsPtr[bi] = 2 * bi;

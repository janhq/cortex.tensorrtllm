--- conflicted
+++ resolved
@@ -43,11 +43,7 @@
         output_dir = resources_dir / "data" / model_name / f"beam_search_{num_beams}"
     output_dir.mkdir(exist_ok=True, parents=True)
 
-<<<<<<< HEAD
-    for engine_kind in ["fp32-plugin", "fp32-plugin-packed-paged"]:
-=======
     for engine_kind in ["fp16-plugin", "fp16-plugin-packed-paged"]:
->>>>>>> 05316d33
         engine_dir = model_path / 'rt_engine' / model_name / engine_kind / tp_pp_dir
         output_npy_file_name = output_dir / f"output_tokens_{engine_kind.replace('-', '_')}_tp{tp_size}_pp{pp_size}.npy"
         output_csv_file_name = output_dir / f"output_tokens_{engine_kind.replace('-', '_')}_tp{tp_size}_pp{pp_size}.csv"

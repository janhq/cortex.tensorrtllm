--- conflicted
+++ resolved
@@ -113,16 +113,6 @@
                     output_logits=True,
                     output_log_probs=True,
                     output_cum_log_probs=True)
-<<<<<<< HEAD
-    generate_output(
-        engine='fp16-plugin-packed-paged-context-fmha-for-gen',
-        num_beams=num_beams,
-        input_name='input_tokens',
-        output_name=
-        'output_tokens_fp16_plugin_packed_paged_context_fmha_for_gen',
-        output_logits=False)
-=======
->>>>>>> 05316d33
     generate_output(engine='fp16-plugin-packed-paged',
                     num_beams=num_beams,
                     input_name='input_tokens',

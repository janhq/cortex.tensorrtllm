#!/usr/bin/env python3
# SPDX-FileCopyrightText: Copyright (c) 2022-2024 NVIDIA CORPORATION & AFFILIATES. All rights reserved.
# SPDX-License-Identifier: Apache-2.0
#
# Licensed under the Apache License, Version 2.0 (the "License");
# you may not use this file except in compliance with the License.
# You may obtain a copy of the License at
#
# http://www.apache.org/licenses/LICENSE-2.0
#
# Unless required by applicable law or agreed to in writing, software
# distributed under the License is distributed on an "AS IS" BASIS,
# WITHOUT WARRANTIES OR CONDITIONS OF ANY KIND, either express or implied.
# See the License for the specific language governing permissions and
# limitations under the License.

import argparse as _arg
import pathlib as _pl
import platform as _pf
import sys as _sys

from build_engines_utils import run_command, wincopy


def build_engine(weight_dir: _pl.Path, medusa_dir: _pl.Path,
                 engine_dir: _pl.Path, *args):

    covert_cmd = [_sys.executable, "examples/medusa/convert_checkpoint.py"] + (
        ['--model_dir', str(weight_dir)] if weight_dir else []) + [
            '--medusa_model_dir', str(medusa_dir), \
            '--output_dir', str(engine_dir), '--dtype=float16', '--num_medusa_heads=4'
        ] + list(args)

    run_command(covert_cmd)

    build_args = ["trtllm-build"] + (
        ['--checkpoint_dir', str(engine_dir)] if engine_dir else []) + [
            '--output_dir',
            str(engine_dir),
            '--gemm_plugin=float16',
            '--max_batch_size=8',
<<<<<<< HEAD
            '--max_input_len=512',
            '--max_output_len=20',
=======
            '--max_input_len=12',
            '--max_seq_len=140',
>>>>>>> 05316d33
            '--log_level=error',
            '--paged_kv_cache=enable',
            '--remove_input_padding=enable',
            '--speculative_decoding_mode=medusa',
        ]

    run_command(build_args)


def build_engines(model_cache: str):
    resources_dir = _pl.Path(__file__).parent.resolve().parent
    models_dir = resources_dir / 'models'
    model_name = 'vicuna-7b-v1.3'
    medusa_name = 'medusa-vicuna-7b-v1.3'

    if model_cache:
        print("Copy model from model_cache")
        model_cache_dir = _pl.Path(model_cache) / model_name
        medusa_cache_dir = _pl.Path(model_cache) / medusa_name
        assert model_cache_dir.is_dir()
        assert medusa_cache_dir.is_dir()

        if _pf.system() == "Windows":
            wincopy(source=str(model_cache_dir),
                    dest=model_name,
                    isdir=True,
                    cwd=models_dir)
            wincopy(source=str(medusa_cache_dir),
                    dest=medusa_name,
                    isdir=True,
                    cwd=models_dir)
        else:
            run_command(
                ["rsync", "-av", str(model_cache_dir), "."], cwd=models_dir)
            run_command(
                ["rsync", "-av", str(medusa_cache_dir), "."], cwd=models_dir)

    model_dir = models_dir / model_name
    medusa_dir = models_dir / medusa_name
    assert model_dir.is_dir()
    assert medusa_dir.is_dir()

    engine_dir = models_dir / 'rt_engine' / model_name

    print(f"\nBuilding fp16 engine")
    build_engine(model_dir, medusa_dir,
                 engine_dir / 'fp16-plugin-packed-paged/tp1-pp1-gpu')

    print("Done.")


if __name__ == "__main__":
    parser = _arg.ArgumentParser()
    parser.add_argument("--model_cache",
                        type=str,
                        help="Directory where models are stored")

    build_engines(**vars(parser.parse_args()))<|MERGE_RESOLUTION|>--- conflicted
+++ resolved
@@ -39,13 +39,8 @@
             str(engine_dir),
             '--gemm_plugin=float16',
             '--max_batch_size=8',
-<<<<<<< HEAD
-            '--max_input_len=512',
-            '--max_output_len=20',
-=======
             '--max_input_len=12',
             '--max_seq_len=140',
->>>>>>> 05316d33
             '--log_level=error',
             '--paged_kv_cache=enable',
             '--remove_input_padding=enable',

/*
 * Copyright (c) 2022-2024, NVIDIA CORPORATION.  All rights reserved.
 *
 * Licensed under the Apache License, Version 2.0 (the "License");
 * you may not use this file except in compliance with the License.
 * You may obtain a copy of the License at
 *
 *     http://www.apache.org/licenses/LICENSE-2.0
 *
 * Unless required by applicable law or agreed to in writing, software
 * distributed under the License is distributed on an "AS IS" BASIS,
 * WITHOUT WARRANTIES OR CONDITIONS OF ANY KIND, either express or implied.
 * See the License for the specific language governing permissions and
 * limitations under the License.
 */
#ifndef TOP_LEVEL_DIR
#error "Define TOP_LEVEL_DIR"
#endif

#include <gtest/gtest.h>

#include "tensorrt_llm/common/memoryUtils.h"
#include "tensorrt_llm/common/mpiUtils.h"
#include "tensorrt_llm/common/stlUtils.h"
#include "tensorrt_llm/plugins/api/tllmPlugin.h"
#include "tensorrt_llm/runtime/gptJsonConfig.h"
#include "tensorrt_llm/runtime/gptSession.h"
#include "tensorrt_llm/runtime/tllmLogger.h"
#include "tensorrt_llm/runtime/utils/numpyUtils.h"

#include <algorithm>
#include <filesystem>

using namespace tensorrt_llm::runtime;

namespace tc = tensorrt_llm::common;
namespace fs = std::filesystem;

namespace
{
auto const TEST_RESOURCE_PATH = fs::path{TOP_LEVEL_DIR} / "cpp/tests/resources";
auto const ENGINE_PATH = TEST_RESOURCE_PATH / "models/rt_engine";
auto const DATA_PATH = TEST_RESOURCE_PATH / "data";

auto const GPT_MODEL_DIR = "gpt2";
auto const GPTJ_MODEL_DIR = "gpt-j-6b";
auto const LLAMA_MODEL_DIR = "llama-7b-hf";
auto const CHATGLM_MODEL_DIR = "chatglm-6b";
auto const CHATGLM2_MODEL_DIR = "chatglm2-6b";
auto const CHATGLM3_MODEL_DIR = "chatglm3-6b";
auto const MAMBA_MODEL_DIR = "mamba-2.8b-hf";

// Engines need to be generated using cpp/tests/resources/scripts/build_*_engines.py.
auto const FP32_GPT_DIR = "fp32-default";
auto const FP32_GPT_ATTENTION_DIR = "fp32-plugin";
auto const FP16_GPT_DIR = "fp16-default";
auto const FP16_GPT_ATTENTION_DIR = "fp16-plugin";
auto const FP16_GPT_ATTENTION_PACKED_DIR = FP16_GPT_ATTENTION_DIR + std::string("-packed");
auto const FP16_GPT_ATTENTION_PACKED_PAGED_DIR = FP16_GPT_ATTENTION_PACKED_DIR + std::string("-paged");

// Expected outputs need to be generated using cpp/tests/resources/scripts/generate_expected_*_output.py.
auto const FP32_RESULT_FILE = "output_tokens_fp32_tp1_pp1.npy";
auto const FP32_PLUGIN_RESULT_FILE = "output_tokens_fp32_plugin_tp1_pp1.npy";
auto const FP16_RESULT_FILE = "output_tokens_fp16_tp1_pp1.npy";
auto const FP16_PLUGIN_RESULT_FILE = "output_tokens_fp16_plugin_tp1_pp1.npy";
auto const FP16_PLUGIN_PACKED_PAGED_RESULT_TP1_PP4_FILE = "output_tokens_fp16_plugin_packed_paged_tp1_pp4.npy";
auto const FP16_PLUGIN_PACKED_PAGED_RESULT_TP4_PP1_FILE = "output_tokens_fp16_plugin_packed_paged_tp4_pp1.npy";
auto const FP16_PLUGIN_PACKED_PAGED_RESULT_TP2_PP2_FILE = "output_tokens_fp16_plugin_packed_paged_tp2_pp2.npy";
auto const FP16_PLUGIN_PACKED_RESULT_FILE = "output_tokens_fp16_plugin_packed_tp1_pp1.npy";
auto const FP16_PLUGIN_PACKED_PAGED_RESULT_FILE = "output_tokens_fp16_plugin_packed_paged_tp1_pp1.npy";

struct ModelIds
{
    int endId;
    int padId;
};

struct ModelParams
{
    char const* baseDir;
    ModelIds ids;
};

class ModelSpec
{
public:
    ModelSpec(fs::path modelPath, fs::path resultsFile, nvinfer1::DataType dtype)
        : mModelPath{std::move(modelPath)}
        , mResultsFile{std::move(resultsFile)}
        , mDataType{dtype}
        , mUseGptAttentionPlugin{false}
        , mUsePackedInput{false}
        , mUsePagedKvCache{false}
        , mDecoderPerRequest{false}
        , mPPSize(1)
        , mTPSize(1)
        , mRandomEndId(false)
    {
    }

    ModelSpec& useGptAttentionPlugin()
    {
        mUseGptAttentionPlugin = true;
        return *this;
    }

    ModelSpec& usePackedInput()
    {
        mUsePackedInput = true;
        return *this;
    }

    ModelSpec& usePagedKvCache()
    {
        mUsePagedKvCache = true;
        return *this;
    }

    ModelSpec& useDecoderPerRequest()
    {
        mDecoderPerRequest = true;
        return *this;
    }

    ModelSpec& usePipelineParallelism(int ppSize)
    {
        mPPSize = ppSize;
        return *this;
    }

    ModelSpec& useTensorParallelism(int tpSize)
    {
        mTPSize = tpSize;
        return *this;
    }

    ModelSpec& useRandomEndId()
    {
        mRandomEndId = true;
        return *this;
    }

    fs::path mModelPath;
    fs::path mResultsFile;
    nvinfer1::DataType mDataType;
    bool mUseGptAttentionPlugin;
    bool mUsePackedInput;
    bool mUsePagedKvCache;
    bool mDecoderPerRequest;
    int mPPSize;
    int mTPSize;
    bool mRandomEndId;
};

struct MicroBatchSizes
{
    std::optional<SizeType32> ctxMicroBatchSize{std::nullopt};
    std::optional<SizeType32> genMicroBatchSize{std::nullopt};
};
} // namespace

class SessionTest : public ::testing::Test // NOLINT(cppcoreguidelines-pro-type-member-init)
{
protected:
    void SetUp() override
    {
        mDeviceCount = tc::getDeviceCount();

        if (mDeviceCount == 0)
            GTEST_SKIP() << "No GPUs found";

        mLogger = std::make_shared<TllmLogger>();

        initTrtLlmPlugins(mLogger.get());
    }

    void TearDown() override {}

    int mDeviceCount;
    std::shared_ptr<nvinfer1::ILogger> mLogger{};
};

namespace
{
void verifyModelConfig(ModelConfig const& modelConfig, ModelSpec const& modelSpec)
{
    ASSERT_EQ(modelSpec.mUseGptAttentionPlugin, modelConfig.useGptAttentionPlugin());
    ASSERT_EQ(modelSpec.mUsePackedInput, modelConfig.usePackedInput());
    ASSERT_EQ(modelSpec.mUsePagedKvCache, modelConfig.usePagedKvCache());
    ASSERT_EQ(modelSpec.mDataType, modelConfig.getDataType());
}

void testGptSession(fs::path const& modelPath, ModelSpec const& modelSpec, ModelIds const modelIds,
    SizeType32 beamWidth, std::initializer_list<int> const& batchSizes, fs::path const& resultsFile,
    std::shared_ptr<nvinfer1::ILogger> const& logger, bool cudaGraphMode, MicroBatchSizes microBatchSizes,
    bool const isChatGlmTest = false)
{
    auto manager = BufferManager(std::make_shared<CudaStream>());

    ASSERT_TRUE(fs::exists(DATA_PATH));
    std::string modelName{isChatGlmTest ? resultsFile.parent_path().parent_path().filename().string() : ""};
    fs::path inputPath = DATA_PATH / (isChatGlmTest ? "input_tokens_" + modelName + ".npy" : "input_tokens.npy");
    auto const& givenInput = utils::loadNpy(manager, inputPath.string(), MemoryType::kCPU);
    auto const& inputShape = givenInput->getShape();
    ASSERT_EQ(inputShape.nbDims, 2);
    auto const nbGivenInputs = static_cast<SizeType32>(inputShape.d[0]);
    ASSERT_GT(nbGivenInputs, 0);

    std::string outputPath = resultsFile.string();
    auto expectedOutput = utils::loadNpy(manager, outputPath, MemoryType::kCPU);
    auto const& outputShape = expectedOutput->getShape();
    ASSERT_EQ(outputShape.nbDims, 2);
    ASSERT_EQ(inputShape.d[0] * beamWidth, outputShape.d[0]);

    auto const givenInputData = bufferCast<TokenIdType const>(*givenInput);
    auto expectedOutputData = bufferCast<TokenIdType>(*expectedOutput);

    ASSERT_TRUE(fs::exists(modelPath));
    auto const json = GptJsonConfig::parse(modelPath / "config.json");
    auto const modelConfig = json.getModelConfig();
    verifyModelConfig(modelConfig, modelSpec);

    int const worldSize = modelSpec.mTPSize * modelSpec.mPPSize;
    auto const worldConfig = WorldConfig::mpi(worldSize, modelSpec.mTPSize, modelSpec.mPPSize);
    auto enginePath = modelPath / json.engineFilename(worldConfig);
    ASSERT_TRUE(fs::exists(enginePath));

    auto const maxInputLength = static_cast<SizeType32>(inputShape.d[1]);
    SizeType32 const maxSeqLength = static_cast<SizeType32>(outputShape.d[1]);
    ASSERT_LT(maxInputLength, maxSeqLength);
    SizeType32 const maxNewTokens = maxSeqLength - maxInputLength;

    SamplingConfig samplingConfig{beamWidth};
    samplingConfig.temperature = std::vector{1.0f};
    SizeType32 const minLength = 1;
    samplingConfig.minLength = std::vector{minLength};
    samplingConfig.randomSeed = std::vector{static_cast<uint64_t>(42ull)};
    samplingConfig.topK = std::vector{0};
    samplingConfig.topP = std::vector{0.0f};
    samplingConfig.lengthPenalty = std::vector{1.0f};
    samplingConfig.earlyStopping = std::vector{1};
    samplingConfig.noRepeatNgramSize = std::vector{1 << 30};

    auto const padId = modelIds.padId;
    auto endId = modelIds.endId;

    std::vector<SizeType32> givenInputLengths(nbGivenInputs);
    for (SizeType32 i = 0; i < nbGivenInputs; ++i)
    {
        auto const seqBegin = givenInputData + i * maxInputLength;
        auto const it = std::find(seqBegin, seqBegin + maxInputLength, padId);
        givenInputLengths[i] = std::distance(seqBegin, it);
    }

    std::srand(42);
    if (modelSpec.mRandomEndId)
    {
        auto const endIdRow = std::rand() % nbGivenInputs;
        auto const endIdBeam = std::rand() % beamWidth;
        auto const endIdCol = givenInputLengths[endIdRow] + minLength + std::rand() % (maxNewTokens - minLength);
        auto const endIdIndex = tc::flat_index2((endIdRow * beamWidth + endIdBeam), endIdCol, maxSeqLength);
        endId = expectedOutputData[endIdIndex];
    }

    std::vector<SizeType32> expectedLengths(nbGivenInputs * beamWidth, 0);
    for (SizeType32 bi = 0; bi < nbGivenInputs; ++bi)
    {
        for (SizeType32 beam = 0; beam < beamWidth; ++beam)
        {
            auto const seqBegin = expectedOutputData + bi * maxSeqLength * beamWidth + beam * maxSeqLength;
            auto const padIt = std::find(seqBegin, seqBegin + maxSeqLength, padId);
            auto const endIt = std::find(seqBegin, seqBegin + maxSeqLength, endId);
            SizeType32 const outputLength
                = std::min(std::distance(seqBegin, padIt), std::distance(seqBegin, endIt)) - givenInputLengths[bi];
            SizeType32 expectedLen = givenInputLengths[bi] + std::min(outputLength, maxNewTokens);
            if (modelSpec.mRandomEndId)
            {
                for (SizeType32 si = givenInputLengths[bi]; si < maxSeqLength; ++si)
                {
                    auto const expectIndex = tc::flat_index2((bi * beamWidth + beam), si, maxSeqLength);
                    if (expectedOutputData[expectIndex] == endId)
                    {
                        expectedLen = si;
                        break;
                    }
                }
                // Fill new EOS token to the expected data
                for (SizeType32 si = expectedLen; si < maxSeqLength; ++si)
                {
                    auto const expectIndex = tc::flat_index2((bi * beamWidth + beam), si, maxSeqLength);
                    expectedOutputData[expectIndex] = endId;
                }
            }
            expectedLengths[bi * beamWidth + beam] = expectedLen;
        }
    }

    auto const maxBatchSize = *std::max_element(batchSizes.begin(), batchSizes.end());
    GptSession::Config sessionConfig{maxBatchSize, beamWidth, maxSeqLength};
    sessionConfig.decoderPerRequest = modelSpec.mDecoderPerRequest;
    sessionConfig.ctxMicroBatchSize = microBatchSizes.ctxMicroBatchSize;
    sessionConfig.genMicroBatchSize = microBatchSizes.genMicroBatchSize;
    sessionConfig.cudaGraphMode = cudaGraphMode;
    sessionConfig.kvCacheConfig.useUvm = false;

    GptSession session{sessionConfig, modelConfig, worldConfig, enginePath.string(), logger};
    EXPECT_EQ(session.getDevice(), worldConfig.getDevice());
    // Use bufferManager for copying data to and from the GPU
    auto& bufferManager = session.getBufferManager();

    for (auto const batchSize : batchSizes)
    {
        std::cout << "=== batchSize:" << batchSize << " ===\n";

        std::vector<SizeType32> inputLengthsHost(batchSize);
        for (SizeType32 i = 0; i < batchSize; ++i)
        {
            int const inputIdx = i % nbGivenInputs;
            inputLengthsHost[i] = givenInputLengths[inputIdx];
        }
        auto inputLengths = bufferManager.copyFrom(inputLengthsHost, ITensor::makeShape({batchSize}), MemoryType::kGPU);

        // copy inputs and wrap into shared_ptr
        GenerationInput::TensorPtr inputIds;
        if (modelConfig.usePackedInput())
        {
            std::vector<SizeType32> inputOffsetsHost(batchSize + 1);
            tc::stl_utils::inclusiveScan(
                inputLengthsHost.begin(), inputLengthsHost.end(), inputOffsetsHost.begin() + 1);
            auto const totalInputSize = inputOffsetsHost.back();

            std::vector<std::int32_t> inputsHost(totalInputSize);
            for (SizeType32 i = 0; i < batchSize; ++i)
            {
                auto const seqBegin = givenInputData + (i % nbGivenInputs) * maxInputLength;
                std::copy(seqBegin, seqBegin + inputLengthsHost[i], inputsHost.begin() + inputOffsetsHost[i]);
            }
            inputIds = bufferManager.copyFrom(inputsHost, ITensor::makeShape({1, totalInputSize}), MemoryType::kGPU);
        }
        else
        {
            std::vector<std::int32_t> inputsHost(batchSize * maxInputLength, padId);
            for (SizeType32 i = 0; i < batchSize; ++i)
            {
                auto const seqBegin = givenInputData + (i % nbGivenInputs) * maxInputLength;
                std::copy(seqBegin, seqBegin + inputLengthsHost[i], inputsHost.begin() + i * maxInputLength);
            }
            inputIds
                = bufferManager.copyFrom(inputsHost, ITensor::makeShape({batchSize, maxInputLength}), MemoryType::kGPU);
        }

        GenerationInput generationInput{
            endId, padId, std::move(inputIds), std::move(inputLengths), modelConfig.usePackedInput()};
        generationInput.maxNewTokens = maxNewTokens;

        // runtime will allocate memory for output if this tensor is empty
        GenerationOutput generationOutput{bufferManager.emptyTensor(MemoryType::kGPU, nvinfer1::DataType::kINT32),
            bufferManager.emptyTensor(MemoryType::kGPU, nvinfer1::DataType::kINT32)};

        // repeat the same inputs multiple times for testing idempotency of `generate()`
        auto constexpr repetitions = 10;
        for (auto r = 0; r < repetitions; ++r)
        {
            SizeType32 numSteps = 0;
            generationOutput.onTokenGenerated
                = [&numSteps, &modelSpec, maxNewTokens](
                      [[maybe_unused]] GenerationOutput::TensorPtr const& outputIds, SizeType32 step, bool finished)
            {
                // check that we execute the callback in each step
                EXPECT_EQ(step, numSteps);
                ++numSteps;
                if (!modelSpec.mRandomEndId)
                {
                    // check that we only finish after producing `maxNewTokens` tokens
                    EXPECT_TRUE(!finished || numSteps == maxNewTokens);
                }
                // check that `finished` is set to true after producing `maxNewTokens` tokens
                EXPECT_TRUE(numSteps != maxNewTokens || finished);
            };

            session.generate(generationOutput, generationInput, samplingConfig);

            // compare outputs
            if (worldConfig.isFirstPipelineParallelRank())
            {
                if (!modelSpec.mRandomEndId)
                {
                    EXPECT_EQ(numSteps, maxNewTokens);
                }
                auto const& outputLengths = generationOutput.lengths;
                auto const& outputLengthsDims = outputLengths->getShape();
                EXPECT_EQ(outputLengthsDims.nbDims, 2);
                EXPECT_EQ(outputLengthsDims.d[0], batchSize) << "r: " << r;
                EXPECT_EQ(outputLengthsDims.d[1], beamWidth) << "r: " << r;
                auto outputLengthsHost = bufferManager.copyFrom(*outputLengths, MemoryType::kCPU);
                auto lengths = bufferCast<std::int32_t>(*outputLengthsHost);
                bufferManager.getStream().synchronize();
                bool anyMismatch = false;
                for (auto b = 0; b < batchSize; ++b)
                {
                    for (auto beam = 0; beam < beamWidth; ++beam)
                    {
                        auto const lengthsIndex = tc::flat_index2(b, beam, beamWidth);
                        auto const expectedLength = expectedLengths[b % nbGivenInputs * beamWidth + beam];
                        EXPECT_EQ(lengths[lengthsIndex], expectedLength) << " b: " << b << " beam: " << beam;
                        anyMismatch |= (lengths[lengthsIndex] != expectedLength);
                    }
                }
                ASSERT_FALSE(anyMismatch) << "wrong output lengths";
            }

            if (worldConfig.isFirstPipelineParallelRank())
            {
                auto const& outputIds = generationOutput.ids;
                auto const& outputDims = outputIds->getShape();
                EXPECT_EQ(outputDims.nbDims, 3);
                EXPECT_EQ(outputDims.d[0], batchSize) << "r: " << r;
                EXPECT_EQ(outputDims.d[1], beamWidth) << "r: " << r;
                EXPECT_EQ(outputDims.d[2], maxSeqLength) << "r: " << r;
                auto outputHost = bufferManager.copyFrom(*outputIds, MemoryType::kCPU);
                auto output = bufferCast<std::int32_t>(*outputHost);
                bufferManager.getStream().synchronize();
                for (auto b = 0; b < batchSize; ++b)
                {
                    for (auto beam = 0; beam < beamWidth; ++beam)
                    {
                        bool anyMismatch = false;
                        for (auto i = 0; i < maxSeqLength; ++i)
                        {
                            int const outputIndex = tc::flat_index3(b, beam, i, beamWidth, maxSeqLength);
                            int const expectIndex
                                = tc::flat_index2((b % nbGivenInputs * beamWidth + beam), i, maxSeqLength);
                            if (expectedOutputData[expectIndex] == endId)
                            {
                                break;
                            }
                            EXPECT_EQ(output[outputIndex], expectedOutputData[expectIndex])
                                << " b: " << b << " beam: " << beam << " i: " << i;
                            anyMismatch |= (output[outputIndex] != expectedOutputData[expectIndex]);
                        }
                        ASSERT_FALSE(anyMismatch) << "batchSize: " << batchSize << ", r: " << r << ", b: " << b;
                    }
                }

                // make sure to recreate the outputs in the next repetition
                outputIds->release();
            }
        }
    }
}

auto constexpr kBatchSizes = {1, 8};

using ParamType = std::tuple<ModelParams, ModelSpec, SizeType32, bool, MicroBatchSizes, bool>;

std::string generateTestName(testing::TestParamInfo<ParamType> const& info)
{
    auto const modelSpec = std::get<1>(info.param);
    std::string name{modelSpec.mDataType == nvinfer1::DataType::kFLOAT ? "Float" : "Half"};
    auto const beamWidth = std::get<2>(info.param);
    name.append(beamWidth == 1 ? "Sampling" : "BeamWidth" + std::to_string(beamWidth));
    if (modelSpec.mUseGptAttentionPlugin)
        name.append("AttentionPlugin");
    if (modelSpec.mUsePackedInput)
        name.append("Packed");
    if (modelSpec.mUsePagedKvCache)
        name.append("PagedKvCache");
    if (modelSpec.mDecoderPerRequest)
        name.append("DecoderBatch");
    if (std::get<3>(info.param))
        name.append("CudaGraph");
    auto const microBatcheSizes = std::get<4>(info.param);
    if (microBatcheSizes.ctxMicroBatchSize)
        name.append("CBS" + std::to_string(microBatcheSizes.ctxMicroBatchSize.value()));
    if (microBatcheSizes.genMicroBatchSize)
        name.append("GBS" + std::to_string(microBatcheSizes.genMicroBatchSize.value()));
    if (modelSpec.mPPSize > 1)
        name.append("PP" + std::to_string(modelSpec.mPPSize));
    if (modelSpec.mTPSize > 1)
        name.append("TP" + std::to_string(modelSpec.mTPSize));
    if (modelSpec.mRandomEndId)
        name.append("EndId");
    return name;
}
} // namespace

class ParamTest : public SessionTest, public ::testing::WithParamInterface<ParamType>
{
};

TEST_P(ParamTest, Test)
{
    auto const modelParams = std::get<0>(GetParam());
    auto const modelDir = modelParams.baseDir;
    auto const modelIds = modelParams.ids;
    auto const modelSpec = std::get<1>(GetParam());
    SizeType32 const beamWidth{std::get<2>(GetParam())};
    auto const cudaGraphMode = std::get<3>(GetParam());
    auto const microBatchSizes = std::get<4>(GetParam());
    auto const isChatGlmTest = std::get<5>(GetParam());

    if (!modelSpec.mUsePackedInput && modelSpec.mRandomEndId)
    {
        GTEST_SKIP() << "Test does not support endId test with padded inputs";
    }

    if (modelSpec.mRandomEndId && beamWidth > 1)
    {
        GTEST_SKIP() << "Test does not support endId test with beam search";
    }

    std::ostringstream gpuSizePath;
    gpuSizePath << "tp" << modelSpec.mTPSize << "-pp" << modelSpec.mPPSize << "-gpu";
    auto const modelPath{ENGINE_PATH / modelDir / modelSpec.mModelPath / gpuSizePath.str()};
    auto const resultsPath
        = DATA_PATH / modelDir / ((beamWidth == 1) ? "sampling" : "beam_search_" + std::to_string(beamWidth));
    fs::path const resultsFile{resultsPath / modelSpec.mResultsFile};

    // Warning: This should be the last check before running the test.
    // It will initialize MPI which can take significant time.
    if (modelSpec.mTPSize * modelSpec.mPPSize != COMM_SESSION.getSize())
    {
        GTEST_SKIP() << "Model's world size " << modelSpec.mPPSize * modelSpec.mTPSize
                     << " is not equal to the system world size";
    }

    testGptSession(modelPath, modelSpec, modelIds, beamWidth, kBatchSizes, resultsFile, mLogger, cudaGraphMode,
        microBatchSizes, isChatGlmTest);
}

INSTANTIATE_TEST_SUITE_P(GptSessionOtbTest, ParamTest,
    testing::Combine(testing::Values(ModelParams{GPT_MODEL_DIR, {50256, 50256}}),
        testing::Values(
            // single decoder
            ModelSpec{FP32_GPT_DIR, FP32_RESULT_FILE, nvinfer1::DataType::kFLOAT},
            ModelSpec{FP16_GPT_DIR, FP16_RESULT_FILE, nvinfer1::DataType::kHALF},
            // decoderBatch
            ModelSpec{FP32_GPT_DIR, FP32_RESULT_FILE, nvinfer1::DataType::kFLOAT}.useDecoderPerRequest(),
            ModelSpec{FP16_GPT_DIR, FP16_RESULT_FILE, nvinfer1::DataType::kHALF}.useDecoderPerRequest()

                ),
        testing::Values(1),           // beamWidth
        testing::Values(false, true), // cudaGraphMode
        testing::Values(MicroBatchSizes(), MicroBatchSizes{3, 3}, MicroBatchSizes{3, 6}),
        testing::Values(false)        // isChatGlmTest
        ),
    generateTestName);

INSTANTIATE_TEST_SUITE_P(GptSessionTest, ParamTest,
    testing::Combine(testing::Values(ModelParams{GPT_MODEL_DIR, {50256, 50256}}),
        testing::Values(
            // single decoder
            // Disabled because of flakey beam search test
            // ModelSpec{FP32_GPT_ATTENTION_DIR, FP32_PLUGIN_RESULT_FILE, nvinfer1::DataType::kFLOAT}
            //     .useGptAttentionPlugin(),
            ModelSpec{FP16_GPT_ATTENTION_DIR, FP16_PLUGIN_RESULT_FILE, nvinfer1::DataType::kHALF}
                .useGptAttentionPlugin(),
            ModelSpec{FP16_GPT_ATTENTION_PACKED_DIR, FP16_PLUGIN_PACKED_RESULT_FILE, nvinfer1::DataType::kHALF}
                .useGptAttentionPlugin()
                .usePackedInput(),
            ModelSpec{
                FP16_GPT_ATTENTION_PACKED_PAGED_DIR, FP16_PLUGIN_PACKED_PAGED_RESULT_FILE, nvinfer1::DataType::kHALF}
                .useGptAttentionPlugin()
                .usePackedInput()
                .usePagedKvCache(),

            // decoderBatch
            // Disabled because of flakey beam search test
            // ModelSpec{FP32_GPT_ATTENTION_DIR, FP32_PLUGIN_RESULT_FILE, nvinfer1::DataType::kFLOAT}
            //     .useGptAttentionPlugin()
            //     .useDecoderPerRequest(),
            ModelSpec{FP16_GPT_ATTENTION_DIR, FP16_PLUGIN_RESULT_FILE, nvinfer1::DataType::kHALF}
                .useGptAttentionPlugin()
                .useDecoderPerRequest(),
            ModelSpec{FP16_GPT_ATTENTION_PACKED_DIR, FP16_PLUGIN_PACKED_RESULT_FILE, nvinfer1::DataType::kHALF}
                .useGptAttentionPlugin()
                .usePackedInput()
                .useDecoderPerRequest(),
            ModelSpec{
                FP16_GPT_ATTENTION_PACKED_PAGED_DIR, FP16_PLUGIN_PACKED_PAGED_RESULT_FILE, nvinfer1::DataType::kHALF}
                .useGptAttentionPlugin()
                .usePackedInput()
                .usePagedKvCache()
                .useDecoderPerRequest(),
            ModelSpec{
                FP16_GPT_ATTENTION_PACKED_PAGED_DIR, FP16_PLUGIN_PACKED_PAGED_RESULT_FILE, nvinfer1::DataType::kHALF}
                .useGptAttentionPlugin()
                .usePackedInput()
                .usePagedKvCache()
                .useDecoderPerRequest()
                .useRandomEndId()

                ),
        testing::Values(1, 2),        // beamWidth
        testing::Values(false, true), // cudaGraphMode
        testing::Values(MicroBatchSizes(), MicroBatchSizes{3, 3}, MicroBatchSizes{3, 6}),
        testing::Values(false)        // isChatGlmTest
        ),
    generateTestName);

INSTANTIATE_TEST_SUITE_P(GptjSessionTest, ParamTest,
    testing::Combine(testing::Values(ModelParams{GPTJ_MODEL_DIR, {50256, 50256}}),
        testing::Values(
            // single decoder
            ModelSpec{FP16_GPT_ATTENTION_DIR, FP16_PLUGIN_RESULT_FILE, nvinfer1::DataType::kHALF}
                .useGptAttentionPlugin(),
            ModelSpec{FP16_GPT_ATTENTION_PACKED_DIR, FP16_PLUGIN_PACKED_RESULT_FILE, nvinfer1::DataType::kHALF}
                .useGptAttentionPlugin()
                .usePackedInput(),
            ModelSpec{
                FP16_GPT_ATTENTION_PACKED_PAGED_DIR, FP16_PLUGIN_PACKED_PAGED_RESULT_FILE, nvinfer1::DataType::kHALF}
                .useGptAttentionPlugin()
                .usePackedInput()
                .usePagedKvCache(),
            // decoderBatch
            ModelSpec{FP16_GPT_ATTENTION_DIR, FP16_PLUGIN_RESULT_FILE, nvinfer1::DataType::kHALF}
                .useGptAttentionPlugin()
                .useDecoderPerRequest(),
            ModelSpec{FP16_GPT_ATTENTION_PACKED_DIR, FP16_PLUGIN_PACKED_RESULT_FILE, nvinfer1::DataType::kHALF}
                .useGptAttentionPlugin()
                .usePackedInput()
                .useDecoderPerRequest(),
            ModelSpec{
                FP16_GPT_ATTENTION_PACKED_PAGED_DIR, FP16_PLUGIN_PACKED_PAGED_RESULT_FILE, nvinfer1::DataType::kHALF}
                .useGptAttentionPlugin()
                .usePackedInput()
                .usePagedKvCache()
                .useDecoderPerRequest()

                ),
        testing::Values(1, 2),  // beamWidth
        testing::Values(false), // cudaGraphMode
        testing::Values(MicroBatchSizes()),
        testing::Values(false)  // isChatGlmTest
        ),
    generateTestName);

INSTANTIATE_TEST_SUITE_P(MambaSessionOOTBTest, ParamTest,
    testing::Combine(testing::Values(ModelParams{MAMBA_MODEL_DIR, {0, 1}}),
        testing::Values(
            // single decoder
            ModelSpec{FP16_GPT_DIR, FP16_RESULT_FILE, nvinfer1::DataType::kHALF}),
        testing::Values(1),     // beamWidth
        testing::Values(false), // cudaGraphMode
        testing::Values(MicroBatchSizes()),
        testing::Values(false)  // isChatGlmTest
        ),
    generateTestName);
INSTANTIATE_TEST_SUITE_P(MambaSessionPluginTest, ParamTest,
    testing::Combine(testing::Values(ModelParams{MAMBA_MODEL_DIR, {0, 1}}),
        testing::Values(ModelSpec{FP16_GPT_ATTENTION_DIR, FP16_PLUGIN_RESULT_FILE, nvinfer1::DataType::kHALF}),
        testing::Values(1),     // beamWidth
        testing::Values(false), // cudaGraphMode
        testing::Values(MicroBatchSizes()),
        testing::Values(false)  // isChatGlmTest
        ),
    generateTestName);

INSTANTIATE_TEST_SUITE_P(LlamaSessionTest, ParamTest,
    testing::Combine(testing::Values(ModelParams{LLAMA_MODEL_DIR, {2, 2}}),
        testing::Values(
            // single decoder
            ModelSpec{
                FP16_GPT_ATTENTION_PACKED_PAGED_DIR, FP16_PLUGIN_PACKED_PAGED_RESULT_FILE, nvinfer1::DataType::kHALF}
                .useGptAttentionPlugin()
                .usePackedInput()
                .usePagedKvCache(),
            // decoderBatch
            ModelSpec{
                FP16_GPT_ATTENTION_PACKED_PAGED_DIR, FP16_PLUGIN_PACKED_PAGED_RESULT_FILE, nvinfer1::DataType::kHALF}
                .useGptAttentionPlugin()
                .usePackedInput()
                .usePagedKvCache()
                .useDecoderPerRequest(),
            ModelSpec{FP16_GPT_ATTENTION_PACKED_PAGED_DIR, FP16_PLUGIN_PACKED_PAGED_RESULT_TP1_PP4_FILE,
                nvinfer1::DataType::kHALF}
                .useGptAttentionPlugin()
                .usePackedInput()
                .usePagedKvCache()
                .useDecoderPerRequest()
                .usePipelineParallelism(4),
            ModelSpec{FP16_GPT_ATTENTION_PACKED_PAGED_DIR, FP16_PLUGIN_PACKED_PAGED_RESULT_TP4_PP1_FILE,
                nvinfer1::DataType::kHALF}
                .useGptAttentionPlugin()
                .usePackedInput()
                .usePagedKvCache()
                .useDecoderPerRequest()
                .useTensorParallelism(4),
            ModelSpec{FP16_GPT_ATTENTION_PACKED_PAGED_DIR, FP16_PLUGIN_PACKED_PAGED_RESULT_TP2_PP2_FILE,
                nvinfer1::DataType::kHALF}
                .useGptAttentionPlugin()
                .usePackedInput()
                .usePagedKvCache()
                .useDecoderPerRequest()
                .usePipelineParallelism(2)
                .useTensorParallelism(2)

                ),
        testing::Values(1, 2),  // beamWidth
        testing::Values(false), // cudaGraphMode
        testing::Values(MicroBatchSizes()),
        testing::Values(false)  // isChatGlmTest
        ),
    generateTestName);

INSTANTIATE_TEST_SUITE_P(ChatGlmSessionTest, ParamTest,
    testing::Combine(testing::Values(ModelParams{CHATGLM_MODEL_DIR, {130005, 3}}), // end_id, pad_id
<<<<<<< HEAD
        testing::Values(ModelSpec{FP32_GPT_ATTENTION_DIR, FP32_PLUGIN_RESULT_FILE, nvinfer1::DataType::kFLOAT}
=======
        testing::Values(ModelSpec{FP16_GPT_ATTENTION_DIR, FP16_PLUGIN_RESULT_FILE, nvinfer1::DataType::kHALF}
>>>>>>> 05316d33
                            .useGptAttentionPlugin()

                ),
        testing::Values(1, 2),  // beamWidth
        testing::Values(false), // cudaGraphMode
        testing::Values(MicroBatchSizes()),
        testing::Values(true)   // isChatGlmTest
        ),
    generateTestName);

INSTANTIATE_TEST_SUITE_P(ChatGlm2SessionTest, ParamTest,
    testing::Combine(testing::Values(ModelParams{CHATGLM2_MODEL_DIR, {2, 0}}), // end_id, pad_id
<<<<<<< HEAD
        testing::Values(ModelSpec{FP32_GPT_ATTENTION_DIR, FP32_PLUGIN_RESULT_FILE, nvinfer1::DataType::kFLOAT}
=======
        testing::Values(ModelSpec{FP16_GPT_ATTENTION_DIR, FP16_PLUGIN_RESULT_FILE, nvinfer1::DataType::kHALF}
>>>>>>> 05316d33
                            .useGptAttentionPlugin()

                ),
        testing::Values(1, 2),  // beamWidth
        testing::Values(false), // cudaGraphMode
        testing::Values(MicroBatchSizes()),
        testing::Values(true)   // isChatGlmTest
        ),
    generateTestName);

INSTANTIATE_TEST_SUITE_P(ChatGlm3SessionTest, ParamTest,
    testing::Combine(testing::Values(ModelParams{CHATGLM3_MODEL_DIR, {2, 0}}), // end_id, pad_id
<<<<<<< HEAD
        testing::Values(ModelSpec{FP32_GPT_ATTENTION_DIR, FP32_PLUGIN_RESULT_FILE, nvinfer1::DataType::kFLOAT}
=======
        testing::Values(ModelSpec{FP16_GPT_ATTENTION_DIR, FP16_PLUGIN_RESULT_FILE, nvinfer1::DataType::kHALF}
>>>>>>> 05316d33
                            .useGptAttentionPlugin()

                ),
        testing::Values(1, 2),  // beamWidth
        testing::Values(false), // cudaGraphMode
        testing::Values(MicroBatchSizes()),
        testing::Values(true)   // isChatGlmTest
        ),
    generateTestName);

class LlamaSessionOnDemandTest : public SessionTest
{
};

TEST_F(LlamaSessionOnDemandTest, SamplingFP16WithAttentionPlugin)
{
    GTEST_SKIP() << "Run only on demand";
    auto const modelDir = "llama_7bf";
    auto const engineDir = "llama_7bf_outputs_tp1";
    auto const modelPath{ENGINE_PATH / modelDir / engineDir};
    SizeType32 constexpr beamWidth{1};
    fs::path resultsFile{DATA_PATH / modelDir / FP16_RESULT_FILE};
    auto const batchSizes = {8};

    auto constexpr dtype = nvinfer1::DataType::kHALF;
    auto const modelSpec = ModelSpec{"", "", dtype}.useGptAttentionPlugin();
    auto const modeIds = ModelIds{2, 2};

    testGptSession(
        modelPath, modelSpec, modeIds, beamWidth, batchSizes, resultsFile, mLogger, false, MicroBatchSizes());
}

TEST_F(LlamaSessionOnDemandTest, SamplingFP16AttentionPluginDecoderBatch)
{
    GTEST_SKIP() << "Run only on demand";
    auto const modelDir = "llamav2";
    auto const modelPath{ENGINE_PATH / modelDir};
    SizeType32 constexpr beamWidth{1};
    fs::path resultsFile{DATA_PATH / modelDir / FP16_RESULT_FILE};
    auto const batchSizes = {8};

    auto constexpr dtype = nvinfer1::DataType::kHALF;
    auto const modelSpec = ModelSpec{"", "", dtype}.useGptAttentionPlugin().usePackedInput().useDecoderPerRequest();
    auto const modeIds = ModelIds{2, 2};

    testGptSession(
        modelPath, modelSpec, modeIds, beamWidth, batchSizes, resultsFile, mLogger, false, MicroBatchSizes());
}<|MERGE_RESOLUTION|>--- conflicted
+++ resolved
@@ -705,11 +705,7 @@
 
 INSTANTIATE_TEST_SUITE_P(ChatGlmSessionTest, ParamTest,
     testing::Combine(testing::Values(ModelParams{CHATGLM_MODEL_DIR, {130005, 3}}), // end_id, pad_id
-<<<<<<< HEAD
-        testing::Values(ModelSpec{FP32_GPT_ATTENTION_DIR, FP32_PLUGIN_RESULT_FILE, nvinfer1::DataType::kFLOAT}
-=======
         testing::Values(ModelSpec{FP16_GPT_ATTENTION_DIR, FP16_PLUGIN_RESULT_FILE, nvinfer1::DataType::kHALF}
->>>>>>> 05316d33
                             .useGptAttentionPlugin()
 
                 ),
@@ -722,11 +718,7 @@
 
 INSTANTIATE_TEST_SUITE_P(ChatGlm2SessionTest, ParamTest,
     testing::Combine(testing::Values(ModelParams{CHATGLM2_MODEL_DIR, {2, 0}}), // end_id, pad_id
-<<<<<<< HEAD
-        testing::Values(ModelSpec{FP32_GPT_ATTENTION_DIR, FP32_PLUGIN_RESULT_FILE, nvinfer1::DataType::kFLOAT}
-=======
         testing::Values(ModelSpec{FP16_GPT_ATTENTION_DIR, FP16_PLUGIN_RESULT_FILE, nvinfer1::DataType::kHALF}
->>>>>>> 05316d33
                             .useGptAttentionPlugin()
 
                 ),
@@ -739,11 +731,7 @@
 
 INSTANTIATE_TEST_SUITE_P(ChatGlm3SessionTest, ParamTest,
     testing::Combine(testing::Values(ModelParams{CHATGLM3_MODEL_DIR, {2, 0}}), // end_id, pad_id
-<<<<<<< HEAD
-        testing::Values(ModelSpec{FP32_GPT_ATTENTION_DIR, FP32_PLUGIN_RESULT_FILE, nvinfer1::DataType::kFLOAT}
-=======
         testing::Values(ModelSpec{FP16_GPT_ATTENTION_DIR, FP16_PLUGIN_RESULT_FILE, nvinfer1::DataType::kHALF}
->>>>>>> 05316d33
                             .useGptAttentionPlugin()
 
                 ),

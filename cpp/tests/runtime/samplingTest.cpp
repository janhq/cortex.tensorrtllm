--- conflicted
+++ resolved
@@ -53,11 +53,7 @@
     std::shared_ptr<nvinfer1::ILogger> mLogger{};
 };
 
-<<<<<<< HEAD
-std::shared_ptr<tl::DynamicDecodeOutputParams> dynamicDecodeTest(BufferManager& manager,
-=======
 std::shared_ptr<tl::BaseDecodingOutputs> dynamicDecodeTest(BufferManager& manager,
->>>>>>> 05316d33
     std::shared_ptr<tc::CudaAllocator> allocator, size_t vocabSize, size_t vocabSizePadded, size_t batchSize,
     size_t beamWidth, int step, int ite, int maxInputLength, size_t maxSeqLength, size_t sinkTokenLength,
     int localBatchSize, std::vector<int>& cpuOutputIds, std::vector<float> cpuLogits, int noRepeatNgramSizeValue = 0)
@@ -75,10 +71,6 @@
     int* gpuOutputIds = nullptr;
     int* gpuSequenceLengths = nullptr;
     int* gpuNewTokens = nullptr;
-<<<<<<< HEAD
-    int* gpuNoRepeatNgramSize = nullptr;
-=======
->>>>>>> 05316d33
     tk::FinishedState::UnderlyingType* gpuFinished = nullptr;
 
     gpuLogits = allocator->reMalloc(gpuLogits, batchSize * beamWidth * vocabSizePadded * sizeof(float));
@@ -86,10 +78,6 @@
     gpuOutputIds = allocator->reMalloc(gpuOutputIds, batchSize * beamWidth * maxSeqLength * sizeof(int));
     gpuSequenceLengths = allocator->reMalloc(gpuSequenceLengths, batchSize * sizeof(int));
     gpuNewTokens = allocator->reMalloc(gpuNewTokens, batchSize * beamWidth * sizeof(int));
-<<<<<<< HEAD
-    gpuNoRepeatNgramSize = allocator->reMalloc(gpuNoRepeatNgramSize, batchSize * sizeof(int));
-=======
->>>>>>> 05316d33
     gpuFinished = allocator->reMalloc(gpuFinished, batchSize * beamWidth * sizeof(tk::FinishedState::UnderlyingType));
 
     cudaMemcpy(gpuLogits, cpuLogits.data(), cpuLogits.size() * sizeof(float), cudaMemcpyHostToDevice);
@@ -103,32 +91,13 @@
     tc::Tensor outputIds{tc::MEMORY_GPU, tc::TYPE_INT32, {batchSize, beamWidth, maxSeqLength}, gpuOutputIds};
     tc::Tensor sequenceLengths{tc::MEMORY_GPU, tc::TYPE_INT32, {batchSize}, gpuSequenceLengths};
     tc::Tensor newTokens{tc::MEMORY_GPU, tc::TYPE_INT32, {batchSize}, gpuNewTokens};
-<<<<<<< HEAD
-    tc::Tensor noRepeatNgramSize{tc::MEMORY_GPU, tc::TYPE_INT32, {batchSize}, gpuNoRepeatNgramSize};
-    tc::Tensor finished{tc::MEMORY_GPU, tc::TYPE_INT8, {batchSize, beamWidth}, gpuFinished};
-
-    auto const decodingMode = beamWidth == 1 ? DecodingMode::TopKTopP() : DecodingMode::BeamSearch();
-=======
     tc::Tensor finished{tc::MEMORY_GPU, tc::TYPE_INT8, {batchSize, beamWidth}, gpuFinished};
 
     auto const decodingMode = beamWidth == 1 ? tle::DecodingMode::TopKTopP() : tle::DecodingMode::BeamSearch();
->>>>>>> 05316d33
     auto const decodingDomain = tensorrt_llm::layers::DecoderDomain(batchSize, beamWidth, vocabSize, vocabSizePadded);
     auto ddLayer = tl::DynamicDecodeLayer<float>(decodingMode, decodingDomain, manager.getStream().get(), allocator);
 
     auto setupParams = std::make_shared<tl::DynamicDecodeSetupParams>();
-<<<<<<< HEAD
-
-    ddLayer.setup(batchSize, beamWidth, nullptr, setupParams);
-
-    auto forwardParams = std::make_shared<tl::DynamicDecodeInputParams>(
-        step, ite, maxInputLength, static_cast<int>(maxSeqLength), sinkTokenLength, localBatchSize, endIds);
-    forwardParams->logits = logits;
-    forwardParams->no_repeat_ngram_size = noRepeatNgramSize;
-
-    auto outputParams = std::make_shared<tl::DynamicDecodeOutputParams>(outputIds);
-    outputParams->sequence_length = sequenceLengths;
-=======
     setupParams->banWordsParams = std::make_shared<tl::BanWordsSetupParams>();
     setupParams->banWordsParams->noRepeatNgramSize = cpuNoRepeatNgramSize;
 
@@ -146,7 +115,6 @@
 
     auto outputParams = std::make_shared<tl::BaseDecodingOutputs>(outputIds);
     outputParams->sequenceLength = sequenceLengths;
->>>>>>> 05316d33
     outputParams->newTokens = newTokens;
     outputParams->finished = finished;
 
@@ -189,11 +157,7 @@
     auto outputParams = dynamicDecodeTest(manager, allocator, vocabSize, vocabSizePadded, batchSize, beamWidth, step,
         ite, maxInputLength, maxSeqLength, sinkTokenLength, localBatchSize, cpuOutputIds, cpuLogits, noRepeatNgramSize);
 
-<<<<<<< HEAD
-    cudaMemcpy(cpuOutputIds.data(), outputParams->output_ids.getPtr<int>(), cpuOutputIds.size() * sizeof(int),
-=======
     cudaMemcpy(cpuOutputIds.data(), outputParams->outputIds.getPtr<int>(), cpuOutputIds.size() * sizeof(int),
->>>>>>> 05316d33
         cudaMemcpyDeviceToHost);
 
     EXPECT_EQ(cpuOutputIds[maxSeqLength - 1], 43);

/*
 * Copyright (c) 2022-2024, NVIDIA CORPORATION.  All rights reserved.
 *
 * Licensed under the Apache License, Version 2.0 (the "License");
 * you may not use this file except in compliance with the License.
 * You may obtain a copy of the License at
 *
 *     http://www.apache.org/licenses/LICENSE-2.0
 *
 * Unless required by applicable law or agreed to in writing, software
 * distributed under the License is distributed on an "AS IS" BASIS,
 * WITHOUT WARRANTIES OR CONDITIONS OF ANY KIND, either express or implied.
 * See the License for the specific language governing permissions and
 * limitations under the License.
 */

#ifndef TOP_LEVEL_DIR
#error "Define TOP_LEVEL_DIR"
#endif

#include <NvInfer.h>
#include <NvOnnxParser.h>
#include <gtest/gtest.h>

#include "tensorrt_llm/common/cudaUtils.h"
#include "tensorrt_llm/runtime/rawEngine.h"
#include "tensorrt_llm/runtime/tllmLogger.h"
#include "tensorrt_llm/runtime/tllmRuntime.h"

#include <algorithm>
#include <array>
#include <filesystem>
#include <memory>
#include <vector>

namespace fs = std::filesystem;
namespace trt = nvinfer1;

namespace
{
auto const TEST_RESOURCE_DIR = fs::path{TOP_LEVEL_DIR} / "cpp/tests/resources";
auto const MNIST_MODEL_PATH = TEST_RESOURCE_DIR / "models/mnist.onnx";

template <typename T>
std::unique_ptr<T> makeUnique(T* ptr)
{
    EXPECT_NE(ptr, nullptr);
    return std::unique_ptr<T>(ptr);
}

std::unique_ptr<trt::IHostMemory> buildMnistEngine(trt::ILogger& logger)
{
    EXPECT_TRUE(fs::exists(MNIST_MODEL_PATH));
    auto builder = makeUnique(trt::createInferBuilder(logger));
    auto const explicitBatch = 1U << static_cast<uint32_t>(trt::NetworkDefinitionCreationFlag::kEXPLICIT_BATCH);
    auto network = makeUnique(builder->createNetworkV2(explicitBatch));
    auto parser = makeUnique(nvonnxparser::createParser(*network, logger));
    auto const parsingSuccess = parser->parseFromFile(
        MNIST_MODEL_PATH.string().c_str(), static_cast<int32_t>(trt::ILogger::Severity::kWARNING));
    EXPECT_TRUE(parsingSuccess);
    auto config = makeUnique(builder->createBuilderConfig());
    return makeUnique(builder->buildSerializedNetwork(*network, *config));
}
} // namespace

using namespace tensorrt_llm::runtime;
namespace tc = tensorrt_llm::common;

class TllmRuntimeTest : public ::testing::Test // NOLINT(cppcoreguidelines-pro-type-member-init)
{
protected:
    void SetUp() override
    {
        mDeviceCount = tc::getDeviceCount();

        if (mDeviceCount == 0)
            GTEST_SKIP();

        mLogger.setLevel(trt::ILogger::Severity::kINFO);
        mSerializedEngine = buildMnistEngine(mLogger);
        ASSERT_NE(mSerializedEngine, nullptr);
    }

    void TearDown() override {}

    int mDeviceCount;
    TllmLogger mLogger{};
    std::unique_ptr<trt::IHostMemory> mSerializedEngine;
};

TEST_F(TllmRuntimeTest, SinglePass)
{
    EXPECT_TRUE(mSerializedEngine);
<<<<<<< HEAD
    TllmRuntime rt{*mSerializedEngine, 1.0F, mLogger};
=======
    TllmRuntime rt{RawEngine(mSerializedEngine.get()), &mLogger, 1.0F};
>>>>>>> 05316d33
    auto& engine = rt.getEngine();
    EXPECT_FALSE(engine.hasImplicitBatchDimension());
    EXPECT_EQ(rt.getNbProfiles(), engine.getNbOptimizationProfiles());
    EXPECT_EQ(rt.getNbContexts(), 0);
    auto const nbIoTensors = engine.getNbIOTensors();
    EXPECT_EQ(nbIoTensors, 2);
    rt.addContext(0);
    EXPECT_EQ(rt.getNbContexts(), 1);

    auto constexpr dataType = trt::DataType::kFLOAT;

    auto const inputName = engine.getIOTensorName(0);
    EXPECT_EQ(engine.getTensorIOMode(inputName), trt::TensorIOMode::kINPUT);
    auto const inputDims = engine.getTensorShape(inputName);
    std::array constexpr inputDimsExpected = {1, 1, 28, 28};
    EXPECT_EQ(inputDims.nbDims, inputDimsExpected.size());
    for (int i = 0; i < inputDims.nbDims; ++i)
    {
        EXPECT_EQ(inputDims.d[i], inputDimsExpected[i]);
    }
    EXPECT_EQ(engine.getTensorDataType(inputName), dataType);

    auto const outputName = engine.getIOTensorName(1);
    EXPECT_EQ(engine.getTensorIOMode(outputName), trt::TensorIOMode::kOUTPUT);
    auto const outputDims = engine.getTensorShape(outputName);
    std::array constexpr outputDimsExpected = {1, 10};
    EXPECT_EQ(outputDims.nbDims, outputDimsExpected.size());
    for (int i = 0; i < outputDims.nbDims; ++i)
    {
        EXPECT_EQ(outputDims.d[i], outputDimsExpected[i]);
    }
    EXPECT_EQ(engine.getTensorDataType(outputName), dataType);

    auto& allocator = rt.getBufferManager();
    TllmRuntime::TensorMap tensorMap{};
    auto inputBuffer = std::shared_ptr<ITensor>{allocator.gpu(inputDims, dataType)};
    allocator.setZero(*inputBuffer);
    tensorMap.insert(std::make_pair(inputName, inputBuffer));
    rt.setInputTensors(0, tensorMap);
    rt.setOutputTensors(0, tensorMap);
    ASSERT_NE(tensorMap.find(outputName), tensorMap.end());
    auto outputBuffer = tensorMap.at(outputName);
    allocator.setZero(*outputBuffer);
    rt.executeContext(0);

    std::vector<float> output(outputBuffer->getSize());
    allocator.copy(*outputBuffer, output.data());
    rt.getStream().synchronize();
    auto min = std::min_element(output.begin(), output.end());
    EXPECT_NEAR(*min, -0.126409f, 1e-5f);
    auto max = std::max_element(output.begin(), output.end());
    EXPECT_NEAR(*max, 0.140218f, 1e-5f);
}<|MERGE_RESOLUTION|>--- conflicted
+++ resolved
@@ -91,11 +91,7 @@
 TEST_F(TllmRuntimeTest, SinglePass)
 {
     EXPECT_TRUE(mSerializedEngine);
-<<<<<<< HEAD
-    TllmRuntime rt{*mSerializedEngine, 1.0F, mLogger};
-=======
     TllmRuntime rt{RawEngine(mSerializedEngine.get()), &mLogger, 1.0F};
->>>>>>> 05316d33
     auto& engine = rt.getEngine();
     EXPECT_FALSE(engine.hasImplicitBatchDimension());
     EXPECT_EQ(rt.getNbProfiles(), engine.getNbOptimizationProfiles());

/*
 * Copyright (c) 2022-2024, NVIDIA CORPORATION.  All rights reserved.
 *
 * Licensed under the Apache License, Version 2.0 (the "License");
 * you may not use this file except in compliance with the License.
 * You may obtain a copy of the License at
 *
 *     http://www.apache.org/licenses/LICENSE-2.0
 *
 * Unless required by applicable law or agreed to in writing, software
 * distributed under the License is distributed on an "AS IS" BASIS,
 * WITHOUT WARRANTIES OR CONDITIONS OF ANY KIND, either express or implied.
 * See the License for the specific language governing permissions and
 * limitations under the License.
 */

#include <gmock/gmock-matchers.h>
#include <gtest/gtest.h>

#include "tensorrt_llm/common/memoryUtils.h"
#include "tensorrt_llm/executor/types.h"
#include "tensorrt_llm/runtime/bufferManager.h"
#include "tensorrt_llm/runtime/gptDecoderBatch.h"
#include "tensorrt_llm/runtime/modelConfig.h"
#include "tensorrt_llm/runtime/runtimeKernels.h"
#include "tensorrt_llm/runtime/worldConfig.h"

#include <algorithm>

using namespace tensorrt_llm::runtime;

namespace tle = tensorrt_llm::executor;
namespace tc = tensorrt_llm::common;

namespace
{

decoder_batch::Input prepareDecoderInputs(SizeType32 batchSize, SizeType32 maxBeamWidth, SizeType32 maxSeqLength,
<<<<<<< HEAD
    SizeType32 vocabSizePadded, nvinfer1::DataType dataType, std::vector<SamplingConfig> const& samplingConfigs,
    std::vector<SizeType32> const& generatedTokensPerSteps, BufferManager& manager)
=======
    SizeType32 vocabSizePadded, nvinfer1::DataType dataType, std::vector<SamplingConfig>& samplingConfigs,
    std::vector<SizeType32> const& generatedTokensPerSteps, bool computeLogProbs, BufferManager& manager)
>>>>>>> 05316d33
{
    std::vector<decoder_batch::Input::TensorPtr> logits;
    logits.reserve(batchSize);
    auto constexpr tokenId = 1;
    for (auto batchIdx = 0; batchIdx < batchSize; ++batchIdx)
    {
        auto const beamWidth = samplingConfigs[batchIdx].beamWidth;
        samplingConfigs[batchIdx].outputLogProbs = {{computeLogProbs}};
        samplingConfigs[batchIdx].cumLogProbs = {{computeLogProbs}};
        logits.emplace_back(
            manager.gpu(ITensor::makeShape({generatedTokensPerSteps[batchIdx], beamWidth, vocabSizePadded}), dataType));
        manager.setZero(*logits.back());
    }

    decoder_batch::Input inputs{logits};

    if (maxBeamWidth > 1)
    {
        auto srcCacheIndirection
            = manager.gpu(ITensor::makeShape({batchSize, maxBeamWidth, maxSeqLength}), TRTDataType<SizeType32>::value);
        manager.setZero(*srcCacheIndirection);
        inputs.cacheIndirection = std::move(srcCacheIndirection);
    }

    return inputs;
}

decoder_batch::Output prepareDecoderOutputs(SizeType32 batchSize, SizeType32 maxBeamWidth, SizeType32 maxSeqLength,
    std::vector<SizeType32> const& tiledInputLengths, BufferManager& manager)
{
    decoder_batch::Output outputs{};

    auto sequenceLengths
        = manager.copyFrom(tiledInputLengths, ITensor::makeShape({batchSize, maxBeamWidth}), MemoryType::kGPU);
    outputs.sequenceLengths = std::move(sequenceLengths);

    if (maxBeamWidth > 1)
    {
        auto tgtCacheIndirection
            = manager.gpu(ITensor::makeShape({batchSize, maxBeamWidth, maxSeqLength}), TRTDataType<SizeType32>::value);
        manager.setZero(*tgtCacheIndirection);
        outputs.cacheIndirection = std::move(tgtCacheIndirection);
    }

    return outputs;
}

std::vector<decoder_batch::Request> prepareRequests(SizeType32 batchSize, SizeType32 maxNewTokens,
    std::vector<SizeType32> const& inputLengths, std::vector<SizeType32> const& generatedTokensPerSteps,
    std::vector<SizeType32> const& acceptedTokensPerStep, TokenIdType tokenId, TokenIdType endId, TokenIdType padId,
<<<<<<< HEAD
    bool computeLogProbs, BufferManager& manager)
=======
    BufferManager& manager)
>>>>>>> 05316d33
{
    auto& stream = manager.getStream();

    std::vector<decoder_batch::Request> requests;
    requests.reserve(batchSize);
    for (auto batchIdx = 0; batchIdx < batchSize; ++batchIdx)
    {
        auto shape = ITensor::makeShape({inputLengths[batchIdx]});
        auto input = manager.gpu(shape, TRTDataType<SizeType32>::value);
        kernels::invokeFill(*input, tokenId, stream);

        requests.emplace_back(decoder_batch::Request{std::move(input), inputLengths[batchIdx], maxNewTokens, endId});
        if (generatedTokensPerSteps[batchIdx] > 1)
        {
            std::vector<TokenIdType> draftTokens(generatedTokensPerSteps[batchIdx] - 1);
            std::fill(draftTokens.begin(), draftTokens.begin() + acceptedTokensPerStep[batchIdx], 1023);
            requests.back().draftTokens = manager.copyFrom(draftTokens, MemoryType::kGPU);
            requests.back().generatedTokensPerEngineStep = generatedTokensPerSteps[batchIdx];
        }
    }

    return requests;
}

void advanceSequenceLengths(std::vector<SizeType32>& sequenceLengths,
    std::vector<SizeType32> const& acceptedTokensPerStep, std::vector<SamplingConfig> const& samplingConfigs,
    SizeType32 batchSize, SizeType32 maxBeamWidth)
{
    for (int batchIdx = 0; batchIdx < batchSize; batchIdx++)
    {
        for (int beamId = 0; beamId < samplingConfigs.at(batchIdx).beamWidth; beamId++)
        {
            sequenceLengths.at(tc::flat_index2(batchIdx, beamId, maxBeamWidth))
                += acceptedTokensPerStep.at(batchIdx) + 1;
        }
    }
}

void checkSequenceLengths(
    ITensor const& sequenceLengths, std::vector<SizeType32> const& expectedLengths, BufferManager& manager)
{
    auto sequenceLengthsHost = manager.copyFrom(sequenceLengths, MemoryType::kCPU);
    auto sequenceLengthsHostRange = BufferRange<SizeType32>(*sequenceLengthsHost);
    EXPECT_THAT(sequenceLengthsHostRange, ::testing::ElementsAreArray(expectedLengths));
}

void verifyResults(BufferManager& manager, GptDecoderBatch const& decoder,
    std::vector<SamplingConfig> const& samplingConfigs, std::vector<SizeType32> const& inputLengths,
    std::vector<SizeType32> const& sequenceLengths, SizeType32 batchSize, SizeType32 maxBeamWidth,
    SizeType32 maxSeqLength, SizeType32 tokenId, SizeType32 padId)
{
    auto outputsIds = decoder.getOutputIds();
    // TODO: test parentIds
    // parentIds = decoder.getParentIds();
    ASSERT_TRUE(outputsIds);
    auto outputShape = outputsIds->getShape();
    EXPECT_EQ(outputShape.nbDims, 3);
    EXPECT_EQ(outputShape.d[0], batchSize);
    EXPECT_EQ(outputShape.d[1], maxBeamWidth);
    EXPECT_EQ(outputShape.d[2], maxSeqLength);

    auto outputsIdsHost = manager.copyFrom(*outputsIds, MemoryType::kCPU);
    auto output = bufferCast<TokenIdType>(*outputsIdsHost);
    manager.getStream().synchronize();

    for (auto b = 0; b < batchSize; ++b)
    {
        auto samplingConfig = samplingConfigs.at(b);
        for (auto bw = 0; bw < samplingConfig.beamWidth; ++bw)
        {
            auto const result = (samplingConfig.beamWidth == 1) ? 1023 : bw;

            auto const outputPtr = output + tc::flat_index(outputShape.d, b, bw, 0);
            auto begin = outputPtr;
            auto end = outputPtr + inputLengths.at(b);
            ASSERT_LE(begin, end) << "bad input length " << inputLengths.at(b);
            ASSERT_THAT(std::vector(begin, end), ::testing::Each(tokenId)) << "input tokens: "
                                                                           << "b:" << b << " bw: " << bw;
            begin = end;
            end = outputPtr + sequenceLengths.at(tc::flat_index2(b, bw, maxBeamWidth));
            ASSERT_LE(begin, end) << "bad seq length " << sequenceLengths.at(b);
            ASSERT_THAT(std::vector(begin, end), ::testing::Each(result)) << "new tokens: "
                                                                          << "b:" << b << " bw: " << bw;
            begin = end;
            end = outputPtr + maxSeqLength;
            ASSERT_LE(begin, end) << "bad max length " << maxSeqLength;
            ASSERT_THAT(std::vector(begin, end), ::testing::Each(padId)) << "padding: "
                                                                         << "b:" << b << " bw: " << bw;
        }
    }
}

<<<<<<< HEAD
void testDecoder(nvinfer1::DataType const dtype, std::vector<SamplingConfig> const& samplingConfigs,
    SizeType32 maxBeamWidth, bool computeLogProbs, bool normalizeLogProbs)
=======
void testDecoder(nvinfer1::DataType const dtype, std::vector<SamplingConfig>& samplingConfigs, SizeType32 maxBeamWidth,
    bool computeLogProbs, bool normalizeLogProbs)
>>>>>>> 05316d33
{
    TLLM_LOG_TRACE("%s start", __PRETTY_FUNCTION__);
    SizeType32 constexpr tensorParallelism{1};
    SizeType32 constexpr pipelineParallelism{1};
    SizeType32 constexpr localRank{0};
    WorldConfig const worldConfig{tensorParallelism, pipelineParallelism, localRank};

    SizeType32 constexpr vocabSize{51200};
    SizeType32 constexpr nbAttentionLayers{2};
    SizeType32 constexpr nbRnnLayers{0};
    SizeType32 constexpr nbHeads{16};
    SizeType32 constexpr hiddenSize{1024};
    ModelConfig modelConfig{vocabSize, nbAttentionLayers, nbRnnLayers, nbHeads, hiddenSize, dtype};
    modelConfig.useGptAttentionPlugin(false);

    auto streamPtr = std::make_shared<CudaStream>();
    BufferManager manager(streamPtr);

    TokenIdType constexpr endId{50257};
    TokenIdType constexpr padId{50257};

    auto const dataType = modelConfig.getDataType();
    auto const vocabSizePadded = modelConfig.getVocabSizePadded(worldConfig.getSize());

    auto const batchSize = static_cast<SizeType32>(samplingConfigs.size());
    SizeType32 constexpr maxInputLength{8};
    SizeType32 const maxNewTokens{2};
    auto const maxSeqLength = maxInputLength + maxNewTokens;
    SizeType32 constexpr maxGeneratedTokensPerStep{1};

    std::vector<SizeType32> inputLengths(batchSize);
    std::iota(inputLengths.begin(), inputLengths.end(), 4);

    std::vector<SizeType32> tiledInputLengths;
    for (int batchIdx = 0; batchIdx < inputLengths.size(); batchIdx++)
    {
        for (int beamId = 0; beamId < maxBeamWidth; beamId++)
        {
            tiledInputLengths.push_back(inputLengths.at(batchIdx));
        }
    }

    std::vector<SizeType32> generatedTokensPerSteps(batchSize);
    std::vector<SizeType32> acceptedTokensPerStep(batchSize);
    for (auto batchIdx = 0; batchIdx < batchSize; ++batchIdx)
    {
        generatedTokensPerSteps[batchIdx] = maxGeneratedTokensPerStep;
        acceptedTokensPerStep[batchIdx] = generatedTokensPerSteps[batchIdx] - 1;
    }

    auto constexpr tokenId = 1;
    auto requests = prepareRequests(batchSize, maxNewTokens, inputLengths, generatedTokensPerSteps,
        acceptedTokensPerStep, tokenId, endId, padId, manager);

    // set up inputs and outputs
    auto inputs = prepareDecoderInputs(batchSize, maxBeamWidth, maxSeqLength, vocabSizePadded, dataType,
        samplingConfigs, generatedTokensPerSteps, computeLogProbs, manager);
    auto outputs = prepareDecoderOutputs(batchSize, maxBeamWidth, maxSeqLength, tiledInputLengths, manager);

    // We set maxAttentionWindow = maxSeqLength, but it can be smaller than maxSeqLength (cyclic kv cache).
    auto const maxAttentionWindow = maxSeqLength;
    SizeType32 const sinkTokenLength{0};

    auto const decodingMode = maxBeamWidth == 1 ? tle::DecodingMode::TopKTopP() : tle::DecodingMode::BeamSearch();

    // set up decoder
    auto decoder = GptDecoderBatch(vocabSize, vocabSizePadded, streamPtr, modelConfig.getSpeculativeDecodingMode());
    decoder.setup(decodingMode, batchSize, maxBeamWidth, maxAttentionWindow, sinkTokenLength, maxSeqLength,
        maxGeneratedTokensPerStep, false, dataType, modelConfig);

    std::vector<SizeType32> seqSlots;
    std::vector<decoder_batch::Request> decoderRequests;
    for (auto batchIdx = 0; batchIdx < batchSize; ++batchIdx)
    {
        seqSlots.push_back(batchIdx);
    }
    decoder.newRequests(seqSlots, requests, samplingConfigs);
    cudaDeviceSynchronize();

    auto expectedLengths = tiledInputLengths;
    checkSequenceLengths(*outputs.sequenceLengths, expectedLengths, manager);

    auto const& finished = decoder.getFinished();
    EXPECT_EQ(finished.size(), batchSize);
    EXPECT_THAT(finished, ::testing::Each(false));

    verifyResults(manager, decoder, samplingConfigs, inputLengths, expectedLengths, batchSize, maxBeamWidth,
        maxSeqLength, tokenId, padId);

    // run decoder for 1 step
    decoder.forward(outputs, inputs);

    advanceSequenceLengths(expectedLengths, acceptedTokensPerStep, samplingConfigs, batchSize, maxBeamWidth);
    checkSequenceLengths(*outputs.sequenceLengths, expectedLengths, manager);
    EXPECT_THAT(decoder.getFinished(), ::testing::Each(false));

    verifyResults(manager, decoder, samplingConfigs, inputLengths, expectedLengths, batchSize, maxBeamWidth,
        maxSeqLength, tokenId, padId);

    // run decoder for 1 step
    decoder.forward(outputs, inputs);

    advanceSequenceLengths(expectedLengths, acceptedTokensPerStep, samplingConfigs, batchSize, maxBeamWidth);
    checkSequenceLengths(*outputs.sequenceLengths, expectedLengths, manager);
    EXPECT_THAT(decoder.getFinished(), ::testing::Each(true));

    verifyResults(manager, decoder, samplingConfigs, inputLengths, expectedLengths, batchSize, maxBeamWidth,
        maxSeqLength, tokenId, padId);

    EXPECT_NO_THROW(decoder.forward(outputs, inputs));
    checkSequenceLengths(*outputs.sequenceLengths, expectedLengths, manager);

    std::vector<SamplingConfig> singleConfig = {samplingConfigs[0]};
    decoder.newRequests({0}, {requests[0]}, singleConfig);
    EXPECT_FALSE(decoder.getFinished()[0]);
}

<<<<<<< HEAD
void testDecoderWavefront(nvinfer1::DataType const dtype, std::vector<SamplingConfig> const& samplingConfigs,
=======
void testDecoderWavefront(nvinfer1::DataType const dtype, std::vector<SamplingConfig>& samplingConfigs,
>>>>>>> 05316d33
    SizeType32 maxBeamWidth, bool computeLogProbs)
{
    TLLM_LOG_TRACE("%s start", __PRETTY_FUNCTION__);
    SizeType32 constexpr tensorParallelism{1};
    SizeType32 constexpr pipelineParallelism{1};
    SizeType32 constexpr localRank{0};
    WorldConfig const worldConfig{tensorParallelism, pipelineParallelism, localRank};

    SizeType32 constexpr vocabSize{51200};
    SizeType32 constexpr nbAttentionLayers{2};
    SizeType32 constexpr nbRnnLayers{0};
    SizeType32 constexpr nbHeads{16};
    SizeType32 constexpr hiddenSize{1024};
    ModelConfig modelConfig{vocabSize, nbAttentionLayers, nbRnnLayers, nbHeads, hiddenSize, dtype};
    modelConfig.useGptAttentionPlugin(false);

    auto streamPtr = std::make_shared<CudaStream>();
    BufferManager manager(streamPtr);

    TokenIdType constexpr endId{50257};
    TokenIdType constexpr padId{50257};

    auto const dataType = modelConfig.getDataType();
    auto const vocabSizePadded = modelConfig.getVocabSizePadded(worldConfig.getSize());

    auto const batchSize = static_cast<SizeType32>(samplingConfigs.size());
    SizeType32 constexpr maxInputLength{8};
    SizeType32 constexpr maxNewTokens{8};
    auto constexpr maxSeqLength = maxInputLength + maxNewTokens;
    SizeType32 constexpr maxGeneratedTokensPerStep{1};

    std::vector<SizeType32> inputLengths(batchSize);
    std::iota(inputLengths.begin(), inputLengths.end(), 4);

    std::vector<SizeType32> tiledInputLengths;
    for (int batchIdx = 0; batchIdx < inputLengths.size(); batchIdx++)
    {
        for (int beamId = 0; beamId < maxBeamWidth; beamId++)
        {
            tiledInputLengths.push_back(inputLengths.at(batchIdx));
        }
    }

    std::vector<SizeType32> generatedTokensPerSteps(batchSize);
    std::vector<SizeType32> acceptedTokensPerStep(batchSize);
    for (auto batchIdx = 0; batchIdx < batchSize; ++batchIdx)
    {
        generatedTokensPerSteps[batchIdx] = maxGeneratedTokensPerStep;
        acceptedTokensPerStep[batchIdx] = generatedTokensPerSteps[batchIdx] - 1;
    }

    auto constexpr tokenId = 1;
    auto requests = prepareRequests(batchSize, maxNewTokens, inputLengths, generatedTokensPerSteps,
        acceptedTokensPerStep, tokenId, endId, padId, manager);

    // set up inputs and outputs
    auto inputs = prepareDecoderInputs(batchSize, maxBeamWidth, maxSeqLength, vocabSizePadded, dataType,
        samplingConfigs, generatedTokensPerSteps, computeLogProbs, manager);
    auto outputs = prepareDecoderOutputs(batchSize, maxBeamWidth, maxSeqLength, tiledInputLengths, manager);

    // We set maxAttentionWindow = maxSeqLength, but it can be smaller than maxSeqLength (cyclic kv cache).
    auto const maxAttentionWindow = maxSeqLength;
    SizeType32 const sinkTokenLength{0};

    auto const decodingMode = maxBeamWidth == 1 ? tle::DecodingMode::TopKTopP() : tle::DecodingMode::BeamSearch();

    // set up decoder
    auto decoder = GptDecoderBatch(vocabSize, vocabSizePadded, streamPtr, modelConfig.getSpeculativeDecodingMode());
    decoder.setup(decodingMode, batchSize, maxBeamWidth, maxAttentionWindow, sinkTokenLength, maxSeqLength,
        maxGeneratedTokensPerStep, false, dataType, modelConfig);

    std::vector<SizeType32> expectedSteps(batchSize, 0);
    auto expectedLengths = tiledInputLengths;

    auto const& finished = decoder.getFinished();
    EXPECT_EQ(finished.size(), batchSize);
    std::vector<bool> expectedFinished(batchSize, true);

    for (auto batchIdx = 0; batchIdx < batchSize; ++batchIdx)
    {
        std::vector<SamplingConfig> singleConfig = {samplingConfigs[batchIdx]};
        decoder.newRequests({batchIdx}, {requests[batchIdx]}, singleConfig);

        decoder.forward(outputs, inputs);

        advanceSequenceLengths(expectedLengths, acceptedTokensPerStep, samplingConfigs, batchIdx + 1, maxBeamWidth);
        checkSequenceLengths(*outputs.sequenceLengths, expectedLengths, manager);

        for (auto bi = 0; bi <= batchIdx; ++bi)
        {
            auto firstBeamIndex = tc::flat_index2(bi, 0, maxBeamWidth);
            expectedFinished.at(bi)
                = expectedLengths.at(firstBeamIndex) - tiledInputLengths.at(firstBeamIndex) == maxNewTokens;
        }
        EXPECT_THAT(decoder.getFinished(), ::testing::ElementsAreArray(expectedFinished));
    }

    auto finishedVec = decoder.getFinished();
    while (!std::any_of(finishedVec.begin(), finishedVec.end(), [](bool finish) { return finish; }))
    {
        decoder.forward(outputs, inputs);
        finishedVec = decoder.getFinished();

        advanceSequenceLengths(expectedLengths, acceptedTokensPerStep, samplingConfigs, batchSize, maxBeamWidth);
        checkSequenceLengths(*outputs.sequenceLengths, expectedLengths, manager);

        for (auto bi = 0; bi < batchSize; ++bi)
        {
            auto firstBeamIndex = tc::flat_index2(bi, 0, maxBeamWidth);
            expectedFinished.at(bi)
                = expectedLengths.at(firstBeamIndex) - tiledInputLengths.at(firstBeamIndex) == maxNewTokens;
        }
        EXPECT_THAT(finishedVec, ::testing::ElementsAreArray(expectedFinished));
    }

    verifyResults(manager, decoder, samplingConfigs, inputLengths, expectedLengths, batchSize, maxBeamWidth,
        maxSeqLength, tokenId, padId);
}

<<<<<<< HEAD
void testDecoderDraft(nvinfer1::DataType const dtype, std::vector<SamplingConfig> const& samplingConfigs,
=======
void testDecoderDraft(nvinfer1::DataType const dtype, std::vector<SamplingConfig>& samplingConfigs,
>>>>>>> 05316d33
    SizeType32 maxBeamWidth, std::vector<SizeType32> const& generatedTokensPerSteps,
    std::vector<SizeType32> const& acceptedTokensPerStep, SizeType32 maxGeneratedTokensPerStep)
{
    TLLM_LOG_TRACE("%s start", __PRETTY_FUNCTION__);

    TLLM_CHECK(maxBeamWidth == 1);

    SizeType32 constexpr tensorParallelism{1};
    SizeType32 constexpr pipelineParallelism{1};
    SizeType32 constexpr localRank{0};
    WorldConfig const worldConfig{tensorParallelism, pipelineParallelism, localRank};

    SizeType32 constexpr vocabSize{51200};
    SizeType32 constexpr nbAttentionLayers{2};
    SizeType32 constexpr nbRnnLayers{0};
    SizeType32 constexpr nbHeads{16};
    SizeType32 constexpr hiddenSize{1024};
    ModelConfig modelConfig{vocabSize, nbAttentionLayers, nbRnnLayers, nbHeads, hiddenSize, dtype};
    modelConfig.useGptAttentionPlugin(false);
    modelConfig.setSpeculativeDecodingMode(SpeculativeDecodingMode::DraftTokensExternal());

    auto streamPtr = std::make_shared<CudaStream>();
    BufferManager manager(streamPtr);

    TokenIdType constexpr endId{50257};
    TokenIdType constexpr padId{50257};

    auto const dataType = modelConfig.getDataType();
    auto const vocabSizePadded = modelConfig.getVocabSizePadded(worldConfig.getSize());

    auto const batchSize = static_cast<SizeType32>(samplingConfigs.size());
    SizeType32 constexpr maxInputLength{8};
    SizeType32 const maxNewTokens{4};
    auto const maxSeqLength = maxInputLength + maxNewTokens;

    std::vector<SizeType32> inputLengths(batchSize);
    std::iota(inputLengths.begin(), inputLengths.end(), 4);

    std::vector<SizeType32> tiledInputLengths;
    for (int batchIdx = 0; batchIdx < inputLengths.size(); batchIdx++)
    {
        for (int beamId = 0; beamId < maxBeamWidth; beamId++)
        {
            tiledInputLengths.push_back(inputLengths.at(batchIdx));
        }
    }

    std::vector<SizeType32> advancedTokensPerStep{generatedTokensPerSteps};
    std::for_each(advancedTokensPerStep.begin(), advancedTokensPerStep.end(), [](auto& x) { x -= 1; });

    auto constexpr tokenId = 1;
    auto requests = prepareRequests(batchSize, maxNewTokens, inputLengths, generatedTokensPerSteps,
        acceptedTokensPerStep, tokenId, endId, padId, manager);

    // set up inputs and outputs
    auto inputs = prepareDecoderInputs(batchSize, maxBeamWidth, maxSeqLength, vocabSizePadded, dataType,
        samplingConfigs, generatedTokensPerSteps, false, manager);
    auto outputs = prepareDecoderOutputs(batchSize, maxBeamWidth, maxSeqLength, tiledInputLengths, manager);

    // We set maxAttentionWindow = maxSeqLength, but it can be smaller than maxSeqLength (cyclic kv cache).
    auto const maxAttentionWindow = maxSeqLength;
    SizeType32 const sinkTokenLength{0};

    auto const decodingMode = maxBeamWidth == 1 ? tle::DecodingMode::TopKTopP() : tle::DecodingMode::BeamSearch();

    // set up decoder
    auto decoder = GptDecoderBatch(vocabSize, vocabSizePadded, streamPtr, modelConfig.getSpeculativeDecodingMode());
    decoder.setup(decodingMode, batchSize, maxBeamWidth, maxAttentionWindow, sinkTokenLength, maxSeqLength,
        maxGeneratedTokensPerStep,
        /* fused decoder */ true, dataType, modelConfig);

    std::vector<SizeType32> seqSlots(batchSize);
    std::iota(seqSlots.begin(), seqSlots.end(), 0);

    decoder.newRequests(seqSlots, requests, samplingConfigs);
    cudaDeviceSynchronize();

    auto expectedLengths = tiledInputLengths;
    auto generatedLengths = tiledInputLengths;
    checkSequenceLengths(*outputs.sequenceLengths, expectedLengths, manager);

    auto const& finished = decoder.getFinished();
    EXPECT_EQ(finished.size(), batchSize);
    EXPECT_THAT(finished, ::testing::Each(false));

    verifyResults(manager, decoder, samplingConfigs, inputLengths, expectedLengths, batchSize, maxBeamWidth,
        maxSeqLength, tokenId, padId);

    // run decoder for 1 step
    decoder.forward(outputs, inputs);

    advanceSequenceLengths(expectedLengths, acceptedTokensPerStep, samplingConfigs, batchSize, maxBeamWidth);
    // WAR: we don't write endId back into outputIds when we rejected tokens,
    // so we adjust the lengths for verifyResults here
    advanceSequenceLengths(generatedLengths, advancedTokensPerStep, samplingConfigs, batchSize, maxBeamWidth);
    checkSequenceLengths(*outputs.sequenceLengths, expectedLengths, manager);
    EXPECT_THAT(decoder.getFinished(), ::testing::Each(false));

    verifyResults(manager, decoder, samplingConfigs, inputLengths, generatedLengths, batchSize, maxBeamWidth,
        maxSeqLength, tokenId, padId);
}

} // namespace

struct BeamConfig
{
    SizeType32 maxBeamWidth;
    std::vector<SizeType32> beamWidths;
};

using ParamType = std::tuple<nvinfer1::DataType, BeamConfig, bool>;

std::string generateTestName(testing::TestParamInfo<ParamType> const& info)
{
    std::string name{std::get<0>(info.param) == nvinfer1::DataType::kFLOAT ? "Float" : "Half"};
    BeamConfig const beamConfig = std::get<1>(info.param);
    name.append("MaxBeamWidth" + std::to_string(beamConfig.maxBeamWidth));
    for (auto const beamWdith : beamConfig.beamWidths)
    {
        name.append("Bw" + std::to_string(beamWdith));
    }
    bool const computeLogProbs{std::get<2>(info.param)};
    if (computeLogProbs)
    {
        name.append("LogProbs");
    }
    return name;
}

class ParamTest : public ::testing::TestWithParam<ParamType>
{
};

TEST_P(ParamTest, Test)
{
    nvinfer1::DataType const dtype{std::get<0>(GetParam())};
    BeamConfig const beamConfig{std::get<1>(GetParam())};
    bool const computeLogProbs{std::get<2>(GetParam())};
    std::vector<SamplingConfig> samplingConfigs;
    for (auto const beamWidth : beamConfig.beamWidths)
    {
        samplingConfigs.emplace_back(beamWidth);
    }

    testDecoder(dtype, samplingConfigs, beamConfig.maxBeamWidth, computeLogProbs, true);
}

INSTANTIATE_TEST_SUITE_P(DecoderBwTest, ParamTest,
    testing::Combine(testing::Values(nvinfer1::DataType::kFLOAT, nvinfer1::DataType::kHALF),
        testing::Values(
            BeamConfig{1, {1, 1, 1}}, BeamConfig{3, {3, 3, 3, 3}}, BeamConfig{4, {3, 3, 3}}, BeamConfig{4, {2, 3, 4}}),
        testing::Values(false, true)),
    generateTestName);

class ParamWavefrontTest : public ::testing::TestWithParam<ParamType>
{
};

TEST_P(ParamWavefrontTest, Test)
{
    nvinfer1::DataType const dtype{std::get<0>(GetParam())};
    BeamConfig const beamConfig{std::get<1>(GetParam())};
    bool const computeLogProbs{std::get<2>(GetParam())};
    bool const normalizeLogProbs{true};
    std::vector<SamplingConfig> samplingConfigs;
    for (auto const beamWidth : beamConfig.beamWidths)
    {
        samplingConfigs.emplace_back(beamWidth);
    }

    testDecoderWavefront(dtype, samplingConfigs, beamConfig.maxBeamWidth, computeLogProbs);
}

INSTANTIATE_TEST_SUITE_P(DecoderBwTest, ParamWavefrontTest,
    testing::Combine(testing::Values(nvinfer1::DataType::kFLOAT, nvinfer1::DataType::kHALF),
        testing::Values(
            BeamConfig{1, {1, 1, 1}}, BeamConfig{3, {3, 3, 3, 3}}, BeamConfig{4, {3, 3, 3}}, BeamConfig{4, {2, 3, 4}}),
        testing::Values(false, true)),
    generateTestName);

struct DraftConfig
{
    SizeType32 maxGeneratedTokensPerStep;
    std::vector<SizeType32> generatedTokensPerSteps;
    std::vector<SizeType32> acceptedTokensPerStep;
};

using DraftTestParamType = std::tuple<nvinfer1::DataType, BeamConfig, DraftConfig>;

class ParamDraftTest : public ::testing::TestWithParam<DraftTestParamType>
{
};

TEST_P(ParamDraftTest, Test)
{
    nvinfer1::DataType const dtype{std::get<0>(GetParam())};
    BeamConfig const beamConfig{std::get<1>(GetParam())};
    DraftConfig const draftConfig{std::get<2>(GetParam())};

    ASSERT_EQ(beamConfig.beamWidths.size(), draftConfig.acceptedTokensPerStep.size());
    ASSERT_EQ(beamConfig.beamWidths.size(), draftConfig.generatedTokensPerSteps.size());

    std::vector<SamplingConfig> samplingConfigs;
    for (auto const beamWidth : beamConfig.beamWidths)
    {
        samplingConfigs.emplace_back(beamWidth);
    }

    testDecoderDraft(dtype, samplingConfigs, beamConfig.maxBeamWidth, draftConfig.generatedTokensPerSteps,
        draftConfig.acceptedTokensPerStep, draftConfig.maxGeneratedTokensPerStep);
}

INSTANTIATE_TEST_SUITE_P(DecoderTest, ParamDraftTest,
    testing::Combine(testing::Values(nvinfer1::DataType::kFLOAT, nvinfer1::DataType::kHALF),
        testing::Values(BeamConfig{1, {1, 1, 1}}),
        testing::Values( //
            DraftConfig{2, {1, 1, 1}, {0, 0, 0}}, DraftConfig{2, {2, 2, 2}, {1, 1, 1}},
            DraftConfig{4, {1, 2, 3}, {0, 0, 1}}

            )),
    [](testing::TestParamInfo<DraftTestParamType> const& info)
    {
        std::string name{std::get<0>(info.param) == nvinfer1::DataType::kFLOAT ? "Float" : "Half"};
        BeamConfig const beamConfig = std::get<1>(info.param);
        DraftConfig const draftConfig = std::get<2>(info.param);
        name.append("MaxBeamWidth" + std::to_string(beamConfig.maxBeamWidth));
        auto const batchSize = beamConfig.beamWidths.size();
        for (auto const beamWdith : beamConfig.beamWidths)
        {
            name.append("Bw" + std::to_string(beamWdith));
        }
        name.append("PerStep" + std::to_string(draftConfig.maxGeneratedTokensPerStep));
        for (std::size_t i = 0; i < batchSize; ++i)
        {
            auto const acc = draftConfig.acceptedTokensPerStep.at(i);
            auto const gen = draftConfig.generatedTokensPerSteps.at(i);
            name.append("Acc" + std::to_string(acc) + "of" + std::to_string(gen));
        }
        return name;
    });<|MERGE_RESOLUTION|>--- conflicted
+++ resolved
@@ -36,13 +36,8 @@
 {
 
 decoder_batch::Input prepareDecoderInputs(SizeType32 batchSize, SizeType32 maxBeamWidth, SizeType32 maxSeqLength,
-<<<<<<< HEAD
-    SizeType32 vocabSizePadded, nvinfer1::DataType dataType, std::vector<SamplingConfig> const& samplingConfigs,
-    std::vector<SizeType32> const& generatedTokensPerSteps, BufferManager& manager)
-=======
     SizeType32 vocabSizePadded, nvinfer1::DataType dataType, std::vector<SamplingConfig>& samplingConfigs,
     std::vector<SizeType32> const& generatedTokensPerSteps, bool computeLogProbs, BufferManager& manager)
->>>>>>> 05316d33
 {
     std::vector<decoder_batch::Input::TensorPtr> logits;
     logits.reserve(batchSize);
@@ -93,11 +88,7 @@
 std::vector<decoder_batch::Request> prepareRequests(SizeType32 batchSize, SizeType32 maxNewTokens,
     std::vector<SizeType32> const& inputLengths, std::vector<SizeType32> const& generatedTokensPerSteps,
     std::vector<SizeType32> const& acceptedTokensPerStep, TokenIdType tokenId, TokenIdType endId, TokenIdType padId,
-<<<<<<< HEAD
-    bool computeLogProbs, BufferManager& manager)
-=======
     BufferManager& manager)
->>>>>>> 05316d33
 {
     auto& stream = manager.getStream();
 
@@ -190,13 +181,8 @@
     }
 }
 
-<<<<<<< HEAD
-void testDecoder(nvinfer1::DataType const dtype, std::vector<SamplingConfig> const& samplingConfigs,
-    SizeType32 maxBeamWidth, bool computeLogProbs, bool normalizeLogProbs)
-=======
 void testDecoder(nvinfer1::DataType const dtype, std::vector<SamplingConfig>& samplingConfigs, SizeType32 maxBeamWidth,
     bool computeLogProbs, bool normalizeLogProbs)
->>>>>>> 05316d33
 {
     TLLM_LOG_TRACE("%s start", __PRETTY_FUNCTION__);
     SizeType32 constexpr tensorParallelism{1};
@@ -314,11 +300,7 @@
     EXPECT_FALSE(decoder.getFinished()[0]);
 }
 
-<<<<<<< HEAD
-void testDecoderWavefront(nvinfer1::DataType const dtype, std::vector<SamplingConfig> const& samplingConfigs,
-=======
 void testDecoderWavefront(nvinfer1::DataType const dtype, std::vector<SamplingConfig>& samplingConfigs,
->>>>>>> 05316d33
     SizeType32 maxBeamWidth, bool computeLogProbs)
 {
     TLLM_LOG_TRACE("%s start", __PRETTY_FUNCTION__);
@@ -438,11 +420,7 @@
         maxSeqLength, tokenId, padId);
 }
 
-<<<<<<< HEAD
-void testDecoderDraft(nvinfer1::DataType const dtype, std::vector<SamplingConfig> const& samplingConfigs,
-=======
 void testDecoderDraft(nvinfer1::DataType const dtype, std::vector<SamplingConfig>& samplingConfigs,
->>>>>>> 05316d33
     SizeType32 maxBeamWidth, std::vector<SizeType32> const& generatedTokensPerSteps,
     std::vector<SizeType32> const& acceptedTokensPerStep, SizeType32 maxGeneratedTokensPerStep)
 {

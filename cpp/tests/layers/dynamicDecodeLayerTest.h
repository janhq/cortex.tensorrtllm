/*
 * Copyright (c) 2022-2024, NVIDIA CORPORATION.  All rights reserved.
 *
 * Licensed under the Apache License, Version 2.0 (the "License");
 * you may not use this file except in compliance with the License.
 * You may obtain a copy of the License at
 *
 *     http://www.apache.org/licenses/LICENSE-2.0
 *
 * Unless required by applicable law or agreed to in writing, software
 * distributed under the License is distributed on an "AS IS" BASIS,
 * WITHOUT WARRANTIES OR CONDITIONS OF ANY KIND, either express or implied.
 * See the License for the specific language governing permissions and
 * limitations under the License.
 */
#pragma once

#include <gtest/gtest.h>

#include <memory>

#include "tensorrt_llm/layers/dynamicDecodeLayer.h"
#include "tensorrt_llm/runtime/bufferManager.h"
#include "tensorrt_llm/runtime/cudaStream.h"

#include "tensorrt_llm/kernels/penaltyKernels.h"
#include "tensorrt_llm/kernels/samplingTopKKernels.h"
#include "tensorrt_llm/kernels/samplingTopPKernels.h"
#include "tensorrt_llm/runtime/bufferManager.h"
#include "tensorrt_llm/runtime/common.h"
#include "tensorrt_llm/runtime/cudaStream.h"
#include "tensorrt_llm/runtime/runtimeKernels.h"
#include "tensorrt_llm/runtime/tllmLogger.h"

#include "tensorrt_llm/common/cudaAllocator.h"
#include "tensorrt_llm/common/tensorConversion.h"
#include "tensorrt_llm/common/tllmException.h"

#include "tensorrt_llm/executor/types.h"

namespace tensorrt_llm::tests::layers::sampling
{

struct TestSamplingParams
{
    std::vector<runtime::SizeType32> topKs;
    std::vector<float> topPs;
    std::vector<float> temperatures;
    std::vector<float> repetitionPenalties;
    std::vector<float> presencePenalties;
    std::vector<float> frequencyPenalties;
    std::vector<runtime::SizeType32> minLengths;
    std::vector<float> decay;
    std::vector<float> minTopP;
    std::vector<runtime::TokenIdType> topPResetIds;
    std::vector<std::vector<std::vector<runtime::TokenIdType>>> badWords;
    std::vector<std::vector<std::vector<runtime::TokenIdType>>> stopWords;
    std::vector<runtime::SizeType32> repeatNGramSizes;
    bool useBias{false};

    std::optional<executor::DecodingMode> decodingMode;

    // Medusa setup
<<<<<<< HEAD
    bool useMedusa{false};
=======
>>>>>>> 05316d33
    std::optional<runtime::SizeType32> maxNumMedusaHeads{std::nullopt};
    std::optional<std::vector<std::vector<runtime::SizeType32>>> topKMedusaHeads{std::nullopt};
    std::optional<std::vector<runtime::SizeType32>> tokensPerStep{std::nullopt};
    std::optional<std::vector<std::vector<tensorrt_llm::runtime::SizeType32>>> paths;
    std::optional<std::vector<std::vector<tensorrt_llm::runtime::TokenIdType>>> outputIds;
};

template <typename T>
class DynamicDecodeLayerTest : public testing::Test
{
private:
    void SetUp() override;

    using TensorPtr = tensorrt_llm::runtime::ITensor::SharedPtr;
    using BufferPtr = tensorrt_llm::runtime::IBuffer::SharedPtr;

    static const uint64_t mMaxSeed{64};
    runtime::SizeType32 const mBatchSize{6};
    runtime::SizeType32 const mMaxBatchSize{2 * mBatchSize};
    runtime::SizeType32 const mBeamWidth{1};
    runtime::SizeType32 const mBatchBeam{mBatchSize * mBeamWidth};
    runtime::SizeType32 const mVocabSize{9};
    runtime::SizeType32 const mVocabSizePadded{mVocabSize};

    runtime::SizeType32 const mMaxInputLen{0}; // has no effect.
    runtime::SizeType32 const mMaxOutputLen{4};
    runtime::SizeType32 const mMaxSeqLen{mMaxInputLen + mMaxOutputLen};
    runtime::SizeType32 const mSinkTokenLength{0};
    runtime::TokenIdType mEndId = mVocabSize;
    runtime::SizeType32 mMaxTokensPerStep{1};
    runtime::SizeType32 mMaxMedusaHeads{0};

    bool mUseLogitsVec{false};

    TensorPtr mLogitsDevice;
    TensorPtr mRuntimeLogitsHost;
    TensorPtr mLogitsRefHost;
    TensorPtr mContextLengthDevice;
    TensorPtr mSeqLengthsDevice;
    TensorPtr mFinishedDevice;
    TensorPtr mFinishedSumDevice;
    TensorPtr mOutputIdsDevice;
    TensorPtr mNewTokens;
    TensorPtr mEndIdsDevice;
    TensorPtr mBatchSlots;

    TensorPtr mBadWordsLens;
    TensorPtr mBadWords;
    TensorPtr mBadWordsPtrs;

    TensorPtr mStopWordsLens;
    TensorPtr mStopWords;
    TensorPtr mStopWordsPtrs;

    TensorPtr mEmbeddingBiasHost;
    TensorPtr mEmbeddingBiasDevice;

    TensorPtr mRefLogProbsHost;
    TensorPtr mOutputLogProbsDevice;
    TensorPtr mOutputLogProbsTiledDevice;

    TensorPtr mCumLogProbsDevice;

    // Medusa tensors
    TensorPtr mPathsDevice;
    TensorPtr mTreeIdsDevice;
    TensorPtr mAcceptedLengths;
    TensorPtr mAcceptedLengthCumSumDevice;
    TensorPtr mPackedPathsDevice;
    TensorPtr mMedusaLogitsDevice;
    TensorPtr mNextDraftTokensDevice;
    TensorPtr mTokensPerStepDevice;

    std::vector<tensorrt_llm::common::Tensor> mLogitsVec;

    // Order is important because we pass mAllocator to mDecodeLayer and it is used in destructor
    std::shared_ptr<tensorrt_llm::runtime::CudaStream> mStream;
    std::shared_ptr<tensorrt_llm::runtime::BufferManager> mBufferManager;
    std::shared_ptr<tensorrt_llm::common::CudaAllocator> mAllocator;
    std::unique_ptr<tensorrt_llm::layers::DynamicDecodeLayer<T>> mDecodeLayer;

    std::vector<T> mTestLogitsInit;

    runtime::SizeType32 mMaxBadWordsLen{0};
    runtime::SizeType32 mMaxStopWordsLen{0};

    executor::DecodingMode mDecodingMode = executor::DecodingMode::Auto();

private:
    void allocateMedusaData(TestSamplingParams const& params);

    void setup(uint64_t seed, TestSamplingParams const& params);

    runtime::SizeType32 getMaxWordsLen(std::vector<std::vector<std::vector<runtime::TokenIdType>>> const& inputWords);
    void initXWordsTensors(runtime::SizeType32* batchSlotsPtr, runtime::TokenIdType* wordsData,
        runtime::TokenIdType** wordsPtr, runtime::SizeType32* wordsLenData, runtime::SizeType32 maxWordsLen,
        std::vector<std::vector<std::vector<runtime::TokenIdType>>> const& inputWords);

<<<<<<< HEAD
    std::shared_ptr<tensorrt_llm::layers::DynamicDecodeInputParams> createInputTensors(runtime::SizeType32 step);

    std::shared_ptr<tensorrt_llm::layers::DynamicDecodeOutputParams> createOutputTensors();
=======
    std::shared_ptr<tensorrt_llm::layers::DecodingInputs> createInputTensors(runtime::SizeType32 step);

    std::shared_ptr<tensorrt_llm::layers::BaseDecodingOutputs> createOutputTensors();
>>>>>>> 05316d33

    void batchCopy(runtime::SizeType32 step);
    bool checkResult(runtime::TokenIdType* outputIds, std::vector<std::set<runtime::TokenIdType>> const& expectedIds,
        runtime::SizeType32* seqLens, runtime::SizeType32 leadingDim, runtime::SizeType32 stride,
        runtime::SizeType32 step, bool outputIdsTransposed = false, runtime::SizeType32 strideTransposed = 0);
<<<<<<< HEAD

    void fillRefLogits(runtime::SizeType32 const* seqLenHost,
        std::vector<std::set<runtime::TokenIdType>> const& expectedOutputIds, runtime::SizeType32 step);

    tensorrt_llm::layers::DynamicDecodeInputParams::MedusaInputs createMedusaInputs();
    tensorrt_llm::layers::DynamicDecodeOutputParams::MedusaOutputs createMedusaOutputs();
=======

    void fillRefLogits(runtime::SizeType32 const* seqLenHost,
        std::vector<std::set<runtime::TokenIdType>> const& expectedOutputIds, runtime::SizeType32 step);

    void createMedusaInputs(std::shared_ptr<tensorrt_llm::layers::DecodingInputs>& baseInputs);
    void createMedusaOutputs(std::shared_ptr<tensorrt_llm::layers::BaseDecodingOutputs>& baseOutputs);
>>>>>>> 05316d33

public:
    void runTest(std::vector<std::set<runtime::TokenIdType>> const& expectedOutputIds, TestSamplingParams const& params,
        runtime::TokenIdType endId = -1);

    void allocateData(TestSamplingParams const& params, runtime::TokenIdType endId = -1);

    void runTestImpl(std::vector<std::set<runtime::TokenIdType>> const& expectedOutputIds,
        TestSamplingParams const& params, runtime::TokenIdType endId = -1);
};

typedef testing::Types<float, half> FloatAndHalfTypes;

} // namespace tensorrt_llm::tests::layers::sampling<|MERGE_RESOLUTION|>--- conflicted
+++ resolved
@@ -61,10 +61,6 @@
     std::optional<executor::DecodingMode> decodingMode;
 
     // Medusa setup
-<<<<<<< HEAD
-    bool useMedusa{false};
-=======
->>>>>>> 05316d33
     std::optional<runtime::SizeType32> maxNumMedusaHeads{std::nullopt};
     std::optional<std::vector<std::vector<runtime::SizeType32>>> topKMedusaHeads{std::nullopt};
     std::optional<std::vector<runtime::SizeType32>> tokensPerStep{std::nullopt};
@@ -163,35 +159,20 @@
         runtime::TokenIdType** wordsPtr, runtime::SizeType32* wordsLenData, runtime::SizeType32 maxWordsLen,
         std::vector<std::vector<std::vector<runtime::TokenIdType>>> const& inputWords);
 
-<<<<<<< HEAD
-    std::shared_ptr<tensorrt_llm::layers::DynamicDecodeInputParams> createInputTensors(runtime::SizeType32 step);
-
-    std::shared_ptr<tensorrt_llm::layers::DynamicDecodeOutputParams> createOutputTensors();
-=======
     std::shared_ptr<tensorrt_llm::layers::DecodingInputs> createInputTensors(runtime::SizeType32 step);
 
     std::shared_ptr<tensorrt_llm::layers::BaseDecodingOutputs> createOutputTensors();
->>>>>>> 05316d33
 
     void batchCopy(runtime::SizeType32 step);
     bool checkResult(runtime::TokenIdType* outputIds, std::vector<std::set<runtime::TokenIdType>> const& expectedIds,
         runtime::SizeType32* seqLens, runtime::SizeType32 leadingDim, runtime::SizeType32 stride,
         runtime::SizeType32 step, bool outputIdsTransposed = false, runtime::SizeType32 strideTransposed = 0);
-<<<<<<< HEAD
-
-    void fillRefLogits(runtime::SizeType32 const* seqLenHost,
-        std::vector<std::set<runtime::TokenIdType>> const& expectedOutputIds, runtime::SizeType32 step);
-
-    tensorrt_llm::layers::DynamicDecodeInputParams::MedusaInputs createMedusaInputs();
-    tensorrt_llm::layers::DynamicDecodeOutputParams::MedusaOutputs createMedusaOutputs();
-=======
 
     void fillRefLogits(runtime::SizeType32 const* seqLenHost,
         std::vector<std::set<runtime::TokenIdType>> const& expectedOutputIds, runtime::SizeType32 step);
 
     void createMedusaInputs(std::shared_ptr<tensorrt_llm::layers::DecodingInputs>& baseInputs);
     void createMedusaOutputs(std::shared_ptr<tensorrt_llm::layers::BaseDecodingOutputs>& baseOutputs);
->>>>>>> 05316d33
 
 public:
     void runTest(std::vector<std::set<runtime::TokenIdType>> const& expectedOutputIds, TestSamplingParams const& params,

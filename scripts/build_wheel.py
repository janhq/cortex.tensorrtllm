#!/usr/bin/env python3
# SPDX-FileCopyrightText: Copyright (c) 2022-2024 NVIDIA CORPORATION & AFFILIATES. All rights reserved.
# SPDX-License-Identifier: Apache-2.0
#
# Licensed under the Apache License, Version 2.0 (the "License");
# you may not use this file except in compliance with the License.
# You may obtain a copy of the License at
#
# http://www.apache.org/licenses/LICENSE-2.0
#
# Unless required by applicable law or agreed to in writing, software
# distributed under the License is distributed on an "AS IS" BASIS,
# WITHOUT WARRANTIES OR CONDITIONS OF ANY KIND, either express or implied.
# See the License for the specific language governing permissions and
# limitations under the License.

import os
import platform
import sys
from argparse import ArgumentParser
from contextlib import contextmanager
from functools import partial
from multiprocessing import cpu_count
from pathlib import Path
from shutil import copy, rmtree
from subprocess import CalledProcessError, check_output, run
from textwrap import dedent
from typing import List


@contextmanager
def working_directory(path):
    """Changes working directory and returns to previous on exit."""
    prev_cwd = Path.cwd()
    os.chdir(path)
    try:
        yield
    finally:
        os.chdir(prev_cwd)


def get_project_dir():
    return Path(__file__).parent.resolve().parent


def get_source_dir():
    return get_project_dir() / "cpp"


def get_build_dir(build_dir, build_type):
    if build_dir is None:
        build_dir = get_source_dir() / ("build" if build_type == "Release" else
                                        f"build_{build_type}")
    else:
        build_dir = Path(build_dir)
    return build_dir


def main(*,
         build_type: str = "Release",
         build_dir: Path = None,
         dist_dir: Path = None,
         cuda_architectures: str = None,
         job_count: int = None,
         extra_cmake_vars: List[str] = list(),
         extra_make_targets: str = "",
         trt_root: str = None,
         nccl_root: str = None,
         clean: bool = False,
         use_ccache: bool = False,
         fast_build: bool = False,
         cpp_only: bool = False,
         install: bool = False,
         skip_building_wheel: bool = False,
         python_bindings: bool = True,
         benchmarks: bool = False,
         micro_benchmarks: bool = False,
         nvtx: bool = False):
    project_dir = get_project_dir()
    os.chdir(project_dir)
    build_run = partial(run, shell=True, check=True)

    if not (project_dir / "3rdparty/cutlass/.git").exists():
        build_run('git submodule update --init --recursive')
    on_windows = platform.system() == "Windows"
    requirements_filename = "requirements-dev-windows.txt" if on_windows else "requirements-dev.txt"
<<<<<<< HEAD
    #build_run(
    #    f"\"{sys.executable}\" -m pip install -r {requirements_filename} --extra-index-url https://pypi.ngc.nvidia.com"
    #)
=======
    build_run(f"\"{sys.executable}\" -m pip install -r {requirements_filename}")
>>>>>>> 05316d33
    # Ensure TRT is installed on windows to prevent surprises.
    reqs = check_output([sys.executable, "-m", "pip", "freeze"])
    installed_packages = [r.decode().split("==")[0] for r in reqs.split()]
    if "tensorrt" not in installed_packages:
        error_msg = "TensorRT was not installed properly."
        if on_windows:
            error_msg += (
                " Please download the TensorRT zip file manually,"
                " install it and relaunch build_wheel.py."
                " See https://docs.nvidia.com/deeplearning/tensorrt/install-guide/index.html#installing-zip for more details."
            )
        else:
            error_msg += " Please run `pip install tensorrt` manually and relaunch build_wheel.py"
        raise RuntimeError(error_msg)

    cmake_cuda_architectures = (
        f'"-DCMAKE_CUDA_ARCHITECTURES={cuda_architectures}"'
        if cuda_architectures is not None else "")

    cmake_def_args = []
    cmake_generator = "-GNinja"

    hardware_arch = platform.machine()

    if on_windows:
        # Windows does not support multi-device currently.
        extra_cmake_vars.extend(["ENABLE_MULTI_DEVICE=0"])

        # The Ninja CMake generator is used for our Windows build
        # (Easier than MSBuild to make compatible with our Docker image)
        cmake_generator = "-GNinja"

    if job_count is None:
        job_count = cpu_count()

    if len(extra_cmake_vars):
        # Backwards compatibility, we also support semicolon expansion for each value.
        # However, it is best to use flag multiple-times due to issues with spaces in CLI.
        expanded_args = []
        for var in extra_cmake_vars:
            expanded_args += var.split(";")

        extra_cmake_vars = ["\"-D{}\"".format(var) for var in expanded_args]
        # Don't include duplicate conditions
        cmake_def_args.extend(set(extra_cmake_vars))

    if trt_root is not None:
        trt_root = trt_root.replace("\\", "/")
        trt_lib_dir_candidates = (
            f"{trt_root}/targets/{hardware_arch}-linux-gnu/lib",
            f"{trt_root}/lib")
        try:
            trt_lib_dir = next(
                filter(lambda x: Path(x).exists(), trt_lib_dir_candidates))
        except StopIteration:
            trt_lib_dir = trt_lib_dir_candidates[0]
        cmake_def_args.append(f"-DTRT_LIB_DIR={trt_lib_dir}")
        cmake_def_args.append(f"-DTRT_INCLUDE_DIR={trt_root}/include")

    if nccl_root is not None:
        cmake_def_args.append(f"-DNCCL_LIB_DIR={nccl_root}/lib")
        cmake_def_args.append(f"-DNCCL_INCLUDE_DIR={nccl_root}/include")

    build_dir = get_build_dir(build_dir, build_type)
    first_build = not build_dir.exists()

    if clean and build_dir.exists():
        rmtree(build_dir)
    build_dir.mkdir(parents=True, exist_ok=True)

    if use_ccache:
        cmake_def_args.append(
            f"-DCMAKE_CXX_COMPILER_LAUNCHER=ccache -DCMAKE_CUDA_COMPILER_LAUNCHER=ccache"
        )

    if fast_build:
        cmake_def_args.append(f"-DFAST_BUILD=ON")

    build_pyt = "OFF" if cpp_only else "ON"
    th_common_lib = "" if cpp_only else "th_common"
    build_pybind = "OFF" if cpp_only else "ON"
    bindings_lib = "" if cpp_only else "bindings"
    benchmarks_lib = "benchmarks" if benchmarks else ""
    build_micro_benchmarks = "ON" if micro_benchmarks else "OFF"
    micro_benchmarks_lib = "micro_benchmarks" if micro_benchmarks else ""
    disable_nvtx = "OFF" if nvtx else "ON"
    executor_worker = "" if on_windows else "executorWorker "

    source_dir = get_source_dir()
    with working_directory(build_dir):
        cmake_def_args = " ".join(cmake_def_args)
        if clean or first_build:
            build_run(
                f'cmake -DCMAKE_BUILD_TYPE="{build_type}" -DBUILD_PYT="{build_pyt}" -DBUILD_PYBIND="{build_pybind}"'
                f' -DNVTX_DISABLE="{disable_nvtx}" -DBUILD_MICRO_BENCHMARKS={build_micro_benchmarks}'
                f' {cmake_cuda_architectures} {cmake_def_args} {cmake_generator} -S "{source_dir}"'
            )
        build_run(
            f'cmake --build . --config {build_type} --parallel {job_count} '
<<<<<<< HEAD
            f'--target tensorrt_llm nvinfer_plugin_tensorrt_llm {th_common_lib} {bindings_lib} {benchmarks_lib} {executor_worker}'
            f'{" ".join(extra_make_targets)}')
=======
            f'--target tensorrt_llm nvinfer_plugin_tensorrt_llm {th_common_lib} {bindings_lib} {benchmarks_lib} '
            f'{micro_benchmarks_lib} {executor_worker} {" ".join(extra_make_targets)}'
        )
>>>>>>> 05316d33

    if cpp_only:
        assert not install, "Installing is not supported for cpp_only builds"
        return

    pkg_dir = project_dir / "tensorrt_llm"
    assert pkg_dir.is_dir(), f"{pkg_dir} is not a directory"
    lib_dir = pkg_dir / "libs"
    if lib_dir.exists():
        rmtree(lib_dir)
    lib_dir.mkdir(parents=True)
    if on_windows:
        copy(build_dir / "tensorrt_llm/tensorrt_llm.dll",
             lib_dir / "tensorrt_llm.dll")
        copy(build_dir / f"tensorrt_llm/thop/th_common.dll",
             lib_dir / "th_common.dll")
        copy(
            build_dir / f"tensorrt_llm/plugins/nvinfer_plugin_tensorrt_llm.dll",
            lib_dir / "nvinfer_plugin_tensorrt_llm.dll")
        copy(
            build_dir /
            "tensorrt_llm/kernels/decoderMaskedMultiheadAttention/decoderXQAImplJIT/nvrtcWrapper/tensorrt_llm_nvrtc_wrapper.dll",
            lib_dir / "tensorrt_llm_nvrtc_wrapper.dll")
    else:
        copy(build_dir / "tensorrt_llm/libtensorrt_llm.so",
             lib_dir / "libtensorrt_llm.so")
        copy(build_dir / "tensorrt_llm/thop/libth_common.so",
             lib_dir / "libth_common.so")
        copy(
            build_dir /
            "tensorrt_llm/plugins/libnvinfer_plugin_tensorrt_llm.so",
            lib_dir / "libnvinfer_plugin_tensorrt_llm.so")
        copy(
            build_dir /
            "tensorrt_llm/kernels/decoderMaskedMultiheadAttention/decoderXQAImplJIT/nvrtcWrapper/libtensorrt_llm_nvrtc_wrapper.so",
            lib_dir / "libtensorrt_llm_nvrtc_wrapper.so")

    bin_dir = pkg_dir / "bin"
    if bin_dir.exists():
        rmtree(bin_dir)
    bin_dir.mkdir(parents=True)

    if not on_windows:
        copy(build_dir / "tensorrt_llm/executor_worker/executorWorker",
             bin_dir / "executorWorker")

    if not cpp_only:

        def get_pybind_lib():
            pybind_build_dir = (build_dir / "tensorrt_llm" / "pybind")
            if on_windows:
                pybind_lib = list(pybind_build_dir.glob("bindings.*.pyd"))
            else:
                pybind_lib = list(pybind_build_dir.glob("bindings.*.so"))

            assert len(
                pybind_lib
            ) == 1, f"Exactly one pybind library should be present: {pybind_lib}"
            return pybind_lib[0]

        copy(get_pybind_lib(), pkg_dir)

        with working_directory(project_dir):
            build_run(f"\"{sys.executable}\" -m pip install pybind11-stubgen")
        with working_directory(pkg_dir):
            if on_windows:
                stubgen = "stubgen.py"
                stubgen_contents = """
                # Loading torch, trt before bindings is required to avoid import errors on windows.
                # isort: off
                import torch
                import tensorrt as trt
                # isort: on
                import os
                import platform

                from pybind11_stubgen import main

                if __name__ == "__main__":
                    # Load dlls from `libs` directory before launching bindings.
                    if platform.system() == "Windows":
                        os.add_dll_directory(r\"{lib_dir}\")
                    main()
                """.format(lib_dir=lib_dir)
                (pkg_dir / stubgen).write_text(dedent(stubgen_contents))
                build_run(f"\"{sys.executable}\" {stubgen} -o . bindings")
                (pkg_dir / stubgen).unlink()
            else:
                env_ld = os.environ.copy()

                new_library_path = "/usr/local/cuda/compat/lib.real"
                if 'LD_LIBRARY_PATH' in env_ld:
                    new_library_path += f":{env_ld['LD_LIBRARY_PATH']}"
                env_ld["LD_LIBRARY_PATH"] = new_library_path
                try:
                    build_run(
                        f"\"{sys.executable}\" -m pybind11_stubgen -o . bindings",
                        env=env_ld)
                except CalledProcessError as ex:
                    print(f"Failed to build pybind11 stubgen: {ex}",
                          file=sys.stderr)

    if dist_dir is None:
        dist_dir = project_dir / "build"
    else:
        dist_dir = Path(dist_dir)

    if not dist_dir.exists():
        dist_dir.mkdir(parents=True)
    if not skip_building_wheel:
        build_run(
            f'\"{sys.executable}\" -m build {project_dir} --skip-dependency-check --no-isolation --wheel --outdir "{dist_dir}"'
        )

    if install:
        build_run(f"\"{sys.executable}\" -m pip install -e .[devel]")


def add_arguments(parser: ArgumentParser):
    parser.add_argument("--build_type",
                        "-b",
                        default="Release",
                        choices=["Release", "RelWithDebInfo", "Debug"])
    parser.add_argument("--cuda_architectures", "-a")
    parser.add_argument("--install", "-i", action="store_true")
    parser.add_argument("--clean", "-c", action="store_true")
    parser.add_argument("--use_ccache",
                        "-ccache",
                        default=False,
                        action="store_true",
                        help="Use ccache compiler driver")
    parser.add_argument(
        "--fast_build",
        "-f",
        default=False,
        action="store_true",
        help=
        "Skip compiling some kernels to accelerate compilation -- for development only"
    )
    parser.add_argument("--job_count",
                        "-j",
                        const=cpu_count(),
                        nargs="?",
                        help="Parallel job count")
    parser.add_argument(
        "--cpp_only",
        "-l",
        action="store_true",
        help="Only build the C++ library without Python dependencies")
    parser.add_argument(
        "--extra-cmake-vars",
        "-D",
        action="append",
        help=
        "Extra cmake variable definition which can be specified multiple times, example: -D \"key1=value1\" -D \"key2=value2\"",
        default=[])
    parser.add_argument(
        "--extra-make-targets",
        help="A list of additional make targets, example: \"target_1 target_2\"",
        nargs="+",
        default=[])
    parser.add_argument("--trt_root",
                        help="Directory to find TensorRT headers/libs")
    parser.add_argument("--nccl_root",
                        help="Directory to find NCCL headers/libs")
    parser.add_argument("--build_dir",
                        type=Path,
                        help="Directory where cpp sources are built")
    parser.add_argument("--dist_dir",
                        type=Path,
                        help="Directory where python wheels are built")
    parser.add_argument(
        "--skip_building_wheel",
        "-s",
        action="store_true",
        help=
        "Do not build the *.whl files (they are only needed for distribution).")
    parser.add_argument(
        "--python_bindings",
        "-p",
        action="store_true",
        help="(deprecated) Build the python bindings for the C++ runtime.")
    parser.add_argument("--benchmarks",
                        action="store_true",
                        help="Build the benchmarks for the C++ runtime.")
    parser.add_argument("--micro_benchmarks",
                        action="store_true",
                        help="Build the micro benchmarks for C++ components.")
    parser.add_argument("--nvtx",
                        action="store_true",
                        help="Enable NVTX features.")


if __name__ == "__main__":
    parser = ArgumentParser()
    add_arguments(parser)
    args = parser.parse_args()
    main(**vars(args))<|MERGE_RESOLUTION|>--- conflicted
+++ resolved
@@ -84,13 +84,7 @@
         build_run('git submodule update --init --recursive')
     on_windows = platform.system() == "Windows"
     requirements_filename = "requirements-dev-windows.txt" if on_windows else "requirements-dev.txt"
-<<<<<<< HEAD
-    #build_run(
-    #    f"\"{sys.executable}\" -m pip install -r {requirements_filename} --extra-index-url https://pypi.ngc.nvidia.com"
-    #)
-=======
     build_run(f"\"{sys.executable}\" -m pip install -r {requirements_filename}")
->>>>>>> 05316d33
     # Ensure TRT is installed on windows to prevent surprises.
     reqs = check_output([sys.executable, "-m", "pip", "freeze"])
     installed_packages = [r.decode().split("==")[0] for r in reqs.split()]
@@ -111,7 +105,7 @@
         if cuda_architectures is not None else "")
 
     cmake_def_args = []
-    cmake_generator = "-GNinja"
+    cmake_generator = ""
 
     hardware_arch = platform.machine()
 
@@ -190,14 +184,9 @@
             )
         build_run(
             f'cmake --build . --config {build_type} --parallel {job_count} '
-<<<<<<< HEAD
-            f'--target tensorrt_llm nvinfer_plugin_tensorrt_llm {th_common_lib} {bindings_lib} {benchmarks_lib} {executor_worker}'
-            f'{" ".join(extra_make_targets)}')
-=======
             f'--target tensorrt_llm nvinfer_plugin_tensorrt_llm {th_common_lib} {bindings_lib} {benchmarks_lib} '
             f'{micro_benchmarks_lib} {executor_worker} {" ".join(extra_make_targets)}'
         )
->>>>>>> 05316d33
 
     if cpp_only:
         assert not install, "Installing is not supported for cpp_only builds"

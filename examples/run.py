# SPDX-FileCopyrightText: Copyright (c) 2022-2024 NVIDIA CORPORATION & AFFILIATES. All rights reserved.
# SPDX-License-Identifier: Apache-2.0
#
# Licensed under the Apache License, Version 2.0 (the "License");
# you may not use this file except in compliance with the License.
# You may obtain a copy of the License at
#
# http://www.apache.org/licenses/LICENSE-2.0
#
# Unless required by applicable law or agreed to in writing, software
# distributed under the License is distributed on an "AS IS" BASIS,
# WITHOUT WARRANTIES OR CONDITIONS OF ANY KIND, either express or implied.
# See the License for the specific language governing permissions and
# limitations under the License.

import argparse
import ast
import csv
import os
from pathlib import Path

import numpy as np
import torch
from utils import (DEFAULT_HF_MODEL_DIRS, DEFAULT_PROMPT_TEMPLATES,
                   add_common_args, load_tokenizer, read_decoder_start_token_id,
                   read_model_name, supports_inflight_batching,
                   throttle_generator)

import tensorrt_llm
import tensorrt_llm.profiler
from tensorrt_llm.logger import logger
from tensorrt_llm.runtime import PYTHON_BINDINGS, ModelRunner

if PYTHON_BINDINGS:
    from tensorrt_llm.runtime import ModelRunnerCpp


def parse_arguments(args=None):
    parser = argparse.ArgumentParser()
    parser.add_argument('--max_input_length', type=int, default=923)
    parser.add_argument('--max_output_len', type=int, required=True)
    parser.add_argument(
<<<<<<< HEAD
        '--max_attention_window_size',
        type=int,
        default=None,
        help=
        'The attention window size that controls the sliding window attention / cyclic kv cache behavior'
    )
    parser.add_argument('--sink_token_length',
                        type=int,
                        default=None,
                        help='The sink token length.')
    parser.add_argument('--log_level', type=str, default='warning')
    parser.add_argument('--engine_dir', type=str, default='engine_outputs')
    parser.add_argument('--use_py_session',
                        default=False,
                        action='store_true',
                        help="Whether or not to use Python runtime session")
    parser.add_argument(
=======
>>>>>>> 05316d33
        '--input_text',
        type=str,
        nargs='+',
        default=["Born in north-east France, Soyer trained as a"])
    parser.add_argument(
        '--input_file',
        type=str,
        help=
        'CSV or Numpy file containing tokenized input. Alternative to text input.',
        default=None)
    parser.add_argument('--output_csv',
                        type=str,
                        help='CSV file where the tokenized output is stored.',
                        default=None)
    parser.add_argument('--output_npy',
                        type=str,
                        help='Numpy file where the tokenized output is stored.',
                        default=None)
    parser.add_argument(
        '--output_logits_npy',
        type=str,
        help=
        'Numpy file where the generation logits are stored. Use only when num_beams==1',
        default=None)
    parser.add_argument('--output_log_probs_npy',
                        type=str,
                        help='Numpy file where the log_probs are stored',
                        default=None)
    parser.add_argument('--output_cum_log_probs_npy',
                        type=str,
                        help='Numpy file where the cum_log_probs are stored',
                        default=None)
    parser.add_argument(
        '--run_profiling',
        default=False,
        action='store_true',
        help="Run several 10 iterations to profile the inference latencies.")
<<<<<<< HEAD
    parser.add_argument(
        '--medusa_choices',
        type=str,
        default=None,
        help="Medusa choice to use, if not none, will use Medusa decoding."
        "   E.g.: [[0, 0, 0, 0], [0, 1, 0], [1, 0], [1, 1]] for 9 medusa tokens."
    )
    parser.add_argument(
        '--gpu_weights_percent',
        default=1,
        type=float,
        help=
        'Specify the percentage of weights that reside on GPU instead of CPU and streaming load during runtime.',
    )
=======
    parser = add_common_args(parser)
>>>>>>> 05316d33

    return parser.parse_args(args=args)


def parse_input(tokenizer,
                input_text=None,
                prompt_template=None,
                input_file=None,
                add_special_tokens=True,
                max_input_length=923,
                pad_id=None,
                num_prepend_vtokens=[],
                model_name=None,
                model_version=None):
    if pad_id is None:
        pad_id = tokenizer.pad_token_id

    batch_input_ids = []
    if input_file is None:
        for curr_text in input_text:
            if prompt_template is not None:
                curr_text = prompt_template.format(input_text=curr_text)
            input_ids = tokenizer.encode(curr_text,
                                         add_special_tokens=add_special_tokens,
                                         truncation=True,
                                         max_length=max_input_length)
            batch_input_ids.append(input_ids)
    else:
        if input_file.endswith('.csv'):
            with open(input_file, 'r') as csv_file:
                csv_reader = csv.reader(csv_file, delimiter=',')
                for line in csv_reader:
                    input_ids = np.array(line, dtype='int32')
                    batch_input_ids.append(input_ids[-max_input_length:])
        elif input_file.endswith('.npy'):
            inputs = np.load(input_file)
            for row in inputs:
                input_ids = row[row != pad_id]
                batch_input_ids.append(input_ids[-max_input_length:])
        elif input_file.endswith('.txt'):
            with open(input_file, 'r', encoding='utf-8',
                      errors='replace') as txt_file:
                input_text = txt_file.readlines()
                batch_input_ids = tokenizer(
                    input_text,
                    add_special_tokens=add_special_tokens,
                    truncation=True,
                    max_length=max_input_length)["input_ids"]
        else:
            print('Input file format not supported.')
            raise SystemExit

    if num_prepend_vtokens:
        assert len(num_prepend_vtokens) == len(batch_input_ids)
        base_vocab_size = tokenizer.vocab_size - len(
            tokenizer.special_tokens_map.get('additional_special_tokens', []))
        for i, length in enumerate(num_prepend_vtokens):
            batch_input_ids[i] = list(
                range(base_vocab_size,
                      base_vocab_size + length)) + batch_input_ids[i]

    if model_name == 'ChatGLMForCausalLM' and model_version == 'glm':
        for ids in batch_input_ids:
            ids.append(tokenizer.sop_token_id)

    batch_input_ids = [
        torch.tensor(x, dtype=torch.int32) for x in batch_input_ids
    ]
    return batch_input_ids


def print_output(tokenizer,
                 output_ids,
                 input_lengths,
                 sequence_lengths,
                 output_csv=None,
                 output_npy=None,
                 context_logits=None,
                 generation_logits=None,
                 cum_log_probs=None,
                 log_probs=None,
                 output_logits_npy=None,
                 output_cum_log_probs_npy=None,
                 output_log_probs_npy=None):
    batch_size, num_beams, _ = output_ids.size()
    if output_csv is None and output_npy is None:
        for batch_idx in range(batch_size):
            inputs = output_ids[batch_idx][0][:input_lengths[batch_idx]].tolist(
            )
            input_text = tokenizer.decode(inputs)
            print(f'Input [Text {batch_idx}]: \"{input_text}\"')
            for beam in range(num_beams):
                output_begin = input_lengths[batch_idx]
                output_end = sequence_lengths[batch_idx][beam]
                outputs = output_ids[batch_idx][beam][
                    output_begin:output_end].tolist()
                output_text = tokenizer.decode(outputs)
                print(
                    f'Output [Text {batch_idx} Beam {beam}]: \"{output_text}\"')

    output_ids = output_ids.reshape((-1, output_ids.size(2)))
    if output_csv is not None:
        output_file = Path(output_csv)
        output_file.parent.mkdir(exist_ok=True, parents=True)
        outputs = output_ids.tolist()
        with open(output_file, 'w') as csv_file:
            writer = csv.writer(csv_file, delimiter=',')
            writer.writerows(outputs)

    if output_npy is not None:
        output_file = Path(output_npy)
        output_file.parent.mkdir(exist_ok=True, parents=True)
        outputs = np.array(output_ids.cpu().contiguous(), dtype='int32')
        np.save(output_file, outputs)

    # Save context logits
    if context_logits is not None and output_logits_npy is not None:
        context_logits = torch.cat(context_logits, axis=0)
        vocab_size_padded = context_logits.shape[-1]
        context_logits = context_logits.reshape([1, -1, vocab_size_padded])

        output_context_logits_npy = output_logits_npy.split(
            '.npy')[0] + "_context"
        output_context_logits_file = Path(output_context_logits_npy)
        context_outputs = np.array(
            context_logits.squeeze(0).cpu().contiguous(),
            dtype='float32')  # [promptLengthSum, vocabSize]
        np.save(output_context_logits_file, context_outputs)

    # Save generation logits
    if generation_logits is not None and output_logits_npy is not None and num_beams == 1:
        output_generation_logits_npy = output_logits_npy.split(
            '.npy')[0] + "_generation"
        output_generation_logits_file = Path(output_generation_logits_npy)
        generation_outputs = np.array(generation_logits.cpu().contiguous(),
                                      dtype='float32')
        np.save(output_generation_logits_file, generation_outputs)

    # Save cum log probs
    if cum_log_probs is not None and output_cum_log_probs_npy is not None:
        cum_log_probs_file = Path(output_cum_log_probs_npy)
        cum_log_probs_outputs = np.array(cum_log_probs.cpu().contiguous(),
                                         dtype='float32')
        np.save(cum_log_probs_file, cum_log_probs_outputs)

    # Save cum log probs
    if log_probs is not None and output_log_probs_npy is not None:
        log_probs_file = Path(output_log_probs_npy)
        log_probs_outputs = np.array(log_probs.cpu().contiguous(),
                                     dtype='float32')
        np.save(log_probs_file, log_probs_outputs)


def main(args):
    runtime_rank = tensorrt_llm.mpi_rank()
    logger.set_level(args.log_level)

    # different handling if encoder-decoder models
    is_enc_dec = {
        name
        for name in os.listdir(args.engine_dir)
        if os.path.isdir(os.path.join(args.engine_dir, name))
    } == {'encoder', 'decoder'}
    if is_enc_dec:
        logger.warning(
            "This path is an encoder-decoder model. Using different handling.")
        assert not args.use_py_session, "Encoder-decoder models don't have a unified python runtime, please use its own examples/enc_dec/run.py instead."

    model_name, model_version = read_model_name(
        args.engine_dir) if not is_enc_dec else ("", "")
    if args.tokenizer_dir is None and model_name in DEFAULT_HF_MODEL_DIRS:
        logger.warning(
            "tokenizer_dir is not specified. Try to infer from model_name, but this may be incorrect."
        )
        args.tokenizer_dir = DEFAULT_HF_MODEL_DIRS[model_name]

    tokenizer, pad_id, end_id = load_tokenizer(
        tokenizer_dir=args.tokenizer_dir,
        vocab_file=args.vocab_file,
        model_name=model_name,
        model_version=model_version,
        tokenizer_type=args.tokenizer_type,
    )

    if args.end_id:
        end_id = args.end_id

    stop_words_list = None
    if args.stop_words:
        stop_words_list = tensorrt_llm.runtime.decode_words_list(
            args.stop_words, tokenizer)

    bad_words_list = None
    if args.bad_words:
        bad_words_list = tensorrt_llm.runtime.decode_words_list(
            args.bad_words, tokenizer)

    prompt_template = None
    if args.use_prompt_template and model_name in DEFAULT_PROMPT_TEMPLATES:
        prompt_template = DEFAULT_PROMPT_TEMPLATES[model_name]
    batch_input_ids = parse_input(tokenizer=tokenizer,
                                  input_text=args.input_text,
                                  prompt_template=prompt_template,
                                  input_file=args.input_file,
                                  add_special_tokens=args.add_special_tokens,
                                  max_input_length=args.max_input_length,
                                  pad_id=pad_id,
                                  num_prepend_vtokens=args.num_prepend_vtokens,
                                  model_name=model_name,
                                  model_version=model_version)

    if is_enc_dec:
        encoder_input_ids = batch_input_ids
        decoder_start_token_id = read_decoder_start_token_id(
            os.path.join(args.engine_dir, "decoder"))
        decoder_input_ids = [
            torch.tensor([decoder_start_token_id], dtype=torch.int32)
            for _ in batch_input_ids
        ]

    input_lengths = [x.size(0) for x in decoder_input_ids
                     ] if is_enc_dec else [x.size(0) for x in batch_input_ids]
    encoder_input_lengths = [x.size(0)
                             for x in encoder_input_ids] if is_enc_dec else None

    if not supports_inflight_batching(
            os.path.join(args.engine_dir, "decoder") if is_enc_dec else args.
            engine_dir):
        logger.warning(
            "The given engine does not support in-flight batching, fallback to python session"
        )
        args.use_py_session = True

    if not PYTHON_BINDINGS and not args.use_py_session:
        logger.warning(
            "Python bindings of C++ session is unavailable, fallback to Python session."
        )
        args.use_py_session = True
    if args.debug_mode and not args.use_py_session:
        logger.warning(
            "Debug mode is not supported in C++ session for now, fallback to Python session."
        )
        args.use_py_session = True
    runner_cls = ModelRunner if args.use_py_session else ModelRunnerCpp
<<<<<<< HEAD
    runner_kwargs = dict(engine_dir=args.engine_dir,
                         lora_dir=args.lora_dir,
                         rank=runtime_rank,
                         debug_mode=args.debug_mode,
                         lora_ckpt_source=args.lora_ckpt_source,
                         gpu_weights_percent=args.gpu_weights_percent)
=======
    runner_kwargs = dict(
        engine_dir=args.engine_dir,
        lora_dir=args.lora_dir,
        rank=runtime_rank,
        debug_mode=args.debug_mode,
        lora_ckpt_source=args.lora_ckpt_source,
        gpu_weights_percent=args.gpu_weights_percent,
    )
    if not args.use_py_session:
        runner_kwargs.update(is_enc_dec=is_enc_dec)
>>>>>>> 05316d33
    if args.medusa_choices is not None:
        args.medusa_choices = ast.literal_eval(args.medusa_choices)
        assert args.temperature == 1.0, "Medusa should use temperature == 1.0"
        assert args.num_beams == 1, "Medusa should use num_beams == 1"
        runner_kwargs.update(medusa_choices=args.medusa_choices)
    if not args.use_py_session:
        runner_kwargs.update(
            max_batch_size=len(batch_input_ids),
            max_input_len=max(
                encoder_input_lengths if is_enc_dec else input_lengths),
            max_output_len=args.max_output_len,
            max_beam_width=args.num_beams,
            max_attention_window_size=args.max_attention_window_size,
            sink_token_length=args.sink_token_length,
            max_tokens_in_paged_kv_cache=args.max_tokens_in_paged_kv_cache,
            kv_cache_enable_block_reuse=args.kv_cache_enable_block_reuse,
            kv_cache_free_gpu_memory_fraction=args.
            kv_cache_free_gpu_memory_fraction,
            enable_chunked_context=args.enable_chunked_context,
        )
    runner = runner_cls.from_dir(**runner_kwargs)

    with torch.no_grad():
        outputs = runner.generate(
            batch_input_ids=decoder_input_ids
            if is_enc_dec else batch_input_ids,
            encoder_input_ids=encoder_input_ids if is_enc_dec else None,
            max_new_tokens=args.max_output_len,
            max_attention_window_size=args.max_attention_window_size,
            sink_token_length=args.sink_token_length,
            end_id=end_id,
            pad_id=pad_id,
            temperature=args.temperature,
            top_k=args.top_k,
            top_p=args.top_p,
            num_beams=args.num_beams,
            length_penalty=args.length_penalty,
            early_stopping=args.early_stopping,
            repetition_penalty=args.repetition_penalty,
            presence_penalty=args.presence_penalty,
            frequency_penalty=args.frequency_penalty,
            stop_words_list=stop_words_list,
            bad_words_list=bad_words_list,
            output_cum_log_probs=(args.output_cum_log_probs_npy != None),
            output_log_probs=(args.output_log_probs_npy != None),
            random_seed=args.random_seed,
            lora_uids=args.lora_task_uids,
            prompt_table=args.prompt_table_path,
            prompt_tasks=args.prompt_tasks,
            streaming=args.streaming,
            output_sequence_lengths=True,
            no_repeat_ngram_size=args.no_repeat_ngram_size,
            return_dict=True,
            medusa_choices=args.medusa_choices)
        torch.cuda.synchronize()

    if args.streaming:
        for curr_outputs in throttle_generator(outputs,
                                               args.streaming_interval):
            if runtime_rank == 0:
                output_ids = curr_outputs['output_ids']
                sequence_lengths = curr_outputs['sequence_lengths']
                cum_log_probs = None
                log_probs = None
                if args.output_cum_log_probs_npy != None:
                    cum_log_probs = outputs['cum_log_probs']
                if args.output_log_probs_npy != None:
                    log_probs = outputs['log_probs']
                print_output(
                    tokenizer,
                    output_ids,
                    input_lengths,
                    sequence_lengths,
                    output_csv=args.output_csv,
                    output_npy=args.output_npy,
                    cum_log_probs=cum_log_probs,
                    log_probs=log_probs,
                    output_cum_log_probs_npy=args.output_cum_log_probs_npy,
                    output_log_probs_npy=args.output_log_probs_npy)
    else:
        if runtime_rank == 0:
            output_ids = outputs['output_ids']
            sequence_lengths = outputs['sequence_lengths']
            context_logits = None
            generation_logits = None
            cum_log_probs = None
            log_probs = None
            if runner.gather_context_logits:
                context_logits = outputs['context_logits']
            if runner.gather_generation_logits:
                generation_logits = outputs['generation_logits']
            if args.output_cum_log_probs_npy != None:
                cum_log_probs = outputs['cum_log_probs']
            if args.output_log_probs_npy != None:
                log_probs = outputs['log_probs']
            print_output(tokenizer,
                         output_ids,
                         input_lengths,
                         sequence_lengths,
                         output_csv=args.output_csv,
                         output_npy=args.output_npy,
                         context_logits=context_logits,
                         generation_logits=generation_logits,
                         output_logits_npy=args.output_logits_npy,
                         cum_log_probs=cum_log_probs,
                         log_probs=log_probs,
                         output_cum_log_probs_npy=args.output_cum_log_probs_npy,
                         output_log_probs_npy=args.output_log_probs_npy)

    if args.run_profiling:
        ite = 10
        # warmup
        for _ in range(ite):
            with torch.no_grad():
                outputs = runner.generate(
                    batch_input_ids,
                    max_new_tokens=args.max_output_len,
                    max_attention_window_size=args.max_attention_window_size,
                    end_id=end_id,
                    pad_id=pad_id,
                    temperature=args.temperature,
                    top_k=args.top_k,
                    top_p=args.top_p,
                    num_beams=args.num_beams,
                    length_penalty=args.length_penalty,
                    early_stopping=args.early_stopping,
                    repetition_penalty=args.repetition_penalty,
                    presence_penalty=args.presence_penalty,
                    frequency_penalty=args.frequency_penalty,
                    stop_words_list=stop_words_list,
                    bad_words_list=bad_words_list,
                    output_cum_log_probs=(args.output_cum_log_probs_npy !=
                                          None),
                    output_log_probs=(args.output_log_probs_npy != None),
                    random_seed=args.random_seed,
                    lora_uids=args.lora_task_uids,
                    prompt_table=args.prompt_table_path,
                    prompt_tasks=args.prompt_tasks,
                    streaming=args.streaming,
                    output_sequence_lengths=True,
                    return_dict=True)
                torch.cuda.synchronize()

        tensorrt_llm.profiler.start("tmp")
        for _ in range(ite):
            with torch.no_grad():
                outputs = runner.generate(
                    batch_input_ids,
                    max_new_tokens=args.max_output_len,
                    max_attention_window_size=args.max_attention_window_size,
                    end_id=end_id,
                    pad_id=pad_id,
                    temperature=args.temperature,
                    top_k=args.top_k,
                    top_p=args.top_p,
                    num_beams=args.num_beams,
                    length_penalty=args.length_penalty,
                    early_stopping=args.early_stopping,
                    repetition_penalty=args.repetition_penalty,
                    presence_penalty=args.presence_penalty,
                    frequency_penalty=args.frequency_penalty,
                    stop_words_list=stop_words_list,
                    bad_words_list=bad_words_list,
                    output_cum_log_probs=(args.output_cum_log_probs_npy !=
                                          None),
                    output_log_probs=(args.output_log_probs_npy != None),
                    random_seed=args.random_seed,
                    lora_uids=args.lora_task_uids,
                    prompt_table=args.prompt_table_path,
                    prompt_tasks=args.prompt_tasks,
                    streaming=args.streaming,
                    output_sequence_lengths=True,
                    return_dict=True)
                torch.cuda.synchronize()
        tensorrt_llm.profiler.stop("tmp")

        print(
            f"batch_size: {len(batch_input_ids)}, avg latency of {ite} iterations: : {tensorrt_llm.profiler.elapsed_time_in_sec('tmp') / ite} sec"
        )


if __name__ == '__main__':
    args = parse_arguments()
    main(args)<|MERGE_RESOLUTION|>--- conflicted
+++ resolved
@@ -40,26 +40,6 @@
     parser.add_argument('--max_input_length', type=int, default=923)
     parser.add_argument('--max_output_len', type=int, required=True)
     parser.add_argument(
-<<<<<<< HEAD
-        '--max_attention_window_size',
-        type=int,
-        default=None,
-        help=
-        'The attention window size that controls the sliding window attention / cyclic kv cache behavior'
-    )
-    parser.add_argument('--sink_token_length',
-                        type=int,
-                        default=None,
-                        help='The sink token length.')
-    parser.add_argument('--log_level', type=str, default='warning')
-    parser.add_argument('--engine_dir', type=str, default='engine_outputs')
-    parser.add_argument('--use_py_session',
-                        default=False,
-                        action='store_true',
-                        help="Whether or not to use Python runtime session")
-    parser.add_argument(
-=======
->>>>>>> 05316d33
         '--input_text',
         type=str,
         nargs='+',
@@ -97,24 +77,7 @@
         default=False,
         action='store_true',
         help="Run several 10 iterations to profile the inference latencies.")
-<<<<<<< HEAD
-    parser.add_argument(
-        '--medusa_choices',
-        type=str,
-        default=None,
-        help="Medusa choice to use, if not none, will use Medusa decoding."
-        "   E.g.: [[0, 0, 0, 0], [0, 1, 0], [1, 0], [1, 1]] for 9 medusa tokens."
-    )
-    parser.add_argument(
-        '--gpu_weights_percent',
-        default=1,
-        type=float,
-        help=
-        'Specify the percentage of weights that reside on GPU instead of CPU and streaming load during runtime.',
-    )
-=======
     parser = add_common_args(parser)
->>>>>>> 05316d33
 
     return parser.parse_args(args=args)
 
@@ -359,14 +322,6 @@
         )
         args.use_py_session = True
     runner_cls = ModelRunner if args.use_py_session else ModelRunnerCpp
-<<<<<<< HEAD
-    runner_kwargs = dict(engine_dir=args.engine_dir,
-                         lora_dir=args.lora_dir,
-                         rank=runtime_rank,
-                         debug_mode=args.debug_mode,
-                         lora_ckpt_source=args.lora_ckpt_source,
-                         gpu_weights_percent=args.gpu_weights_percent)
-=======
     runner_kwargs = dict(
         engine_dir=args.engine_dir,
         lora_dir=args.lora_dir,
@@ -377,7 +332,6 @@
     )
     if not args.use_py_session:
         runner_kwargs.update(is_enc_dec=is_enc_dec)
->>>>>>> 05316d33
     if args.medusa_choices is not None:
         args.medusa_choices = ast.literal_eval(args.medusa_choices)
         assert args.temperature == 1.0, "Medusa should use temperature == 1.0"

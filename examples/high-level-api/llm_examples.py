#!/usr/bin/env python3
import asyncio
import os
from typing import List, Optional, Union

import click
import torch

<<<<<<< HEAD
from tensorrt_llm import LLM, ModelConfig
from tensorrt_llm.hlapi.llm import KvCacheConfig, SamplingConfig
=======
from tensorrt_llm import LLM
from tensorrt_llm.hlapi import KvCacheConfig
from tensorrt_llm.hlapi.llm import SamplingParams
from tensorrt_llm.hlapi.llm_utils import KvCacheConfig, QuantAlgo, QuantConfig
>>>>>>> 05316d33
from tensorrt_llm.hlapi.utils import get_device_count

# NOTE, Currently, the following examples are only available for LLaMA models.


@click.group()
def cli():
    pass


@click.command('run_llm_generate')
@click.option('--prompt', type=str, default="What is LLM?")
@click.option('--model_dir', type=str, help='The directory of the model.')
@click.option('--engine_dir',
              type=str,
              help='The directory of the engine.',
              default=None)
@click.option('--tp_size',
              type=int,
              default=1,
              help='The number of GPUs for Tensor Parallel.')
@click.option('--pp_size',
              type=int,
              default=1,
              help='The number of GPUs for Pipeline Parallel.')
@click.option('--prompt_is_digit',
              type=bool,
              default=False,
              help='Whether the prompt is a list of integers.')
def run_llm_generate(
    prompt: str,
    model_dir: str,
    engine_dir: Optional[str] = None,
    tp_size: int = 1,
    pp_size: int = 1,
    prompt_is_digit: bool = False,
    end_id: int = 2,
):
    ''' Running LLM with arbitrary model formats including:
        - HF model
        - TRT-LLM checkpoint
        - TRT-LLM engine

    It will dump the engine to `engine_dir` if specified.

    Args:
        prompts: A list of prompts. Each prompt can be either a string or a list of integers when tokenizer is disabled.
        model_dir: The directory of the model.
        engine_dir: The directory of the engine, if specified different than model_dir then it will save the engine to `engine_dir`.
        tp_size: The number of GPUs for Tensor Parallel.
        pp_size: The number of GPUs for Pipeline Parallel.
    '''

<<<<<<< HEAD
    config = ModelConfig(model_dir)
    # Avoid the tp_size and pp_size setting override the ones loaded from built engine
    if tp_size > 1: config.parallel_config.tp_size = tp_size
    if pp_size > 1: config.parallel_config.pp_size = pp_size

    if get_device_count() < config.parallel_config.world_size:
=======
    # Avoid the tp_size and pp_size setting override the ones loaded from built engine
    world_size = tp_size * pp_size
    if get_device_count() < world_size:
>>>>>>> 05316d33
        print(
            "Skip the example for TP!!! Since the number of GPUs is less than required"
        )
        return
<<<<<<< HEAD
    if config.parallel_config.world_size > 1:
        print(f'Running LLM with Tensor Parallel on {tp_size} GPUs.')

    llm = LLM(config)
=======
    if world_size > 1:
        print(f'Running LLM with Tensor Parallel on {tp_size} GPUs.')

    llm = LLM(model_dir,
              tensor_parallel_size=tp_size,
              pipeline_parallel_size=pp_size)
>>>>>>> 05316d33

    if engine_dir and os.path.abspath(model_dir) != os.path.abspath(engine_dir):
        print(f"Saving engine to {engine_dir}...")
        llm.save(engine_dir)

    prompts = parse_prompts(prompt, prompt_is_digit)

<<<<<<< HEAD
    sampling_config = SamplingConfig(end_id=end_id,
                                     pad_id=end_id) if prompt_is_digit else None

    for output in llm.generate(prompts, sampling_config=sampling_config):
=======
    sampling_params = SamplingParams(end_id=end_id,
                                     pad_id=end_id) if prompt_is_digit else None

    for output in llm.generate(prompts, sampling_params=sampling_params):
>>>>>>> 05316d33
        print("OUTPUT:", output)


@click.command('run_llm_generate_async_example')
@click.option('--prompt', type=str, default="What is LLM?")
@click.option('--model_dir', type=str, help='The directory of the model.')
@click.option('--streaming',
              is_flag=True,
              help='Whether to enable streaming generation.')
@click.option('--tp_size',
              type=int,
              default=1,
              help='The number of GPUs for Tensor Parallel.')
@click.option('--pp_size',
              type=int,
              default=1,
              help='The number of GPUs for Pipeline Parallel.')
def run_llm_generate_async_example(prompt: str,
                                   model_dir: str,
                                   streaming: bool = False,
                                   tp_size: int = 1,
                                   pp_size: int = 1):
    ''' Running LLM generation asynchronously. '''

    if get_device_count() < tp_size:
        print(
            "Skip the example for TP!!! Since the number of GPUs is less than required"
        )
        return
    if tp_size > 1:
        print(f'Running LLM with Tensor Parallel on {tp_size} GPUs.')

<<<<<<< HEAD
    config = ModelConfig(model_dir)
    # Avoid the tp_size and pp_size setting override the ones loaded from built engine
    if tp_size > 1: config.parallel_config.tp_size = tp_size
    if pp_size > 1: config.parallel_config.pp_size = pp_size

    llm = LLM(config,
=======
    # Avoid the tp_size and pp_size setting override the ones loaded from built engine
    llm = LLM(model_dir,
              tensor_parallel_size=tp_size,
              pipeline_parallel_size=pp_size,
>>>>>>> 05316d33
              kv_cache_config=KvCacheConfig(free_gpu_memory_fraction=0.4))
    prompts = parse_prompts(prompt, False)

    async def task(prompt: str):
        outputs = []
        async for output in llm.generate_async(prompt, streaming=streaming):
            outputs.append(output.outputs[0].text)
        print(' '.join(outputs))

    async def main():
        tasks = [task(prompt) for prompt in prompts]
        await asyncio.gather(*tasks)

    asyncio.run(main())


@click.command('run_llm_with_quantization')
@click.option('--prompt', type=str, default="What is LLM?")
@click.option('--model_dir', type=str, help='The directory of the model.')
@click.option('--quant_type',
              type=str,
              default='int4_awq',
              help='The quantization type.')
def run_llm_with_quantization(prompt: str, model_dir: str, quant_type: str):
    ''' Running LLM with quantization.
    quant_type could be 'int4_awq' or 'fp8'.
    '''

    major, minor = torch.cuda.get_device_capability()
    if not (major >= 8):
        print("Quantization currently only supported on post Ampere")
        return

    if 'fp8' in quant_type:
        if not (major > 8):
            print("Hopper GPUs are required for fp8 quantization")
            return

<<<<<<< HEAD
    config = ModelConfig(model_dir)
=======
    quant_config = QuantConfig()
>>>>>>> 05316d33
    if quant_type == 'int4_awq':
        quant_config.quant_algo = QuantAlgo.W4A16_AWQ
    else:
        quant_config.quant_algo = QuantAlgo.FP8
        quant_config.kv_cache_quant_algo = QuantAlgo.FP8

<<<<<<< HEAD
    llm = LLM(config)
=======
    llm = LLM(model_dir, quant_config=quant_config)
>>>>>>> 05316d33
    prompts = parse_prompts(prompt, False)

    for output in llm.generate(prompts):
        print(output)


@click.command('run_llm_with_async_future')
@click.option('--prompt', type=str, default="What is LLM?")
@click.option('--model_dir', type=str, help='The directory of the model.')
def run_llm_with_async_future(prompt: str, model_dir: str):
<<<<<<< HEAD
    config = ModelConfig(model_dir)
    llm = LLM(config,
=======
    llm = LLM(model_dir,
>>>>>>> 05316d33
              kv_cache_config=KvCacheConfig(free_gpu_memory_fraction=0.4))

    prompts = parse_prompts(prompt)
    # The result of generate() is similar to a Future, it won't block the main thread, call .result() to explicitly wait for the result
    futures = [llm.generate_async(prompt) for prompt in prompts]
    for future in futures:
        # .result() is a blocking call, call it when you want to wait for the result
        output = future.result()
        print(output.outputs[0].text)

    # Similar to .result(), there is an async version of .result(), which is .aresult(), and it works with the generate_async().
    async def task(prompt: str):
        generation = llm.generate_async(prompt, streaming=False)
        output = await generation.aresult()
        print(output.outputs[0].text)

    async def main():
        tasks = [task(prompt) for prompt in prompts]
        await asyncio.gather(*tasks)

    asyncio.run(main())


@click.command('run_llm_with_auto_parallel')
@click.option('--prompt', type=str, default="What is LLM?")
@click.option('--model_dir', type=str, help='The directory of the model.')
@click.option('--world_size',
              type=int,
              default=1,
              help='The number of GPUs for Auto Parallel.')
def run_llm_with_auto_parallel(prompt: str,
                               model_dir: str,
                               world_size: int = 1):
    ''' Running LLM with auto parallel enabled. '''
    if get_device_count() < world_size:
        print(
            "Skip the example for auto parallel!!! Since the number of GPUs is less than required"
        )
        return
    if world_size > 1:
        print(f'Running LLM with Auto Parallel on {world_size} GPUs.')

<<<<<<< HEAD
    config = ModelConfig(model_dir)
    config.parallel_config.auto_parallel = True
    config.parallel_config.world_size = world_size

    llm = LLM(config)
=======
    llm = LLM(
        model_dir,
        auto_parallel=True,
        world_size=world_size,
    )
>>>>>>> 05316d33
    prompts = parse_prompts(prompt)

    for output in llm.generate(prompts):
        print(output)


def parse_prompts(prompt: str, is_digit: bool = False) -> Union[str, List[int]]:
    ''' Process a single prompt. '''
    if is_digit:
        return [[int(i) for i in prompt.split()]]
    else:
        return [prompt]


if __name__ == '__main__':
    cli.add_command(run_llm_generate)
    cli.add_command(run_llm_generate_async_example)
    cli.add_command(run_llm_with_quantization)
    cli.add_command(run_llm_with_async_future)
    cli.add_command(run_llm_with_auto_parallel)
    cli()<|MERGE_RESOLUTION|>--- conflicted
+++ resolved
@@ -6,15 +6,10 @@
 import click
 import torch
 
-<<<<<<< HEAD
-from tensorrt_llm import LLM, ModelConfig
-from tensorrt_llm.hlapi.llm import KvCacheConfig, SamplingConfig
-=======
 from tensorrt_llm import LLM
 from tensorrt_llm.hlapi import KvCacheConfig
 from tensorrt_llm.hlapi.llm import SamplingParams
 from tensorrt_llm.hlapi.llm_utils import KvCacheConfig, QuantAlgo, QuantConfig
->>>>>>> 05316d33
 from tensorrt_llm.hlapi.utils import get_device_count
 
 # NOTE, Currently, the following examples are only available for LLaMA models.
@@ -68,35 +63,19 @@
         pp_size: The number of GPUs for Pipeline Parallel.
     '''
 
-<<<<<<< HEAD
-    config = ModelConfig(model_dir)
-    # Avoid the tp_size and pp_size setting override the ones loaded from built engine
-    if tp_size > 1: config.parallel_config.tp_size = tp_size
-    if pp_size > 1: config.parallel_config.pp_size = pp_size
-
-    if get_device_count() < config.parallel_config.world_size:
-=======
     # Avoid the tp_size and pp_size setting override the ones loaded from built engine
     world_size = tp_size * pp_size
     if get_device_count() < world_size:
->>>>>>> 05316d33
         print(
             "Skip the example for TP!!! Since the number of GPUs is less than required"
         )
         return
-<<<<<<< HEAD
-    if config.parallel_config.world_size > 1:
-        print(f'Running LLM with Tensor Parallel on {tp_size} GPUs.')
-
-    llm = LLM(config)
-=======
     if world_size > 1:
         print(f'Running LLM with Tensor Parallel on {tp_size} GPUs.')
 
     llm = LLM(model_dir,
               tensor_parallel_size=tp_size,
               pipeline_parallel_size=pp_size)
->>>>>>> 05316d33
 
     if engine_dir and os.path.abspath(model_dir) != os.path.abspath(engine_dir):
         print(f"Saving engine to {engine_dir}...")
@@ -104,17 +83,10 @@
 
     prompts = parse_prompts(prompt, prompt_is_digit)
 
-<<<<<<< HEAD
-    sampling_config = SamplingConfig(end_id=end_id,
-                                     pad_id=end_id) if prompt_is_digit else None
-
-    for output in llm.generate(prompts, sampling_config=sampling_config):
-=======
     sampling_params = SamplingParams(end_id=end_id,
                                      pad_id=end_id) if prompt_is_digit else None
 
     for output in llm.generate(prompts, sampling_params=sampling_params):
->>>>>>> 05316d33
         print("OUTPUT:", output)
 
 
@@ -147,19 +119,10 @@
     if tp_size > 1:
         print(f'Running LLM with Tensor Parallel on {tp_size} GPUs.')
 
-<<<<<<< HEAD
-    config = ModelConfig(model_dir)
-    # Avoid the tp_size and pp_size setting override the ones loaded from built engine
-    if tp_size > 1: config.parallel_config.tp_size = tp_size
-    if pp_size > 1: config.parallel_config.pp_size = pp_size
-
-    llm = LLM(config,
-=======
     # Avoid the tp_size and pp_size setting override the ones loaded from built engine
     llm = LLM(model_dir,
               tensor_parallel_size=tp_size,
               pipeline_parallel_size=pp_size,
->>>>>>> 05316d33
               kv_cache_config=KvCacheConfig(free_gpu_memory_fraction=0.4))
     prompts = parse_prompts(prompt, False)
 
@@ -198,22 +161,14 @@
             print("Hopper GPUs are required for fp8 quantization")
             return
 
-<<<<<<< HEAD
-    config = ModelConfig(model_dir)
-=======
     quant_config = QuantConfig()
->>>>>>> 05316d33
     if quant_type == 'int4_awq':
         quant_config.quant_algo = QuantAlgo.W4A16_AWQ
     else:
         quant_config.quant_algo = QuantAlgo.FP8
         quant_config.kv_cache_quant_algo = QuantAlgo.FP8
 
-<<<<<<< HEAD
-    llm = LLM(config)
-=======
     llm = LLM(model_dir, quant_config=quant_config)
->>>>>>> 05316d33
     prompts = parse_prompts(prompt, False)
 
     for output in llm.generate(prompts):
@@ -224,12 +179,7 @@
 @click.option('--prompt', type=str, default="What is LLM?")
 @click.option('--model_dir', type=str, help='The directory of the model.')
 def run_llm_with_async_future(prompt: str, model_dir: str):
-<<<<<<< HEAD
-    config = ModelConfig(model_dir)
-    llm = LLM(config,
-=======
     llm = LLM(model_dir,
->>>>>>> 05316d33
               kv_cache_config=KvCacheConfig(free_gpu_memory_fraction=0.4))
 
     prompts = parse_prompts(prompt)
@@ -272,19 +222,11 @@
     if world_size > 1:
         print(f'Running LLM with Auto Parallel on {world_size} GPUs.')
 
-<<<<<<< HEAD
-    config = ModelConfig(model_dir)
-    config.parallel_config.auto_parallel = True
-    config.parallel_config.world_size = world_size
-
-    llm = LLM(config)
-=======
     llm = LLM(
         model_dir,
         auto_parallel=True,
         world_size=world_size,
     )
->>>>>>> 05316d33
     prompts = parse_prompts(prompt)
 
     for output in llm.generate(prompts):

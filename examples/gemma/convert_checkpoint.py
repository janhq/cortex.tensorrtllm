--- conflicted
+++ resolved
@@ -71,11 +71,7 @@
         "By default, we use dtype for KV cache. fp8_kv_cache chooses fp8 quantization for KV",
     )
     parser.add_argument(
-<<<<<<< HEAD
-        "--modelopt_quant_ckpt_path",
-=======
         "--quant_ckpt_path",
->>>>>>> 05316d33
         default=None,
         help=
         "Path of a directory to quantized model checkpoints in .safetensors format or \
@@ -948,11 +944,7 @@
             weight_scales = quantize_fp8_weights(
                 weights, trt_llm_config.num_hidden_layers,
                 trt_llm_config.mapping)
-<<<<<<< HEAD
-            scales = load_from_fp8_gemma(args.modelopt_quant_ckpt_path,
-=======
             scales = load_from_fp8_gemma(args.quant_ckpt_path,
->>>>>>> 05316d33
                                          trt_llm_config.num_hidden_layers,
                                          trt_llm_config.mapping,
                                          args.fp8_kv_cache, weight_scales)

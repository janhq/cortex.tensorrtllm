# SPDX-FileCopyrightText: Copyright (c) 2022-2024 NVIDIA CORPORATION & AFFILIATES. All rights reserved.
# SPDX-License-Identifier: Apache-2.0
#
# Licensed under the Apache License, Version 2.0 (the "License");
# you may not use this file except in compliance with the License.
# You may obtain a copy of the License at
#
# http://www.apache.org/licenses/LICENSE-2.0
#
# Unless required by applicable law or agreed to in writing, software
# distributed under the License is distributed on an "AS IS" BASIS,
# WITHOUT WARRANTIES OR CONDITIONS OF ANY KIND, either express or implied.
# See the License for the specific language governing permissions and
# limitations under the License.
import argparse
import os
import time

from transformers import AutoConfig

import tensorrt_llm
from tensorrt_llm.models import Phi3ForCausalLM, PhiForCausalLM


def parse_arguments():
    parser = argparse.ArgumentParser()
    parser.add_argument('--model_dir', type=str, default=None)
    parser.add_argument('--tp_size',
                        type=int,
                        default=1,
                        help='N-way tensor parallelism size')
    parser.add_argument('--pp_size',
                        type=int,
                        default=1,
                        help='N-way pipeline parallelism size')
    parser.add_argument('--dtype',
                        type=str,
                        default='float16',
                        choices=['float32', 'bfloat16', 'float16'])
    parser.add_argument(
        '--use_weight_only',
        default=False,
        action="store_true",
        help='Quantize weights for the various GEMMs to INT4/INT8.'
        'See --weight_only_precision to set the precision')
    parser.add_argument(
        '--weight_only_precision',
        const='int8',
        type=str,
        nargs='?',
        default='int8',
        choices=['int8', 'int4'],
        help=
        'Define the precision for the weights when using weight-only quantization.'
        'You must also use --use_weight_only for that argument to have an impact.'
    )
    parser.add_argument('--output_dir',
                        type=str,
                        default='tllm_checkpoint',
                        help='The path to save the TensorRT-LLM checkpoint')
    parser.add_argument(
<<<<<<< HEAD
        '--model_type',
        type=str,
        default='phi-2',
        choices=['phi-2', 'Phi-3-mini-4k-instruct', 'Phi-3-mini-128k-instruct'],
        help='Model to be converted.')
=======
        '--workers',
        type=int,
        default=1,
        help='The number of workers for converting checkpoint in parallel')
>>>>>>> 05316d33
    args = parser.parse_args()

    return args


if __name__ == '__main__':
    print(tensorrt_llm.__version__)
    args = parse_arguments()
    assert args.pp_size == 1, "Pipeline parallelism is not supported."

    tik = time.time()
    if not os.path.exists(args.output_dir):
        os.makedirs(args.output_dir)

<<<<<<< HEAD
    modelForCausalLM = PhiForCausalLM if args.model_type == "phi-2" else Phi3ForCausalLM
    modelForCausalLM.convert_hf_checkpoint(args.model_dir,
                                           dtype=args.dtype,
                                           output_dir=args.output_dir)
=======
    model_config = AutoConfig.from_pretrained(args.model_dir,
                                              trust_remote_code=True)
    model_type = model_config.architectures[0]
    supported_models = [
        'PhiForCausalLM', 'Phi3ForCausalLM', 'Phi3VForCausalLM',
        'Phi3SmallForCausalLM'
    ]
    modelForCausalLM = None
    if model_type not in supported_models:
        assert False, "Invalid model type"
    modelForCausalLM = PhiForCausalLM if model_type == 'PhiForCausalLM' else Phi3ForCausalLM

    modelForCausalLM.convert_hf_checkpoint(args.model_dir,
                                           dtype=args.dtype,
                                           output_dir=args.output_dir,
                                           args=args)
>>>>>>> 05316d33

    tok = time.time()
    t = time.strftime('%H:%M:%S', time.gmtime(tok - tik))
    print(f'Total time of converting checkpoints: {t}')<|MERGE_RESOLUTION|>--- conflicted
+++ resolved
@@ -59,18 +59,10 @@
                         default='tllm_checkpoint',
                         help='The path to save the TensorRT-LLM checkpoint')
     parser.add_argument(
-<<<<<<< HEAD
-        '--model_type',
-        type=str,
-        default='phi-2',
-        choices=['phi-2', 'Phi-3-mini-4k-instruct', 'Phi-3-mini-128k-instruct'],
-        help='Model to be converted.')
-=======
         '--workers',
         type=int,
         default=1,
         help='The number of workers for converting checkpoint in parallel')
->>>>>>> 05316d33
     args = parser.parse_args()
 
     return args
@@ -85,12 +77,6 @@
     if not os.path.exists(args.output_dir):
         os.makedirs(args.output_dir)
 
-<<<<<<< HEAD
-    modelForCausalLM = PhiForCausalLM if args.model_type == "phi-2" else Phi3ForCausalLM
-    modelForCausalLM.convert_hf_checkpoint(args.model_dir,
-                                           dtype=args.dtype,
-                                           output_dir=args.output_dir)
-=======
     model_config = AutoConfig.from_pretrained(args.model_dir,
                                               trust_remote_code=True)
     model_type = model_config.architectures[0]
@@ -107,7 +93,6 @@
                                            dtype=args.dtype,
                                            output_dir=args.output_dir,
                                            args=args)
->>>>>>> 05316d33
 
     tok = time.time()
     t = time.strftime('%H:%M:%S', time.gmtime(tok - tik))

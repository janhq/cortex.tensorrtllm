--- conflicted
+++ resolved
@@ -17,8 +17,6 @@
 See also https://huggingface.co/docs/transformers/main/en/model_doc/mixtral
 
 ```bash
-<<<<<<< HEAD
-=======
 git lfs install
 git clone https://huggingface.co/mistralai/Mixtral-8x7B-v0.1
 ```
@@ -28,7 +26,6 @@
 See also https://huggingface.co/docs/transformers/main/en/model_doc/mixtral
 
 ```bash
->>>>>>> 05316d33
 git lfs install
 git clone https://huggingface.co/mistralai/Mixtral-8x22B-v0.1
 ```
@@ -87,21 +84,6 @@
 
 ### Parallelism Modes
 
-<<<<<<< HEAD
-Mixture of Experts supports two parallelism modes, these are Expert Parallelism (EP) and Tensor Parallelism (TP).
-
-In TP mode (default) expert weight matrices are sliced evenly between all GPUs, so that all GPUs work together to
-calculate the result for each expert.
-
-In EP mode each GPU is assigned a subset of the expert weights matrices, so each GPU works independently to calculate
-the result for its assigned experts. This may cause load balancing issues where some GPUs have more work than others,
-thus increasing latency.
-
-Enable expert parallelism by providing `--moe_tp_mode 1` to `convert_checkpoint.py`, see [tensorrt_llm/layers/moe.py](../../tensorrt_llm/layers/moe.py#L51) for available values
-
-```bash
-# Build Mixtral8x7B with Expert Parallelism Mode
-=======
 Mixture of Experts supports 3 parallelism modes, these are Expert Parallelism (EP), Tensor Parallelism (TP), and the hybrid of the two (TP+EP).
 
 In TP mode (default) expert weight matrices are sliced evenly between all GPUs, so that all GPUs work together to calculate the result for each expert.
@@ -116,16 +98,10 @@
 
 ```bash
 # Build Mixtral8x7B with Expert Parallelism
->>>>>>> 05316d33
 python ../llama/convert_checkpoint.py --model_dir ./Mixtral-8x7B-v0.1 \
                              --output_dir ./tllm_checkpoint_mixtral_2gpu \
                              --dtype float16 \
                              --tp_size 2 \
-<<<<<<< HEAD
-                             --moe_tp_mode 1 # 1 is expert parallel, 2 is tensor parallel (default 2)
-trtllm-build --checkpoint_dir ./tllm_checkpoint_mixtral_2gpu \
-                 --output_dir ./trt_engines/mixtral/tp2 \
-=======
                              --moe_ep_size 2
 trtllm-build --checkpoint_dir ./tllm_checkpoint_mixtral_2gpu \
                  --output_dir ./trt_engines/mixtral/ep2 \
@@ -140,7 +116,6 @@
                              --moe_ep_size 2
 trtllm-build --checkpoint_dir ./tllm_checkpoint_mixtral_4gpu \
                  --output_dir ./trt_engines/mixtral/tp2ep2 \
->>>>>>> 05316d33
                  --gemm_plugin float16
 ```
 
@@ -193,11 +168,6 @@
 # Enable fp8 context fmha to get further acceleration by setting `--use_fp8_context_fmha enable`
 trtllm-build --checkpoint_dir ./tllm_checkpoint_mixtral_2gpu \
              --output_dir ./engine_outputs \
-<<<<<<< HEAD
-             --gemm_plugin float16 \
-             --strongly_typed \
-=======
->>>>>>> 05316d33
              --workers 2
 ```
 

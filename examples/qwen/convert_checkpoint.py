--- conflicted
+++ resolved
@@ -15,17 +15,7 @@
 
 def parse_arguments():
     parser = argparse.ArgumentParser()
-<<<<<<< HEAD
-    parser.add_argument('--model_dir', type=str, default=None)
-    parser.add_argument(
-        '--qwen_type',
-        default='qwen',
-        choices=['qwen', 'qwen2'],
-        help="Used only if model_dir is not provided."
-        "In this case users should explicitly passing the version.")
-=======
     parser.add_argument('--model_dir', type=str, default=None, required=True)
->>>>>>> 05316d33
     parser.add_argument('--tp_size',
                         type=int,
                         default=1,
@@ -220,38 +210,6 @@
     }
 
 
-<<<<<<< HEAD
-def from_cli_args(args):
-    n_kv_head = args.n_kv_head if args.n_kv_head is not None else args.n_head  # default to MHA
-    config = {
-        'architecture': "QWenForCausalLM",
-        'dtype': args.dtype,
-        'logits_dtype': 'float32',
-        'num_hidden_layers': args.n_layer,
-        'num_attention_heads': args.n_head,
-        'hidden_size': args.n_embd,
-        'intermediate_size': args.inter_size,
-        'num_key_value_heads': n_kv_head,
-        'vocab_size': args.vocab_size,
-        'position_embedding_type': 'rope_gpt_neox',
-        'max_position_embeddings': args.n_positions,
-        'hidden_act': args.hidden_act,
-        'rotary_base': args.rotary_base,
-        'norm_epsilon': args.rms_norm_eps,
-        'qwen_type': args.qwen_type,
-        'mapping': {
-            'world_size': args.tp_size * args.pp_size,
-            'tp_size': args.tp_size,
-            'pp_size': args.pp_size
-        },
-        'quantization': args_to_quantization(args).asdict()
-    }
-    config.update(args_to_build_options(args))
-    return config
-
-
-=======
->>>>>>> 05316d33
 def preload_model(args, model_dir, load_model_on_cpu):
     from transformers import AutoModelForCausalLM
     if args.use_weight_only and args.weight_only_precision == 'int4_gptq':
@@ -296,10 +254,7 @@
                  args.output_dir,
                  mapping=mapping,
                  quantization=quantization,
-<<<<<<< HEAD
-=======
                  device='cpu' if args.load_model_on_cpu else 'cuda',
->>>>>>> 05316d33
                  calib_dataset=args.calib_dataset,
                  override_fields=override_fields,
                  dataset_cache_dir=args.dataset_cache_dir,

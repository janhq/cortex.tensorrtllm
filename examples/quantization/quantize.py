--- conflicted
+++ resolved
@@ -22,15 +22,12 @@
         choices=['gptnext', 'llama'],
         help="Decoder type; effective for NeMo checkpoint only.")
     parser.add_argument(
-<<<<<<< HEAD
-=======
         '--device',
         help=
         "The device to run calibration; effective for HuggingFace model only.",
         default='cuda',
         choices=['cuda', 'cpu'])
     parser.add_argument(
->>>>>>> 05316d33
         '--calib_dataset',
         type=str,
         default='cnn_dailymail',
@@ -109,10 +106,7 @@
     if args.model_dir is not None:
         quantize_and_export(
             model_dir=args.model_dir,
-<<<<<<< HEAD
-=======
             device=args.device,
->>>>>>> 05316d33
             calib_dataset=args.calib_dataset,
             dtype=args.dtype,
             qformat=args.qformat,
@@ -125,9 +119,6 @@
             tp_size=args.tp_size,
             pp_size=args.pp_size,
             seed=args.seed,
-<<<<<<< HEAD
-            tokenizer_max_seq_length=args.tokenizer_max_seq_length)
-=======
             tokenizer_max_seq_length=args.tokenizer_max_seq_length,
             num_medusa_heads=args.num_medusa_heads,
             num_medusa_layers=args.num_medusa_layers,
@@ -135,7 +126,6 @@
             medusa_hidden_act=args.medusa_hidden_act,
             medusa_model_dir=args.medusa_model_dir,
             quant_medusa_head=args.quant_medusa_head)
->>>>>>> 05316d33
     elif args.nemo_ckpt_path is not None:
         quantize_nemo_and_export(nemo_ckpt_path=args.nemo_ckpt_path,
                                  decoder_type=args.decoder_type,

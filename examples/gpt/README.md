--- conflicted
+++ resolved
@@ -128,11 +128,6 @@
 
 # Build 2-way tensor parallelism and 2-way pipeline parallelism engines from TensorRT-LLM checkpoint.
 trtllm-build --checkpoint_dir gpt2/trt_ckpt/fp16/4-gpu \
-<<<<<<< HEAD
-        --gpt_attention_plugin float16 \
-        --remove_input_padding enable \
-=======
->>>>>>> 05316d33
         --output_dir gpt2/trt_engines/fp16/4-gpu
 ```
 

--- conflicted
+++ resolved
@@ -196,23 +196,15 @@
         print("Inferring gpt variant from path...")
         for v in [
                 'starcoder2', 'starcoder', 'santacoder', 'gpt2', 'persimmon',
-<<<<<<< HEAD
-                'kosmos-2'
-=======
                 'kosmos-2', 'jais'
->>>>>>> 05316d33
         ]:
             if v in config._name_or_path or ('fuyu' in config._name_or_path
                                              and v == 'persimmon'):
                 gpt_variant = v
                 break
     assert gpt_variant in [
-<<<<<<< HEAD
-        'gpt2', 'santacoder', 'starcoder', 'starcoder2', 'persimmon', 'kosmos-2'
-=======
         'gpt2', 'santacoder', 'starcoder', 'starcoder2', 'persimmon',
         'kosmos-2', 'jais'
->>>>>>> 05316d33
     ]
     print(f"Gpt variant: {gpt_variant}")
 
@@ -521,11 +513,7 @@
             mlp_fc_w, mlp_fc_b = get_weight_and_bias(model_params,
                                                      f'{prefix}.mlp.c_fc',
                                                      dtype)
-<<<<<<< HEAD
-        if gpt_variant in ['gpt2', 'santacoder']:
-=======
         if gpt_variant in ['gpt2', 'santacoder', 'jais']:
->>>>>>> 05316d33
             mlp_fc_w = mlp_fc_w.t().contiguous()  # transpose for Conv1D
         if gpt_variant in ['jais']:
             mlp_fc_w = pad_array_up_to(mlp_fc_w, 0, mapping.tp_size)
@@ -538,12 +526,6 @@
                          mapping.tp_rank,
                          mapping.tp_size,
                          is_column=True)
-<<<<<<< HEAD
-        weights.update(
-            get_tllm_linear_weight(mlp_fc_w, f'{tllm_prex}.mlp.fc', mlp_fc_b,
-                                   use_weight_only,
-                                   plugin_weight_only_quant_type))
-=======
         if gpt_variant in ['jais']:
             weights.update(
                 get_tllm_linear_weight(mlp_fc_w, f'{tllm_prex}.mlp.gate',
@@ -573,7 +555,6 @@
                 get_tllm_linear_weight(mlp_fc2_w, f'{tllm_prex}.mlp.fc',
                                        mlp_fc2_b, use_weight_only,
                                        plugin_weight_only_quant_type))
->>>>>>> 05316d33
 
         if gpt_variant == 'persimmon':
             mlp_proj_w, mlp_proj_b = get_weight_and_bias(
@@ -584,11 +565,7 @@
         else:
             mlp_proj_w, mlp_proj_b = get_weight_and_bias(
                 model_params, f'{prefix}.mlp.c_proj', dtype)
-<<<<<<< HEAD
-        if gpt_variant in ['gpt2', 'santacoder']:
-=======
         if gpt_variant in ['gpt2', 'santacoder', 'jais']:
->>>>>>> 05316d33
             mlp_proj_w = mlp_proj_w.t().contiguous()  # transpose for Conv1D
         if gpt_variant in ['jais']:
             mlp_proj_w = pad_array_up_to(mlp_proj_w, 1, mapping.tp_size)
@@ -2030,16 +2007,10 @@
         args.model_dir is not None and gpt_variant == 'kosmos-2',
         'norm_before_bmm1':
         args.model_dir is not None and gpt_variant == 'kosmos-2',
-<<<<<<< HEAD
-        'scale_embedding':
-        args.model_dir is not None and gpt_variant == 'kosmos-2'
-        and hf_config.text_config.scale_embedding,
-=======
         'q_scaling':
         getattr(hf_config, 'q_scaling', 1),
         'embedding_scale':
         getattr(hf_config, 'embeddings_scale', None),
->>>>>>> 05316d33
     }
 
     with open(os.path.join(args.output_dir, 'config.json'), 'w') as f:

--- conflicted
+++ resolved
@@ -167,11 +167,7 @@
 ### 3. Convert weights from HF Transformers to TensorRT-LLM format
 
 To apply groupwise quantization GPTQ, addition command-line flags need to be passed to `convert_checkpoint.py`:
-<<<<<<< HEAD
-Here `--modelopt_quant_ckpt_path` flag specifies the output safetensors of `gptq_convert.sh` script.
-=======
 Here `--quant_ckpt_path` flag specifies the output safetensors of `gptq_convert.sh` script.
->>>>>>> 05316d33
 
 ```bash
 # Single GPU
@@ -179,11 +175,7 @@
                               --dtype float16 \
                               --use_weight_only \
                               --weight_only_precision int4_gptq \
-<<<<<<< HEAD
-                              --modelopt_quant_ckpt_path ./gptneox_model/gptneox-20b-4bit-gs128.safetensors \
-=======
                               --quant_ckpt_path ./gptneox_model/gptneox-20b-4bit-gs128.safetensors \
->>>>>>> 05316d33
                               --output_dir ./gptneox/20B/trt_ckpt/int4_gptq/1-gpu/
 # With 2-way Tensor Parallel
 python3 convert_checkpoint.py --model_dir ./gptneox_model \
@@ -192,11 +184,7 @@
                               --weight_only_precision int4_gptq \
                               --tp_size 2 \
                               --workers 2 \
-<<<<<<< HEAD
-                              --modelopt_quant_ckpt_path ./gptneox_model/gptneox-20b-4bit-gs128.safetensors \
-=======
                               --quant_ckpt_path ./gptneox_model/gptneox-20b-4bit-gs128.safetensors \
->>>>>>> 05316d33
                               --output_dir ./gptneox/20B/trt_ckpt/int4_gptq/2-gpu/
 ```
 

--- conflicted
+++ resolved
@@ -1,21 +1,7 @@
 --extra-index-url https://pypi.nvidia.com
-<<<<<<< HEAD
-tensorrt_llm==0.10.0
-datasets==2.14.6
-evaluate~=0.4.1
-rouge_score~=0.1.2
-sentencepiece~=0.1.99
-aiohttp>=3.9.4 # not directly required, pinned by Snyk to avoid a vulnerability
-numpy>=1.22.2 # not directly required, pinned by Snyk to avoid a vulnerability
-pyarrow>=14.0.1 # not directly required, pinned by Snyk to avoid a vulnerability
-requests>=2.32.2 # not directly required, pinned by Snyk to avoid a vulnerability
-urllib3>=2.2.2 # not directly required, pinned by Snyk to avoid a vulnerability
-zipp>=3.19.1 # not directly required, pinned by Snyk to avoid a vulnerability
-=======
 tensorrt_llm==0.11.0
 transformers>=4.39.0
 datasets~=2.14.5
 evaluate
 rouge_score
-sentencepiece
->>>>>>> 05316d33
+sentencepiece
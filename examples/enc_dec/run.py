# SPDX-FileCopyrightText: Copyright (c) 2022-2024 NVIDIA CORPORATION & AFFILIATES. All rights reserved.
# SPDX-License-Identifier: Apache-2.0
#
# Licensed under the Apache License, Version 2.0 (the "License");
# you may not use this file except in compliance with the License.
# You may obtain a copy of the License at
#
# http://www.apache.org/licenses/LICENSE-2.0
#
# Unless required by applicable law or agreed to in writing, software
# distributed under the License is distributed on an "AS IS" BASIS,
# WITHOUT WARRANTIES OR CONDITIONS OF ANY KIND, either express or implied.
# See the License for the specific language governing permissions and
# limitations under the License.
import argparse
import json
import time
from pathlib import Path

# isort: off
import torch
import tensorrt as trt
# isort: on
import numpy as np
from transformers import (AutoConfig, AutoModelForSeq2SeqLM, AutoTokenizer,
                          BartForConditionalGeneration,
                          MBartForConditionalGeneration,
                          T5ForConditionalGeneration)

import tensorrt_llm
from tensorrt_llm import logger
from tensorrt_llm._utils import torch_to_numpy, trt_dtype_to_torch
from tensorrt_llm.lora_manager import LoraManager
from tensorrt_llm.runtime import ModelConfig, SamplingConfig


def get_engine_name(rank):
    return 'rank{}.engine'.format(rank)


def print_tensor(tensor_name, tensor, num_elements=10):
    if tensor.dtype in (torch.int32, torch.int64):
        tensor = tensor.to(dtype=float)
    print(
        f'{tensor_name}: mean={tensor.abs().mean().item():.3f}, sum={tensor.abs().sum().item():.3f}, max={tensor.abs().max().item():.3f}'
    )
    # Pass num_elements=-1 will print the whole tensor
    if num_elements < 0:
        num_elements = torch.numel(tensor)
    print(f'{tensor.flatten()[:num_elements]}')
    print("Tensor Shape: ", tensor.size())
    print("")


def read_config(config_path: Path):
    with open(config_path, "r") as f:
        config = json.load(f)

    builder_config = config['build_config']
    plugin_config = builder_config['plugin_config']
    pretrained_config = config['pretrained_config']
    lora_config = builder_config['lora_config']
    auto_parallel_config = builder_config['auto_parallel_config']
    use_gpt_attention_plugin = plugin_config["gpt_attention_plugin"]
    remove_input_padding = plugin_config["remove_input_padding"]
    use_lora_plugin = plugin_config["lora_plugin"]
    tp_size = pretrained_config['mapping']['tp_size']
    pp_size = pretrained_config['mapping']['pp_size']
    gpus_per_node = auto_parallel_config['gpus_per_node']
    world_size = tp_size * pp_size
    assert world_size == tensorrt_llm.mpi_world_size(), \
        f'Engine world size ({world_size}) != Runtime world size ({tensorrt_llm.mpi_world_size()})'
    num_heads = pretrained_config["num_attention_heads"]
    hidden_size = pretrained_config["hidden_size"]
    head_size = pretrained_config["head_size"]
    vocab_size = pretrained_config["vocab_size"]
    max_batch_size = builder_config["max_batch_size"]
    max_beam_width = builder_config["max_beam_width"]
    num_layers = pretrained_config["num_hidden_layers"]
    num_kv_heads = pretrained_config.get('num_kv_heads', num_heads)

    assert (num_heads % tp_size) == 0
    num_heads = num_heads // tp_size
    hidden_size = hidden_size // tp_size
    num_kv_heads = (num_kv_heads + tp_size - 1) // tp_size

    cross_attention = pretrained_config["architecture"] == "DecoderModel"
    skip_cross_qkv = pretrained_config.get('skip_cross_qkv', False)
    has_position_embedding = pretrained_config["has_position_embedding"]
    has_token_type_embedding = hasattr(pretrained_config, "type_vocab_size")
    use_custom_all_reduce = plugin_config.get('use_custom_all_reduce', False)
    dtype = pretrained_config["dtype"]

    paged_kv_cache = plugin_config['paged_kv_cache']
    tokens_per_block = plugin_config['tokens_per_block']

    gather_context_logits = builder_config.get('gather_context_logits', False)
    gather_generation_logits = builder_config.get('gather_generation_logits',
                                                  False)
    max_prompt_embedding_table_size = builder_config.get(
        'max_prompt_embedding_table_size', 0)

    model_config = ModelConfig(
        num_heads=num_heads,
        num_kv_heads=num_kv_heads,
        hidden_size=hidden_size,
        head_size=head_size,
        max_batch_size=max_batch_size,
        max_beam_width=max_beam_width,
        vocab_size=vocab_size,
        num_layers=num_layers,
        gpt_attention_plugin=use_gpt_attention_plugin,
        remove_input_padding=remove_input_padding,
        paged_kv_cache=paged_kv_cache,
        tokens_per_block=tokens_per_block,
        cross_attention=cross_attention,
        has_position_embedding=has_position_embedding,
        has_token_type_embedding=has_token_type_embedding,
        use_custom_all_reduce=use_custom_all_reduce,
        dtype=dtype,
        gather_context_logits=gather_context_logits,
        gather_generation_logits=gather_generation_logits,
        max_prompt_embedding_table_size=max_prompt_embedding_table_size,
        lora_plugin=use_lora_plugin,
        lora_target_modules=lora_config.get('lora_target_modules'),
        trtllm_modules_to_hf_modules=lora_config.get(
            'trtllm_modules_to_hf_modules'),
        skip_cross_qkv=skip_cross_qkv,
    )

    return model_config, tp_size, pp_size, gpus_per_node, dtype


def parse_arguments():
    parser = argparse.ArgumentParser()
    parser.add_argument("--max_new_tokens", type=int, default=64)
    parser.add_argument("--log_level", type=str, default="error")
    parser.add_argument("--engine_dir", "-i", type=str, default="trt_engines")
    parser.add_argument("--engine_name", type=str, default="enc_dec")
    parser.add_argument("--model_name",
                        type=str,
                        help="HuggingFace model name or FairSeq model path",
                        default="t5-small")
    parser.add_argument("--num_beams",
                        type=int,
                        help="Use beam search if num_beams >1",
                        default=1)
    parser.add_argument("--debug_mode",
                        help="Whether or not to turn on the debug mode",
                        action='store_true')
    parser.add_argument("--compare_hf_fp32",
                        help="Compare results with HuggingFace FP32",
                        action='store_true')
    parser.add_argument('--lora_dir', type=str, default=None, nargs="+")
    parser.add_argument('--lora_task_uids', type=str, default=None, nargs="+")
<<<<<<< HEAD
    parser.add_argument(
        "--output_encoder_npy",
        help=
        "Store tensors like encoder outputs used for testing enc-dec C++ runtime.",
        action="store_true")
=======
    parser.add_argument("--output_npy",
                        type=str,
                        default=None,
                        help="Store input/output tensors C++ runtime testing")
>>>>>>> 05316d33
    return parser.parse_args()


class TRTLLMEncDecModel:

    def __init__(
        self,
        engine_name,
        engine_dir,
        lora_dir=None,
        lora_task_uids=None,
        debug_mode=False,
        skip_encoder=False,
        stream: torch.cuda.Stream = None,
    ):
        # in multi-node setup, it's important to set_device at the very beginning so .to('cuda') refers to current device
        # accordingly, all input & output tensors should be moved to current device
        # otherwise, it's default to 'cuda:0'
        self.runtime_rank = tensorrt_llm.mpi_rank()
        device_id = self.runtime_rank % torch.cuda.device_count()
        torch.cuda.set_device(device_id)
        self.device = torch.cuda.current_device()
        self.skip_encoder = skip_encoder
        self.lora_task_uids = lora_task_uids

        # when enc-dec runs by itself, stream can be None and we create new stream here
        # when enc-dec has to run as a component in a bigger workflow (e.g., multimodal), earlier components in the workflow may have results in its stream, which we should pass that stream in to avoid unnecessary stream sync
        self.stream = stream
        if self.stream is None:
            self.stream = torch.cuda.Stream(self.device)
        torch.cuda.set_stream(self.stream)

        engine_dir = Path(engine_dir)

        def engine_setup(component):
            # model config
            config_path = engine_dir / component / "config.json"
            logger.info(f"Using config path {config_path}")
            model_config, tp_size, pp_size, gpus_per_node, dtype = read_config(
                config_path)

            # MGMN config
            world_size = tp_size * pp_size
            runtime_rank = tensorrt_llm.mpi_rank()
            assert runtime_rank < world_size, "Runtime GPU rank exceeds MPI world size. Did you launch more MPI processes than required?"
            runtime_mapping = tensorrt_llm.Mapping(world_size,
                                                   runtime_rank,
                                                   tp_size=tp_size,
                                                   pp_size=pp_size,
                                                   gpus_per_node=gpus_per_node)

            # load engine
            engine_fname = get_engine_name(runtime_rank)
            with open(engine_dir / component / engine_fname, "rb") as f:
                engine_buffer = f.read()

            return model_config, runtime_mapping, engine_buffer

        # Note: encoder and decoder doesn't necessarily have the same TP & PP config

        if not skip_encoder:
            self.encoder_model_config, self.encoder_runtime_mapping, encoder_engine_buffer = engine_setup(
                component='encoder')

            self.nccl_comm = None
            if self.encoder_runtime_mapping.has_pp():
                # for Pipeline Parallelism in encoder
                self.nccl_comm = torch.classes.trtllm.NcclCommunicatorOp(
                    self.encoder_runtime_mapping.tp_size,
                    self.encoder_runtime_mapping.pp_size,
                    self.encoder_runtime_mapping.rank)

            # session setup
            self.encoder_session = tensorrt_llm.runtime.Session.from_serialized_engine(
                encoder_engine_buffer)

            # encoder lora manager setup
            if self.encoder_model_config.lora_plugin:
                self.encoder_lora_manager = LoraManager()
                # TODO: this is only for bart
                self.encoder_lora_manager.load_from_hf(
                    model_dirs=lora_dir,
                    model_config=self.encoder_model_config,
                    runtime_mapping=self.encoder_runtime_mapping,
                    component='encoder',
                )
            else:
                self.encoder_lora_manager = None
        else:
            self.encoder_model_config, self.encoder_runtime_mapping, encoder_engine_buffer = None, None, None
            self.nccl_comm, self.encoder_session = None, None

        self.decoder_model_config, self.decoder_runtime_mapping, decoder_engine_buffer = engine_setup(
            component='decoder')
        self.decoder_session = tensorrt_llm.runtime.GenerationSession(
            self.decoder_model_config,
            decoder_engine_buffer,
            self.decoder_runtime_mapping,
            debug_mode=debug_mode)

        # decoder lora manager setup
        if self.decoder_model_config.lora_plugin:
            self.decoder_lora_manager = LoraManager()
            # TODO: this is only for bart
            self.decoder_lora_manager.load_from_hf(
                model_dirs=lora_dir,
                model_config=self.decoder_model_config,
                runtime_mapping=self.decoder_runtime_mapping,
                component='decoder',
            )
        else:
            self.decoder_lora_manager = None

    @classmethod
    def from_engine(cls,
                    engine_name,
                    engine_dir,
                    lora_dir=None,
                    lora_task_uids=None,
                    debug_mode=False,
                    skip_encoder=False,
                    stream=None):
        return cls(engine_name,
                   engine_dir,
                   lora_dir,
                   lora_task_uids,
                   debug_mode=debug_mode,
                   skip_encoder=skip_encoder,
                   stream=stream)

    def process_input(self,
                      input_ids,
                      remove_input_padding=False,
                      pad_token_id=0,
                      prompt_tasks=None):
        if remove_input_padding:
            # in remove padding mode --> flatten input, calculate actual length and max length
            # Note: 1st token should never be removed, even if it is pad_token_id
            first_ids = input_ids[:, 0]
            input_ids = input_ids[:, 1:]
            input_lengths = 1 + (input_ids != pad_token_id).sum(dim=1).type(
                torch.IntTensor).to(self.device)  # [batch_size]
            new_ids = []
            for i in range(len(input_ids)):
                row = input_ids[i, :]
                row = row[row != pad_token_id]
                new_ids.append(
                    torch.cat(
                        (torch.IntTensor([first_ids[i]]).to(self.device), row)))
            input_ids = torch.cat(new_ids)  # [num_tokens]
            if prompt_tasks is not None:
                prompt_tasks = prompt_tasks[:input_ids.shape[0]]
        else:
            # in padding mode --> keep input, just calculate actual length and max length
            # Note: 1st token should always count, even if it is pad_token_id. e.g., decoder start id in enc-dec models could be a single pad_token_id, we should count
            input_lengths = torch.tensor(
                1 + (input_ids[:, 1:] != pad_token_id).sum(dim=1).type(
                    torch.IntTensor).to(self.device),
                dtype=torch.int32,
                device=self.device)
        max_input_length = torch.max(input_lengths).item()
        return input_ids, input_lengths, max_input_length, prompt_tasks

    def encoder_run(self,
                    input_ids,
                    input_lengths,
                    max_input_length,
                    position_ids=None,
                    token_type_ids=None,
                    debug_mode=False,
                    prompt_embedding_table=None,
                    prompt_tasks=None,
                    prompt_vocab_size=None,
                    attention_mask=None):

        # each engine has hidden_dim/TP, don't forget to multiply TP
        hidden_size = self.encoder_model_config.hidden_size * self.encoder_runtime_mapping.tp_size
        if input_ids.dim() == 1:
            hidden_states_shape = (input_ids.shape[0], hidden_size
                                   )  # [num_tokens,D]
        else:
            hidden_states_shape = (input_ids.shape[0], input_ids.shape[1],
                                   hidden_size)  # [BS,seqlen,D]
        hidden_states_dtype = lambda name: trt_dtype_to_torch(
            self.encoder_session.engine.get_tensor_dtype(name))

        # input tensors. only first PP rank has id input, others are hidden_states input
        inputs = {}
        if self.encoder_runtime_mapping.is_first_pp_rank():
            inputs['input_ids'] = input_ids.contiguous()
            if self.encoder_model_config.has_position_embedding:
                if position_ids is None:
                    if self.encoder_model_config.remove_input_padding:
                        position_ids = [
                            torch.arange(sample_length,
                                         dtype=torch.int32,
                                         device=input_ids.device)
                            for sample_length in torch_to_numpy(input_lengths)
                        ]
                        position_ids = torch.cat(position_ids)
                    else:
                        bsz, seq_len = input_ids.shape[:2]
                        position_ids = torch.arange(
                            seq_len, dtype=torch.int32,
                            device=input_ids.device).expand(bsz, -1)
                inputs['position_ids'] = position_ids.contiguous()
            if self.encoder_model_config.has_token_type_embedding:
                inputs['token_type_ids'] = token_type_ids.contiguous()

            if self.encoder_model_config.max_prompt_embedding_table_size > 0:
                inputs[
                    'prompt_embedding_table'] = prompt_embedding_table.contiguous(
                    )
                inputs['tasks'] = prompt_tasks.contiguous()
                inputs['prompt_vocab_size'] = prompt_vocab_size.contiguous()
        else:
            # just need a placeholder, engine will call NCCL to recv and fill data from previous rank
            inputs['hidden_states_input'] = torch.empty(
                hidden_states_shape,
                dtype=hidden_states_dtype('hidden_states_input'),
                device=self.device).contiguous()
        if attention_mask is not None and not self.encoder_model_config.gpt_attention_plugin:
            inputs['attention_mask'] = attention_mask.contiguous()

        inputs['input_lengths'] = input_lengths
        # use shape info to pass max length info in remove padding mode
        inputs['max_input_length'] = torch.empty(
            (max_input_length, ),
            dtype=hidden_states_dtype('max_input_length'),
            device=self.device).contiguous()
        batch_size = input_lengths.size(0)
        inputs['host_request_types'] = torch.IntTensor([0] *
                                                       batch_size).to('cpu')
        if self.encoder_model_config.remove_input_padding:
            inputs['host_context_lengths'] = input_lengths.to('cpu')

        if self.encoder_model_config.lora_plugin and self.encoder_lora_manager is not None:
            inputs.update(
                self.encoder_lora_manager.input_buffers(
                    self.lora_task_uids,
                    self.encoder_runtime_mapping,
                    self.encoder_model_config.num_layers,
                ))

        # Note: runtime.Session's run() method will set input/output tensor address, here we only need to provide tensor shape
        self.encoder_session.set_shapes(inputs)

        # output tensors. only last PP rank final encoder output, others are intermediate hidden_states output. Need broadcast later
        outputs = {}
        if self.encoder_runtime_mapping.is_last_pp_rank():
            outputs['encoder_output'] = torch.empty(
                hidden_states_shape,
                dtype=hidden_states_dtype('encoder_output'),
                device=self.device).contiguous()
        else:
            outputs['hidden_states_output'] = torch.empty(
                hidden_states_shape,
                dtype=hidden_states_dtype('hidden_states_output'),
                device=self.device).contiguous()

        # -------------------------------------------
        if debug_mode:
            engine = self.encoder_session.engine
            context = self.encoder_session.context
            # setup debugging buffer for the encoder
            for i in range(self.encoder_session.engine.num_io_tensors):
                name = engine.get_tensor_name(i)
                if engine.get_tensor_mode(
                        name
                ) == trt.TensorIOMode.OUTPUT and name not in outputs.keys():
                    dtype = engine.get_tensor_dtype(name)
                    shape = context.get_tensor_shape(name)
                    outputs[name] = torch.zeros(tuple(shape),
                                                dtype=trt_dtype_to_torch(dtype),
                                                device=self.device)
                    context.set_tensor_address(name, outputs[name].data_ptr())
        # -------------------------------------------

        # TRT session run
        # Note: need cuda stream ID, not a torch Stream
        ok = self.encoder_session.run(inputs, outputs, self.stream.cuda_stream)
        assert ok, "Runtime execution failed"
        self.stream.synchronize()

        # Tensor Parallelism is handled by model/engine definition
        # But we need to broadcast among PP group at the end of encoder's Pipeline Parallelism
        # After this, all ranks should recv the encoder output, and world might be re-configured using decoder's TP-PP config
        def pp_communicate_encoder_output(encoder_output):
            if self.encoder_runtime_mapping.is_last_pp_rank():
                for pp_rank in self.encoder_runtime_mapping.pp_group:
                    if pp_rank != self.encoder_runtime_mapping.rank:
                        self.nccl_comm.send(encoder_output, pp_rank)
                return encoder_output
            else:
                self.nccl_comm.recv(encoder_output,
                                    self.encoder_runtime_mapping.pp_group[-1])
                return encoder_output

        if self.encoder_runtime_mapping.has_pp():
            # use hidden_states output buffer to receive output as the shapes are same
            encoder_output_buf = outputs[
                'encoder_output'] if self.encoder_runtime_mapping.is_last_pp_rank(
                ) else outputs['hidden_states_output']
            encoder_output = pp_communicate_encoder_output(encoder_output_buf)
        else:
            encoder_output = outputs['encoder_output']

        # -------------------------------------------
        if debug_mode and self.encoder_runtime_mapping.tp_rank == 0:  # only tp_rank 0 print encoder output
            torch.cuda.synchronize()
            # use print_tensor() to print the tensors registered in the encoder network
            print("--------------------------------------")
            print("Debug output for Encoder")
            print("--------------------------------------")
            print("Registered output tensors are: ", outputs.keys())
            for k, v in outputs.items():
                print_tensor(k, v, num_elements=30)
            print_tensor('encoder_output', encoder_output)
            print("--------------------------------------")
        # -------------------------------------------

        return encoder_output

    def generate(self,
                 encoder_input_ids,
                 decoder_input_ids,
                 max_new_tokens,
                 num_beams=1,
                 pad_token_id=None,
                 eos_token_id=None,
                 bos_token_id=None,
                 debug_mode=False,
                 return_dict=False,
                 prompt_embedding_table=None,
                 prompt_tasks=None,
                 prompt_vocab_size=None,
                 attention_mask=None,
                 time_encoder=False,
                 return_encoder_output=False):
        ## ensure all externally provided tensors are on the correct device.
        encoder_input_ids = encoder_input_ids.to(self.device)
        decoder_input_ids = decoder_input_ids.to(self.device)

        if attention_mask is not None:
            attention_mask = torch.tensor(attention_mask,
                                          dtype=torch.int32,
                                          device=self.device)

        ## encoder run
        encoder_remove_input_padding = self.encoder_model_config.remove_input_padding if self.encoder_model_config else self.decoder_model_config.remove_input_padding

        encoder_input_ids, encoder_input_lengths, encoder_max_input_length, prompt_tasks = self.process_input(
            encoder_input_ids, encoder_remove_input_padding, pad_token_id,
            prompt_tasks)

        if not self.skip_encoder:
            logger.info(f"Rank {self.runtime_rank} Running encoder engine ...")
            if time_encoder:
                tik = time.time()
            encoder_output = self.encoder_run(
                encoder_input_ids,
                encoder_input_lengths,
                encoder_max_input_length,
                debug_mode=debug_mode,
                prompt_embedding_table=prompt_embedding_table,
                prompt_tasks=prompt_tasks,
                prompt_vocab_size=prompt_vocab_size,
                attention_mask=attention_mask)
            if time_encoder:
                tok = time.time()
                print(f"TRT-LLM Encoder time {(tok-tik)*1000}ms")
        else:
            encoder_output = prompt_embedding_table
            if encoder_input_ids.dim() > 1:
                encoder_output = encoder_output.unsqueeze(0)

        ## decoder run
        logger.info(f"Rank {self.runtime_rank} Running decoder engine ...")
        decoder_input_ids, decoder_input_lengths, decoder_max_input_length, _ = self.process_input(
            decoder_input_ids, self.decoder_model_config.remove_input_padding,
            pad_token_id)

        # `cross_attention_mask` in context phase [batch_size, query_len, encoder_input_len]
        # where query_len happens to be 1 in current cases, but not necessarily always, and
        # `cross_attention_mask` in generation phase [batch_size, 1, encoder_input_len] where
        # the query_len is always 1 since we have kv cache.
        cross_attention_mask = None
        if attention_mask is not None:
            cross_attention_mask = torch.tensor(attention_mask,
                                                dtype=torch.int32,
                                                device=self.device).reshape(
                                                    attention_mask.shape[0], 1,
                                                    attention_mask.shape[1])

        # generation config
        sampling_config = SamplingConfig(end_id=eos_token_id,
                                         pad_id=pad_token_id,
                                         num_beams=num_beams,
                                         min_length=1,
                                         return_dict=return_dict)
        sampling_config.update(output_cum_log_probs=return_dict,
                               output_log_probs=return_dict)

        # decoder autoregressive generation
        self.decoder_session.setup(
            decoder_input_lengths.size(0),
            decoder_max_input_length,
            max_new_tokens,
            num_beams,
            max_attention_window_size=None,
            encoder_max_input_length=encoder_max_input_length,
            lora_manager=self.decoder_lora_manager,
            lora_uids=self.lora_task_uids,
        )

        output = self.decoder_session.decode(
            decoder_input_ids,
            decoder_input_lengths,
            sampling_config,
            encoder_output=encoder_output,
            encoder_input_lengths=encoder_input_lengths,
            return_dict=return_dict,
            cross_attention_mask=cross_attention_mask)
<<<<<<< HEAD
        if return_encoder_output:
            return output, encoder_output
=======

        if return_dict and return_encoder_output:
            output['encoder_output'] = encoder_output

>>>>>>> 05316d33
        return output


def test_fairseq_models(args):
    ## Note: NMT is the only FairSeq model. Adding FairSeq dependency is too heavy for the CI workflow, hence we used fixed input/output ids for correctness check and leave FairSeq code in comments. Users can follow Encoder-Decoder's README to install FairSeq and test locally.
    '''
        from fairseq.models.transformer import TransformerModel

        fairseq_model = TransformerModel.from_pretrained(model_name_or_path=args.model_name, data_name_or_path=args.model_name, bpe='subword_nmt', tokenizer='moses').cuda()

        input_text = "Good Morning! How are you doing today?"
        input_ids = fairseq_model.encode(input_text)

        tik = time.time()
        # Note: FairSeq sampling=True results are not deterministic, disable during accuracy check
        fairseq_output_ids = fairseq_model.generate(input_ids, beam=1, sampling=False) #
        tik = time.time()

        fairseq_output_ids = fairseq_output_ids[0]['tokens']
        fairseq_output_text = fairseq_model.decode(fairseq_output_ids)

        print("--------------------------------------")
        print("input text: ", input_text)
        print("input ids: ", input_ids) # [9938, 5384, 9328, 812, 3619, 53, 181, 3829, 1735, 171, 2]
        print("fairseq_output ids: ", fairseq_output_ids) # [9804, 391, 4, 4625, 167, 25, 1003, 5123, 17, 167, 1466, 1234, 171, 2]
        print("fairseq_output text: ", fairseq_output_text) # "Bonjour, Comment vous en tirez-vous aujourd'hui ?"
        print(f"FairSeq E2E time {(tok-tik)*1000}ms")
        print("--------------------------------------")
        '''

    max_new_tokens = args.max_new_tokens
    bos_token_id = 2
    pad_token_id = 0
    eos_token_id = 2
    decoder_start_token_id = bos_token_id

    input_ids = torch.tensor(
        [9938, 5384, 9328, 812, 3619, 53, 181, 3829, 1735, 171, 2])
    fairseq_output_ids = torch.tensor(
        [9804, 391, 4, 4625, 167, 25, 1003, 5123, 17, 167, 1466, 1234, 171, 2])
    input_ids = torch.tensor([input_ids.tolist()]).type(torch.IntTensor).cuda()
    decoder_input_ids = torch.IntTensor([[decoder_start_token_id]]).cuda()
    decoder_input_ids = decoder_input_ids.repeat((input_ids.shape[0], 1))

    tllm_model = TRTLLMEncDecModel.from_engine(args.engine_name,
                                               args.engine_dir,
                                               debug_mode=args.debug_mode)

    inference_dtype = tllm_model.encoder_model_config.dtype

    return_dict = False  # when set return_dict=True, get outputs by key
    tik = time.time()
    tllm_output = tllm_model.generate(
        encoder_input_ids=input_ids,
        decoder_input_ids=decoder_input_ids,
        max_new_tokens=max_new_tokens,
        num_beams=args.num_beams,
        bos_token_id=bos_token_id,
        pad_token_id=pad_token_id,
        eos_token_id=eos_token_id,
        debug_mode=args.debug_mode,
    )
    torch.cuda.synchronize()
    tok = time.time()
    torch.cuda.synchronize()

    if return_dict:
        tllm_output_ids = tllm_output['output_ids']
    else:
        tllm_output_ids = tllm_output

    if tensorrt_llm.mpi_rank() == 0:
        output_ids = tllm_output_ids[:, 0, :]
        output_ids = output_ids[output_ids != eos_token_id]
        fairseq_output_ids = fairseq_output_ids[
            fairseq_output_ids != eos_token_id]

        print("--------------------------------------")
        print("TRT-LLM output_ids: ", output_ids)
        print(f"TRT-LLM E2E time {(tok-tik)*1000}ms")
        print("Precision:", inference_dtype)
        print("--------------------------------------")

        assert output_ids.tolist() == fairseq_output_ids.tolist(
        ), f"TRT-LLM output ids {output_ids} does not match Fairseq ids {fairseq_output_ids}"


if __name__ == "__main__":
    import os

    os.environ["TOKENIZERS_PARALLELISM"] = "false"
    args = parse_arguments()
    logger.set_level(args.log_level)

    # FairSeq NMT test logic is different from HuggingFace models
    if 'wmt' in args.model_name:
        test_fairseq_models(args)
        exit()

    test_remove_padding = True
    if not test_remove_padding:
        if 't5' in args.model_name:
            input_text = "translate English to German: The house is wonderful, radiating timeless charm and offering a warm, inviting interior with beautiful details and a serene backyard."
        elif 'bart' in args.model_name:
            input_text = "The tower is 324 metres (1,063 ft) tall, about the same height as an 81-storey building, and the tallest structure in Paris. Its base is square, measuring 125 metres (410 ft) on each side. During its construction, the Eiffel Tower surpassed the Washington Monument to become the tallest man-made structure in the world, a title it held for 41 years until the Chrysler Building in New York City was finished in 1930. It was the first structure to reach a height of 300 metres. Due to the addition of a broadcasting aerial at the top of the tower in 1957, it is now taller than the Chrysler Building by 5.2 metres (17 ft). Excluding transmitters, the Eiffel Tower is the second tallest free-standing structure in France after the Millau Viaduct."
        else:
            raise RuntimeError('Unsupported model type!')

    else:
        input_text = [
            "translate English to German: The house is wonderful.",
            "summarize: I am a high-performance inference optimizer and runtime.",
            "During its construction, the Eiffel Tower surpassed the Washington Monument to become the tallest man-made structure in the world",
        ]

    # TRT-LLM runtime
    tllm_model = TRTLLMEncDecModel.from_engine(args.engine_name,
                                               args.engine_dir,
                                               args.lora_dir,
                                               args.lora_task_uids,
                                               debug_mode=args.debug_mode)

    inference_dtype = tllm_model.encoder_model_config.dtype
    if inference_dtype == 'float32':
        if "byt5" in args.model_name:
            print(
                "ByT5 models tokenize input by bytes instead of words, causing the input text in this example to be longer than the default value during build stage. Please adjust --max_input_len during trtllm-build to select the right length limit for ByT5 models."
            )
        else:
            input_text.append(
                "Summarize this article in one sentence.\n\nKristine Watts (Molie Weeks) is broken apart, missing her lover; she is not able to overcome her love for him that is lost in the past. She hires a stranger (Douglas Davis) and gives a list of her mistakes to him with things to fix. But time is irreversible and sometimes the cure for the pain is a tragic end.\n\nThe first point that impresses in \"The Cure\" is the stylish cinematography that alternates black and white with color. The concise and sharp screenplay is capable to develop a tragic and bleak tale of love with an unexpected plot point in the very end in less than eight minutes. The soundtrack is beautiful but the volume is a little loud and associated to the fact that English is not my native language, in some moments I needed to repeat some words whispered by the narrator. The unknown lead actress has magnificent performance and is extremely gorgeous. I hope to have a chance to see her again on the screen. Last but not the least, the debut of the director and writer Ryan Jafri could not be better. My vote is nine.\n\nTitle (Brazil): Not Available",
            )

    tokenizer = AutoTokenizer.from_pretrained(
        args.model_name)  # TODO: use model path instead
    tokenized_inputs = tokenizer(input_text, return_tensors="pt", padding=True)

    max_new_tokens = args.max_new_tokens
    input_ids = tokenized_inputs.input_ids.type(torch.IntTensor).to(
        'cuda')  # [batch_size, padded_length]
    # by default int64, must cast to int32! otherwise C++ kernel will interpret as [a, 0, b, 0, c, 0, ...]

    CPP_RESULTS_SAVED_DIR = 'cpp/tests/resources/data/enc_dec'
    if tensorrt_llm.mpi_rank() == 0:
        if args.output_encoder_npy:
            if not os.path.isdir(CPP_RESULTS_SAVED_DIR):
                os.mkdir(os.path.join(CPP_RESULTS_SAVED_DIR))
            np_input_ids = tokenized_inputs.input_ids.type(torch.IntTensor)
            np_input_ids = np_input_ids.numpy()
            np.save(os.path.join(CPP_RESULTS_SAVED_DIR, 'enc_input_ids.npy'),
                    np_input_ids)
            input_lengths = tokenized_inputs.attention_mask.sum(dim=1).type(
                torch.IntTensor).numpy()
            np.save(
                os.path.join(CPP_RESULTS_SAVED_DIR, 'enc_input_lengths.npy'),
                input_lengths)

        print("--------------------------------------")
        print(
            f"BOS={tokenizer.bos_token_id}, PAD={tokenizer.pad_token_id}, EOS={tokenizer.eos_token_id}"
        )
        print("input text: ", input_text)
        print("input ids: ", input_ids)
        print("input lengths: ", tokenized_inputs.attention_mask.sum(dim=1))
        print("--------------------------------------")

    model_config = AutoConfig.from_pretrained(args.model_name)

    # start_id for decoder (could add more input_ids as forced_decoder_ids)
    decoder_input_ids = torch.IntTensor([[model_config.decoder_start_token_id]
                                         ]).to('cuda')
    decoder_input_ids = decoder_input_ids.repeat((input_ids.shape[0], 1))

    # simple comparison with HF on FP32
    if args.compare_hf_fp32:
        if tensorrt_llm.mpi_rank() == 0:
            hf_model = AutoModelForSeq2SeqLM.from_pretrained(
                args.model_name,  # TODO: use model path instead
                # torch_dtype=torch.float16 if '16' in dtype else torch.float32,  # TODO: use matched torch dtype
            ).to('cuda').eval()  # TODO: create config model path instead
            assert type(hf_model) in (
                T5ForConditionalGeneration, BartForConditionalGeneration,
                MBartForConditionalGeneration), 'Unsupported model!'

            if args.lora_dir is not None:
                assert len(args.lora_dir
                           ) >= 1, "At least one lora model dir is required"
                # we can only test single lora with HF
                from peft import PeftModel
                hf_model = PeftModel.from_pretrained(
                    hf_model, args.lora_dir[0]).to('cuda').eval()

            tik = time.time()
            hf_gen_output = hf_model.generate(
                input_ids=input_ids,
                decoder_input_ids=decoder_input_ids,
                max_new_tokens=max_new_tokens,
                num_beams=args.num_beams,
                bos_token_id=tokenizer.bos_token_id,
                pad_token_id=tokenizer.pad_token_id,
                eos_token_id=tokenizer.eos_token_id,
                use_cache=True,
                # control logits processors
                no_repeat_ngram_size=0,  # disable no repeat post-processor
                forced_bos_token_id=None,  # disable forced first/last token
                forced_eos_token_id=None,
                min_length=0,
                # for debug
                output_scores=True,
                output_hidden_states=True,
                return_dict_in_generate=True)
            # get hf output scores
            hf_output_ids = hf_gen_output.sequences
            # convert to logits
            torch.cuda.synchronize()
            tok = time.time()

            output_ids = hf_output_ids.squeeze(dim=1)
            hf_output_text = tokenizer.batch_decode(output_ids,
                                                    skip_special_tokens=True)
            decoder_input_lengths = (decoder_input_ids !=
                                     tokenizer.pad_token_id).sum(dim=1)
            output_gen_lengths = (output_ids != tokenizer.eos_token_id).sum(
                dim=1) - decoder_input_lengths
            print("--------------------------------------")
            print("HF output_ids: ", output_ids)
            print("HF output text: ", hf_output_text)
            print("HF output generated lengths: ", output_gen_lengths)
            print(f"HF E2E time {(tok-tik)*1000}ms")
            print("--------------------------------------")

<<<<<<< HEAD
    return_dict = False  # when set return_dict=True, get outputs by key
=======
    return_dict = True  # when set return_dict=True, get outputs by key
>>>>>>> 05316d33
    tik = time.time()
    tllm_output = tllm_model.generate(
        encoder_input_ids=input_ids,
        decoder_input_ids=decoder_input_ids,
        max_new_tokens=max_new_tokens,
        num_beams=args.num_beams,
        bos_token_id=tokenizer.bos_token_id,
        pad_token_id=tokenizer.pad_token_id,
        eos_token_id=tokenizer.eos_token_id,
        debug_mode=args.debug_mode,
        return_dict=return_dict,
        attention_mask=tokenized_inputs.attention_mask,
        time_encoder=True,
<<<<<<< HEAD
        return_encoder_output=args.output_encoder_npy
        and tensorrt_llm.mpi_rank() == 0)
=======
        return_encoder_output=args.output_npy and tensorrt_llm.mpi_rank() == 0)
    torch.cuda.synchronize()
>>>>>>> 05316d33
    tok = time.time()
    if args.output_encoder_npy and tensorrt_llm.mpi_rank() == 0:
        tllm_output, encoder_output = tllm_output
        encoder_output = encoder_output.cpu().numpy()
        np.save(os.path.join(CPP_RESULTS_SAVED_DIR, 'encoder_output.npy'),
                encoder_output)

<<<<<<< HEAD
    if return_dict:
        tllm_output_ids = tllm_output['output_ids']
    else:
        tllm_output_ids = tllm_output

=======
>>>>>>> 05316d33
    if tensorrt_llm.mpi_rank() == 0:
        if return_dict:
            tllm_output_ids = tllm_output['output_ids']
        else:
            tllm_output_ids = tllm_output

        output_ids = tllm_output_ids[:, 0, :]
        output_text = tokenizer.batch_decode(output_ids,
                                             skip_special_tokens=True)
        decoder_input_lengths = (decoder_input_ids !=
                                 tokenizer.pad_token_id).sum(dim=1)
        output_gen_lengths = (output_ids != tokenizer.eos_token_id).sum(
            dim=1) - decoder_input_lengths

        print("--------------------------------------")
        print("TRT-LLM output_ids: ", output_ids)
        print("TRT-LLM output text: ", output_text)
        print("TRT-LLM output generated lengths: ", output_gen_lengths)
        print(f"TRT-LLM E2E time {(tok-tik)*1000}ms")
        print("Precision:", inference_dtype)
        print("--------------------------------------")

        # save input/output tensors for C++ runtime testing
        if args.output_npy:
            os.makedirs(args.output_npy, exist_ok=True)

            input_lengths = tokenized_inputs.attention_mask.sum(dim=1).type(
                torch.IntTensor)
            input_ids = tokenized_inputs.input_ids.type(torch.IntTensor)
            input_ids_flatten = torch.cat([
                input_ids[i][:input_lengths[i]]
                for i in range(len(input_lengths))
            ])
            encoder_output = tllm_output['encoder_output'].type(torch.float16)

            def save_npy(tensor, name):
                np.save(os.path.join(args.output_npy, f'{name}.npy'),
                        tensor.cpu().numpy())

            print(
                f"Saving input/output tensors to {args.output_npy} for C++ runtime testing"
            )
            save_npy(input_ids_flatten, 'input_ids')  # [num_tokens]
            save_npy(input_lengths, 'input_lengths')  # [batch_size]
            save_npy(encoder_output,
                     'encoder_output')  # [num_tokens, hidden_size]
            save_npy(
                output_ids, 'output_ids'
            )  # [batch_size, max_output_tokens], max_output_tokens = decoder_input_tokens + max_new_tokens

        # simple accuracy check
        if args.compare_hf_fp32:
            from difflib import SequenceMatcher
            match_rate = SequenceMatcher(None, "\n".join(output_text),
                                         "\n".join(hf_output_text)).ratio()
            print(output_text)
            print(hf_output_text)
            if inference_dtype != "float32":
                print("")
                print(
                    f"[CAVEAT] Comparing TRT-LLM {inference_dtype} results with HF float32 results. Close match are not expected!"
                )
                assert match_rate > 0.8, f"Incorrect results! Match rate {match_rate}"
            else:
                assert match_rate > 0.95, f"Incorrect results! Match rate {match_rate}"
            print(
                f"TRT-LLM results match HF FP32 results with literal match rate {match_rate}"
            )<|MERGE_RESOLUTION|>--- conflicted
+++ resolved
@@ -153,18 +153,10 @@
                         action='store_true')
     parser.add_argument('--lora_dir', type=str, default=None, nargs="+")
     parser.add_argument('--lora_task_uids', type=str, default=None, nargs="+")
-<<<<<<< HEAD
-    parser.add_argument(
-        "--output_encoder_npy",
-        help=
-        "Store tensors like encoder outputs used for testing enc-dec C++ runtime.",
-        action="store_true")
-=======
     parser.add_argument("--output_npy",
                         type=str,
                         default=None,
                         help="Store input/output tensors C++ runtime testing")
->>>>>>> 05316d33
     return parser.parse_args()
 
 
@@ -588,15 +580,10 @@
             encoder_input_lengths=encoder_input_lengths,
             return_dict=return_dict,
             cross_attention_mask=cross_attention_mask)
-<<<<<<< HEAD
-        if return_encoder_output:
-            return output, encoder_output
-=======
 
         if return_dict and return_encoder_output:
             output['encoder_output'] = encoder_output
 
->>>>>>> 05316d33
         return output
 
 
@@ -661,7 +648,6 @@
     )
     torch.cuda.synchronize()
     tok = time.time()
-    torch.cuda.synchronize()
 
     if return_dict:
         tllm_output_ids = tllm_output['output_ids']
@@ -739,21 +725,7 @@
         'cuda')  # [batch_size, padded_length]
     # by default int64, must cast to int32! otherwise C++ kernel will interpret as [a, 0, b, 0, c, 0, ...]
 
-    CPP_RESULTS_SAVED_DIR = 'cpp/tests/resources/data/enc_dec'
     if tensorrt_llm.mpi_rank() == 0:
-        if args.output_encoder_npy:
-            if not os.path.isdir(CPP_RESULTS_SAVED_DIR):
-                os.mkdir(os.path.join(CPP_RESULTS_SAVED_DIR))
-            np_input_ids = tokenized_inputs.input_ids.type(torch.IntTensor)
-            np_input_ids = np_input_ids.numpy()
-            np.save(os.path.join(CPP_RESULTS_SAVED_DIR, 'enc_input_ids.npy'),
-                    np_input_ids)
-            input_lengths = tokenized_inputs.attention_mask.sum(dim=1).type(
-                torch.IntTensor).numpy()
-            np.save(
-                os.path.join(CPP_RESULTS_SAVED_DIR, 'enc_input_lengths.npy'),
-                input_lengths)
-
         print("--------------------------------------")
         print(
             f"BOS={tokenizer.bos_token_id}, PAD={tokenizer.pad_token_id}, EOS={tokenizer.eos_token_id}"
@@ -828,11 +800,7 @@
             print(f"HF E2E time {(tok-tik)*1000}ms")
             print("--------------------------------------")
 
-<<<<<<< HEAD
-    return_dict = False  # when set return_dict=True, get outputs by key
-=======
     return_dict = True  # when set return_dict=True, get outputs by key
->>>>>>> 05316d33
     tik = time.time()
     tllm_output = tllm_model.generate(
         encoder_input_ids=input_ids,
@@ -846,28 +814,10 @@
         return_dict=return_dict,
         attention_mask=tokenized_inputs.attention_mask,
         time_encoder=True,
-<<<<<<< HEAD
-        return_encoder_output=args.output_encoder_npy
-        and tensorrt_llm.mpi_rank() == 0)
-=======
         return_encoder_output=args.output_npy and tensorrt_llm.mpi_rank() == 0)
     torch.cuda.synchronize()
->>>>>>> 05316d33
     tok = time.time()
-    if args.output_encoder_npy and tensorrt_llm.mpi_rank() == 0:
-        tllm_output, encoder_output = tllm_output
-        encoder_output = encoder_output.cpu().numpy()
-        np.save(os.path.join(CPP_RESULTS_SAVED_DIR, 'encoder_output.npy'),
-                encoder_output)
-
-<<<<<<< HEAD
-    if return_dict:
-        tllm_output_ids = tllm_output['output_ids']
-    else:
-        tllm_output_ids = tllm_output
-
-=======
->>>>>>> 05316d33
+
     if tensorrt_llm.mpi_rank() == 0:
         if return_dict:
             tllm_output_ids = tllm_output['output_ids']

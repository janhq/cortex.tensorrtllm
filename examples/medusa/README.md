# Medusa Decoding

This document shows how to build and run a model using Medusa decoding([`Github`](https://github.com/FasterDecoding/Medusa), [`BLOG`](https://sites.google.com/view/medusa-llm)) in TensorRT-LLM on single GPU, single node multiple GPU.

## Overview
Different from other models, Medusa decoding need a base model and Medusa heads.

The TensorRT-LLM Medusa Decoding implementation can be found in [tensorrt_llm/models/medusa/model.py](../../tensorrt_llm/models/medusa/model.py), which actually adds MedusaHeads to a base model.

For more info about Medusa visit [speculative decoding documentation](../../docs/source/speculative_decoding.md).

## Support Matrix
  * GPU Compute Capability >= 8.0 (Ampere or newer)
  * FP16
  * BF16
  * FP8 (base model)
  * PAGED_KV_CACHE
  * Tensor Parallel

## Usage
The TensorRT-LLM Medusa example code is located in [`examples/medusa`](./). There is one [`convert_checkpoint.py`](./convert_checkpoint.py) file to convert and build the [TensorRT](https://developer.nvidia.com/tensorrt) engine(s) needed to run models with Medusa decoding support.
In our example, we use the model from huggingface [`FasterDecoding/medusa-vicuna-7b-v1.3`](https://huggingface.co/FasterDecoding/medusa-vicuna-7b-v1.3), which is a LLAMA based model.

### Build TensorRT engine(s)
Get the weights by downloading base model [`vicuna-7b-v1.3`](https://huggingface.co/lmsys/vicuna-7b-v1.3) and Medusa Heads [`medusa-vicuna-7b-v1.3`](https://huggingface.co/FasterDecoding/medusa-vicuna-7b-v1.3) from HF.

```
pip install -r requirements.txt

git lfs install
git clone https://huggingface.co/lmsys/vicuna-7b-v1.3
https://huggingface.co/FasterDecoding/medusa-vicuna-7b-v1.3
```

We use `convert_checkpoint.py` script to convert the model for Medusa decoding into TensorRT-LLM checkpoint format.
We could use `--num_medusa_heads` to set the number of medusa heads that we want to use. If not, `num_medusa_heads` will be set according to the `medusa_num_heads` from medusa weights' `config.json`.

Here is the example:
```bash
# Convert and Build Medusa decoding support for vicuna-7b-v1.3
python convert_checkpoint.py --model_dir ./vicuna-7b-v1.3 \
                            --medusa_model_dir medusa-vicuna-7b-v1.3 \
                            --output_dir ./tllm_checkpoint_1gpu_medusa \
                            --dtype float16 \
                            --num_medusa_heads 4

# Note: Increasing the batch size may have a negative impact on performance
trtllm-build --checkpoint_dir ./tllm_checkpoint_1gpu_medusa \
             --output_dir ./tmp/medusa/7B/trt_engines/fp16/1-gpu/ \
             --gemm_plugin float16 \
             --speculative_decoding_mode medusa \
<<<<<<< HEAD
             --max_batch_size 8
=======
             --max_batch_size 4
>>>>>>> 05316d33

# Convert and Build Medusa decoding support for vicuna-13b-v1.3 with 4-way tensor parallelism.
python convert_checkpoint.py --model_dir ./vicuna-7b-v1.3 \
                            --medusa_model_dir medusa-vicuna-7b-v1.3 \
                            --output_dir ./tllm_checkpoint_1gpu_medusa \
                            --dtype float16 \
                            --num_medusa_heads 4 \
                            --tp_size 4 \
                            --workers 4

trtllm-build --checkpoint_dir ./tllm_checkpoint_1gpu_medusa \
             --output_dir ./tmp/medusa/7B/trt_engines/fp16/1-gpu/ \
             --gemm_plugin float16 \
             --speculative_decoding_mode medusa \
<<<<<<< HEAD
             --max_batch_size 8
=======
             --max_batch_size 4
```

### FP8 Post-Training Quantization for Base Model
The example below quantizes the base model to FP8, while keeping the weight of the medusa head non-quantize.
```bash
# Quantize base model into FP8 and export trtllm checkpoint
python ../quantization/quantize.py --model_dir /path/to/base-model-hf/ \
                                   --dtype float16 \
                                   --qformat fp8 \
                                   --kv_cache_dtype fp8 \
                                   --output_dir ./tllm_checkpoint_1gpu_base_model_fp8_medusa_fp16 \
                                   --calib_size 512 \
                                   --tp_size 1 \
                                   --medusa_model_dir /path/to/medusa_head/ \
                                   --num_medusa_heads 4

# Build trtllm engines from the trtllm checkpoint
trtllm-build --checkpoint_dir ./tllm_checkpoint_1gpu_base_model_fp8_medusa_fp16 \
         --output_dir ./trt_engine_1gpu_base_model_fp8_medusa_fp16 \
         --gemm_plugin float16 \
         --gpt_attention_plugin float16 \
         --speculative_decoding_mode medusa \
         --max_batch_size 4
>>>>>>> 05316d33
```

### Run
To run a TensorRT-LLM model with Medusa decoding support, we can use `../run.py` script, with an additional argument `--medusa_choices`.
The `--medusa_choices` is of type list[list[int]], And also the built engine with Medusa decoding support.

Medusa decoding is supported by Python runtime and C++ runtime with inflight-batching. C++ runtime is recommended for performance.
For Python runtime use `--use_py_session` flag to `run.py`.

Note: Medusa decoding only supporting greedy decoding `temperature=1.0` now. So also need `--temperature 1.0`.

```bash
# Medusa decoding using vicuna-7b-v1.3 model with 1 GPU
python ../run.py --engine_dir ./tmp/medusa/7B/trt_engines/fp16/1-gpu/ \
                 --tokenizer_dir ./vicuna-7b-v1.3/ \
                 --max_output_len=100 \
                 --medusa_choices="[[0], [0, 0], [1], [0, 1], [2], [0, 0, 0], [1, 0], [0, 2], [3], [0, 3], [4], [0, 4], [2, 0], [0, 5], [0, 0, 1], [5], [0, 6], [6], [0, 7], [0, 1, 0], [1, 1], [7], [0, 8], [0, 0, 2], [3, 0], [0, 9], [8], [9], [1, 0, 0], [0, 2, 0], [1, 2], [0, 0, 3], [4, 0], [2, 1], [0, 0, 4], [0, 0, 5], [0, 0, 0, 0], [0, 1, 1], [0, 0, 6], [0, 3, 0], [5, 0], [1, 3], [0, 0, 7], [0, 0, 8], [0, 0, 9], [6, 0], [0, 4, 0], [1, 4], [7, 0], [0, 1, 2], [2, 0, 0], [3, 1], [2, 2], [8, 0], [0, 5, 0], [1, 5], [1, 0, 1], [0, 2, 1], [9, 0], [0, 6, 0], [0, 0, 0, 1], [1, 6], [0, 7, 0]]" \
<<<<<<< HEAD
                 --use_py_session \
=======
>>>>>>> 05316d33
                 --temperature 1.0 \
                 --input_text "Once upon"

# Medusa decoding using vicuna-13b-v1.3 with 4 GPUs
mpirun -np 4 --allow-run-as-root --oversubscribe \
    python ../run.py --engine_dir ./tmp/medusa/13B/trt_engines/fp16/4-gpu/ \
                     --tokenizer_dir ./vicuna-13b-v1.3/ \
                     --max_output_len=100 \
                     --medusa_choices="[[0], [0, 0], [1], [0, 1], [2], [0, 0, 0], [1, 0], [0, 2], [3], [0, 3], [4], [0, 4], [2, 0], [0, 5], [0, 0, 1], [5], [0, 6], [6], [0, 7], [0, 1, 0], [1, 1], [7], [0, 8], [0, 0, 2], [3, 0], [0, 9], [8], [9], [1, 0, 0], [0, 2, 0], [1, 2], [0, 0, 3], [4, 0], [2, 1], [0, 0, 4], [0, 0, 5], [0, 0, 0, 0], [0, 1, 1], [0, 0, 6], [0, 3, 0], [5, 0], [1, 3], [0, 0, 7], [0, 0, 8], [0, 0, 9], [6, 0], [0, 4, 0], [1, 4], [7, 0], [0, 1, 2], [2, 0, 0], [3, 1], [2, 2], [8, 0], [0, 5, 0], [1, 5], [1, 0, 1], [0, 2, 1], [9, 0], [0, 6, 0], [0, 0, 0, 1], [1, 6], [0, 7, 0]]" \
<<<<<<< HEAD
                     --use_py_session \
=======
>>>>>>> 05316d33
                     --temperature 1.0 \
                     --input_text "Once upon"
```

And you will see output like this if run successfully:
```text
......
Input [Text 0]: "<s> Once upon"
Output [Text 0 Beam 0]: "a time, there was a young girl who loved to read. She would spend hours in the library, devouring books of all genres. She had a special love for fairy tales, and would often dream of living in a magical world where she could meet princes and princesses, and have adventures with talking animals.
One day, while she was reading a book, she came across a passage that spoke to her heart. It said, "You are the author of"
```

### Summarization using Medusa decoding

```bash
# Medusa decoding using vicuna-7b-v1.3 model with 1 GPU
python ../summarize.py --engine_dir ./tmp/medusa/7B/trt_engines/fp16/1-gpu/ \
                       --hf_model_dir ./vicuna-7b-v1.3/ \
                       --tokenizer_dir ./vicuna-7b-v1.3/ \
                       --test_trt_llm \
                       --data_type fp16 \
                       --medusa_choices="[[0], [0, 0], [1], [0, 1], [2], [0, 0, 0], [1, 0], [0, 2], [3], [0, 3], [4], [0, 4], [2, 0], [0, 5], [0, 0, 1], [5], [0, 6], [6], [0, 7], [0, 1, 0], [1, 1], [7], [0, 8], [0, 0, 2], [3, 0], [0, 9], [8], [9], [1, 0, 0], [0, 2, 0], [1, 2], [0, 0, 3], [4, 0], [2, 1], [0, 0, 4], [0, 0, 5], [0, 0, 0, 0], [0, 1, 1], [0, 0, 6], [0, 3, 0], [5, 0], [1, 3], [0, 0, 7], [0, 0, 8], [0, 0, 9], [6, 0], [0, 4, 0], [1, 4], [7, 0], [0, 1, 2], [2, 0, 0], [3, 1], [2, 2], [8, 0], [0, 5, 0], [1, 5], [1, 0, 1], [0, 2, 1], [9, 0], [0, 6, 0], [0, 0, 0, 1], [1, 6], [0, 7, 0]]" \
                       --use_py_session \
                       --temperature 1.0 \
                       --batch_size 1

# Medusa decoding using vicuna-13b-v1.3 with 4 GPUs
mpirun -np 4 --allow-run-as-root --oversubscribe \
    python ../summarize.py --engine_dir ./tmp/medusa/13B/trt_engines/fp16/4-gpu/ \
                           --hf_model_dir ./vicuna-13b-v1.3/ \
                           --tokenizer_dir ./vicuna-13b-v1.3/ \
                           --test_trt_llm \
                           --data_type fp16 \
                           --medusa_choices="[[0], [0, 0], [1], [0, 1], [2], [0, 0, 0], [1, 0], [0, 2], [3], [0, 3], [4], [0, 4], [2, 0], [0, 5], [0, 0, 1], [5], [0, 6], [6], [0, 7], [0, 1, 0], [1, 1], [7], [0, 8], [0, 0, 2], [3, 0], [0, 9], [8], [9], [1, 0, 0], [0, 2, 0], [1, 2], [0, 0, 3], [4, 0], [2, 1], [0, 0, 4], [0, 0, 5], [0, 0, 0, 0], [0, 1, 1], [0, 0, 6], [0, 3, 0], [5, 0], [1, 3], [0, 0, 7], [0, 0, 8], [0, 0, 9], [6, 0], [0, 4, 0], [1, 4], [7, 0], [0, 1, 2], [2, 0, 0], [3, 1], [2, 2], [8, 0], [0, 5, 0], [1, 5], [1, 0, 1], [0, 2, 1], [9, 0], [0, 6, 0], [0, 0, 0, 1], [1, 6], [0, 7, 0]]" \
                           --use_py_session \
                           --temperature 1.0 \
                           --batch_size 1
```<|MERGE_RESOLUTION|>--- conflicted
+++ resolved
@@ -49,11 +49,7 @@
              --output_dir ./tmp/medusa/7B/trt_engines/fp16/1-gpu/ \
              --gemm_plugin float16 \
              --speculative_decoding_mode medusa \
-<<<<<<< HEAD
-             --max_batch_size 8
-=======
              --max_batch_size 4
->>>>>>> 05316d33
 
 # Convert and Build Medusa decoding support for vicuna-13b-v1.3 with 4-way tensor parallelism.
 python convert_checkpoint.py --model_dir ./vicuna-7b-v1.3 \
@@ -68,9 +64,6 @@
              --output_dir ./tmp/medusa/7B/trt_engines/fp16/1-gpu/ \
              --gemm_plugin float16 \
              --speculative_decoding_mode medusa \
-<<<<<<< HEAD
-             --max_batch_size 8
-=======
              --max_batch_size 4
 ```
 
@@ -95,7 +88,6 @@
          --gpt_attention_plugin float16 \
          --speculative_decoding_mode medusa \
          --max_batch_size 4
->>>>>>> 05316d33
 ```
 
 ### Run
@@ -113,10 +105,6 @@
                  --tokenizer_dir ./vicuna-7b-v1.3/ \
                  --max_output_len=100 \
                  --medusa_choices="[[0], [0, 0], [1], [0, 1], [2], [0, 0, 0], [1, 0], [0, 2], [3], [0, 3], [4], [0, 4], [2, 0], [0, 5], [0, 0, 1], [5], [0, 6], [6], [0, 7], [0, 1, 0], [1, 1], [7], [0, 8], [0, 0, 2], [3, 0], [0, 9], [8], [9], [1, 0, 0], [0, 2, 0], [1, 2], [0, 0, 3], [4, 0], [2, 1], [0, 0, 4], [0, 0, 5], [0, 0, 0, 0], [0, 1, 1], [0, 0, 6], [0, 3, 0], [5, 0], [1, 3], [0, 0, 7], [0, 0, 8], [0, 0, 9], [6, 0], [0, 4, 0], [1, 4], [7, 0], [0, 1, 2], [2, 0, 0], [3, 1], [2, 2], [8, 0], [0, 5, 0], [1, 5], [1, 0, 1], [0, 2, 1], [9, 0], [0, 6, 0], [0, 0, 0, 1], [1, 6], [0, 7, 0]]" \
-<<<<<<< HEAD
-                 --use_py_session \
-=======
->>>>>>> 05316d33
                  --temperature 1.0 \
                  --input_text "Once upon"
 
@@ -126,10 +114,6 @@
                      --tokenizer_dir ./vicuna-13b-v1.3/ \
                      --max_output_len=100 \
                      --medusa_choices="[[0], [0, 0], [1], [0, 1], [2], [0, 0, 0], [1, 0], [0, 2], [3], [0, 3], [4], [0, 4], [2, 0], [0, 5], [0, 0, 1], [5], [0, 6], [6], [0, 7], [0, 1, 0], [1, 1], [7], [0, 8], [0, 0, 2], [3, 0], [0, 9], [8], [9], [1, 0, 0], [0, 2, 0], [1, 2], [0, 0, 3], [4, 0], [2, 1], [0, 0, 4], [0, 0, 5], [0, 0, 0, 0], [0, 1, 1], [0, 0, 6], [0, 3, 0], [5, 0], [1, 3], [0, 0, 7], [0, 0, 8], [0, 0, 9], [6, 0], [0, 4, 0], [1, 4], [7, 0], [0, 1, 2], [2, 0, 0], [3, 1], [2, 2], [8, 0], [0, 5, 0], [1, 5], [1, 0, 1], [0, 2, 1], [9, 0], [0, 6, 0], [0, 0, 0, 1], [1, 6], [0, 7, 0]]" \
-<<<<<<< HEAD
-                     --use_py_session \
-=======
->>>>>>> 05316d33
                      --temperature 1.0 \
                      --input_text "Once upon"
 ```

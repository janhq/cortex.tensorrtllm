import argparse
import copy
import functools
import json
import os
import time
import traceback
from collections import defaultdict
from concurrent.futures import ThreadPoolExecutor, as_completed
from pathlib import Path

import numpy as np
import safetensors
import torch
import torch.nn as nn
from tqdm import tqdm
from transformers import LlamaConfig, LlamaForCausalLM, LlamaTokenizer
from transformers.models.llama.modeling_llama import LlamaDecoderLayer
from transformers.pytorch_utils import Conv1D

import tensorrt_llm
from tensorrt_llm.logger import logger
from tensorrt_llm.mapping import Mapping
<<<<<<< HEAD
from tensorrt_llm.models.convert_utils import load_calib_dataset
from tensorrt_llm.models.llama.weight import load_from_hf_checkpoint
from tensorrt_llm.models.modeling_utils import PretrainedConfig
=======
from tensorrt_llm.models import PretrainedConfig
from tensorrt_llm.models.convert_utils import load_calib_dataset
from tensorrt_llm.models.llama.convert import load_weights_from_hf_by_shard
from tensorrt_llm.models.medusa.weight import (get_tllm_linear_weight,
                                               load_medusa_hf)
>>>>>>> 05316d33
from tensorrt_llm.quantization import QuantAlgo

try:
    from transformers import MixtralForCausalLM
except ImportError:
    MixtralForCausalLM = None


def parse_arguments():
    parser = argparse.ArgumentParser()
    parser.add_argument('--model_dir', type=str, default=None)
    parser.add_argument('--meta_ckpt_dir', type=str, default=None)
    parser.add_argument('--tp_size',
                        type=int,
                        default=1,
                        help='N-way tensor parallelism size')
    parser.add_argument('--pp_size',
                        type=int,
                        default=1,
                        help='N-way pipeline parallelism size')
    parser.add_argument('--dtype',
                        type=str,
                        default='float16',
                        choices=['float32', 'bfloat16', 'float16'])
    parser.add_argument('--vocab_size', type=int, default=32000)
    parser.add_argument('--n_positions', type=int, default=2048)
    parser.add_argument('--n_layer', type=int, default=32)

    parser.add_argument(
        '--use_weight_only',
        default=False,
        action="store_true",
        help='Quantize weights for the various GEMMs to INT4/INT8.'
        'See --weight_only_precision to set the precision')
    parser.add_argument(
        '--weight_only_precision',
        const='int8',
        type=str,
        nargs='?',
        default='int8',
        choices=['int8', 'int4', 'int4_gptq'],
        help=
        'Define the precision for the weights when using weight-only quantization.'
        'You must also use --use_weight_only for that argument to have an impact.'
    )
    parser.add_argument(
        '--calib_dataset',
        type=str,
        default='ccdv/cnn_dailymail',
        help=
        "The huggingface dataset name or the local directory of the dataset for calibration."
    )
    parser.add_argument(
        "--smoothquant",
        "-sq",
        type=float,
        default=None,
        help="Set the α parameter (see https://arxiv.org/pdf/2211.10438.pdf)"
        " to Smoothquant the model, and output int8 weights."
        " A good first try is 0.5. Must be in [0, 1]")
    parser.add_argument(
        '--per_channel',
        action="store_true",
        default=False,
        help=
        'By default, we use a single static scaling factor for the GEMM\'s result. '
        'per_channel instead uses a different static scaling factor for each channel. '
        'The latter is usually more accurate, but a little slower.')
    parser.add_argument(
        '--per_token',
        action="store_true",
        default=False,
        help=
        'By default, we use a single static scaling factor to scale activations in the int8 range. '
        'per_token chooses at run time, and for each token, a custom scaling factor. '
        'The latter is usually more accurate, but a little slower.')
    parser.add_argument(
        '--int8_kv_cache',
        default=False,
        action="store_true",
        help=
        'By default, we use dtype for KV cache. int8_kv_cache chooses int8 quantization for KV'
    )
<<<<<<< HEAD
    parser.add_argument(
        '--modelopt_quant_ckpt_path',
        type=str,
        default=None,
        help='Path of a quantized model checkpoint in .npz format')
=======
>>>>>>> 05316d33

    parser.add_argument(
        '--per_group',
        default=False,
        action="store_true",
        help=
        'By default, we use a single static scaling factor to scale weights in the int4 range. '
        'per_group chooses at run time, and for each group, a custom scaling factor. '
        'The flag is built for GPTQ/AWQ quantization.')

    parser.add_argument('--load_by_shard',
                        action='store_true',
                        help='Load a pretrained model shard-by-shard.')
    parser.add_argument('--hidden_act', type=str, default='silu')

    parser.add_argument('--rotary_base', type=float, default=10000.0)
    parser.add_argument('--rotary_scaling', nargs=2, type=str, default=None)

    parser.add_argument('--group_size',
                        type=int,
                        default=128,
                        help='Group size used in GPTQ/AWQ quantization.')

    parser.add_argument("--storage-type",
                        "-t",
                        type=str,
                        default="fp32",
                        choices=["fp32", "fp16"])
    parser.add_argument("--dataset-cache-dir",
                        type=str,
                        default=None,
                        help="cache dir to load the hugging face dataset")
    parser.add_argument("--load-model-on-cpu", action="store_true")
    parser.add_argument("--convert-model-on-cpu", action="store_true")
    parser.add_argument(
        '--use_parallel_embedding',
        action="store_true",
        default=False,
        help=
        'By default embedding parallelism is disabled. By setting this flag, embedding parallelism is enabled'
    )
    parser.add_argument(
        '--embedding_sharding_dim',
        type=int,
        default=0,
        choices=[0, 1],
        help=
        'By default the embedding lookup table is sharded along vocab dimension (embedding_sharding_dim=0). '
        'To shard it along hidden dimension, set embedding_sharding_dim=1'
        'Note: embedding sharing is only enabled when embedding_sharding_dim = 0'
    )
    parser.add_argument(
        '--use_embedding_sharing',
        action="store_true",
        default=False,
        help=
        'Try to reduce the engine size by sharing the embedding lookup table between two layers.'
        'Note: the flag might not take effect when the criteria are not met.')
    parser.add_argument('--output_dir',
                        type=str,
                        default='tllm_checkpoint',
                        help='The path to save the TensorRT-LLM checkpoint')
    parser.add_argument(
        '--workers',
        type=int,
        default=1,
        help='The number of workers for converting checkpoint in parallel')

    parser.add_argument('--num_medusa_heads', type=int, default=4)
    parser.add_argument('--num_medusa_layers', type=int, default=1)
    parser.add_argument('--max_medusa_token_len', type=int, default=63)
    parser.add_argument('--medusa_hidden_act', type=str, default="silu")
    parser.add_argument('--medusa_model_dir', type=str, default=None)
    args = parser.parse_args()
    return args


def generate_int8(weights, act_range, is_qkv=False, multi_query_mode=False):
    """
     This function has two purposes:
      - compute quantized weights, scaled either per-tensor or per-column
      - compute scaling factors

      Depending on the GEMM API (CUTLASS/CUBLAS) the required scaling factors differ.
      CUTLASS uses two sets of scaling factors. One for the activation X, one for the weight W.
      CUBLAS only has one (we can't do per-row scaling). So we must provide pre-multiplied scaling factor.

      Here is the list of what we need (T means per-tensor, C per-column):
        - scale_x_orig_quant puts fp activation into the quantized range (i.e. [-128, 127], for int8). Used before the GEMM. (T)
        - scale_y_quant_orig puts quantized activation into the fp range. Used if the GEMM outputs int8. (T)
        - scale_w_quant_orig puts weights from quant range to fp range (used with CUTLASS) (T, C)
        - scale_y_accum_quant puts the GEMM result (XW) from accumulation range (int32)
          to quant range (int8) (used for CUBLAS) (T, C)

      Note that we don't do anything special about row-parallel GEMM. Theoretically, we could have per-GPU scaling factors too,
      but then the model would change depending on the number of GPUs used.

      For QKV projection, the behavior is special. Even if we have a single matrix to perform QKV projection, we consider it
      as three different matrices: Q, K, and V. So per-tensor actually means one scaling factor for each Q, K and V.
      For our GEMM implementation to respect this behavior, we use per-column mode and replicate values along columns.
    """
    weights = weights.detach().cpu().numpy()

    # compute weight scaling factors for fp->int8 and int8->fp
    if is_qkv and not multi_query_mode:
        scale_w_orig_quant_t = 127. / act_range["w"].reshape(3, -1).max(
            dim=-1, keepdims=True)[0].cpu().numpy()
        scale_w_orig_quant_c = 127. / act_range["w"].reshape(3,
                                                             -1).cpu().numpy()
    elif is_qkv and multi_query_mode:
        hidden_dim = weights.shape[0]
        local_dim = act_range["w"].shape[0]
        kv_dim = (local_dim - hidden_dim) // 2
        scale_w_q = act_range["w"][0:hidden_dim]
        scale_w_k = act_range["w"][hidden_dim:hidden_dim + kv_dim]
        scale_w_v = act_range["w"][-kv_dim:]

        scale_w_qkv_t = torch.concat([
            scale_w_q.max(dim=0, keepdim=True)[0],
            scale_w_k.max(dim=0, keepdim=True)[0],
            scale_w_v.max(dim=0, keepdim=True)[0]
        ])

        scale_w_orig_quant_t = 127. / scale_w_qkv_t.cpu().numpy()
        scale_w_orig_quant_c = 127. / act_range["w"].cpu().numpy()
    else:
        scale_w_orig_quant_t = 127. / act_range["w"].max().cpu().numpy()
        scale_w_orig_quant_c = 127. / act_range["w"].cpu().numpy()
    scale_w_quant_orig_t = 1.0 / scale_w_orig_quant_t
    scale_w_quant_orig_c = 1.0 / scale_w_orig_quant_c

    # compute the rest of needed scaling factors
    scale_x_orig_quant_t = np.array(127. / act_range["x"].max().item())
    scale_y_orig_quant_t = np.array(127. / act_range["y"].max().item())
    scale_y_quant_orig_t = np.array(act_range["y"].max().item() / 127.)
    scale_y_accum_quant_t = scale_y_orig_quant_t / (scale_x_orig_quant_t *
                                                    scale_w_orig_quant_t)
    scale_y_accum_quant_c = scale_y_orig_quant_t / (scale_x_orig_quant_t *
                                                    scale_w_orig_quant_c)
    if is_qkv and not multi_query_mode:
        scale_y_accum_quant_t = np.broadcast_to(scale_y_accum_quant_t,
                                                scale_w_orig_quant_c.shape)
        scale_w_quant_orig_t = np.broadcast_to(scale_w_quant_orig_t,
                                               scale_w_orig_quant_c.shape)
    if is_qkv and multi_query_mode:
        scale_q_y_accum_t = np.broadcast_to(scale_y_accum_quant_t[0],
                                            scale_w_q.shape)
        scale_k_y_accum_t = np.broadcast_to(scale_y_accum_quant_t[1],
                                            scale_w_k.shape)
        scale_v_y_accum_t = np.broadcast_to(scale_y_accum_quant_t[2],
                                            scale_w_v.shape)
        scale_y_accum_quant_t = np.concatenate(
            [scale_q_y_accum_t, scale_k_y_accum_t, scale_v_y_accum_t])
        scale_w_quant_orig_t = np.concatenate([
            np.broadcast_to(scale_w_quant_orig_t[0], scale_w_q.shape),
            np.broadcast_to(scale_w_quant_orig_t[1], scale_w_k.shape),
            np.broadcast_to(scale_w_quant_orig_t[2], scale_w_v.shape)
        ])

    to_i8 = lambda x: x.round().clip(-127, 127).astype(np.int8)

    if is_qkv and multi_query_mode:
        scale_w_quant_orig_t_expand = np.ones([weights.shape[-1]])
        scale_w_quant_orig_t_expand[:hidden_dim] = scale_w_quant_orig_t[0]
        scale_w_quant_orig_t_expand[hidden_dim:hidden_dim +
                                    kv_dim] = scale_w_quant_orig_t[1]
        scale_w_quant_orig_t_expand[-kv_dim:] = scale_w_quant_orig_t[2]
        weight_int8 = to_i8(weights * scale_w_quant_orig_t_expand)
    else:
        weight_int8 = to_i8(weights * scale_w_orig_quant_t)
    return {
        "weight.int8": weight_int8,
        "weight.int8.col": to_i8(weights * scale_w_orig_quant_c),
        "scale_x_orig_quant": scale_x_orig_quant_t.astype(np.float32),
        "scale_w_quant_orig": scale_w_quant_orig_t.astype(np.float32),
        "scale_w_quant_orig.col": scale_w_quant_orig_c.astype(np.float32),
        "scale_y_accum_quant": scale_y_accum_quant_t.astype(np.float32),
        "scale_y_accum_quant.col": scale_y_accum_quant_c.astype(np.float32),
        "scale_y_quant_orig": scale_y_quant_orig_t.astype(np.float32),
    }


@torch.no_grad()
def apply_smoothing(scales,
                    gemm_weights,
                    layernorm_weights=None,
                    layernorm_bias=None,
                    dtype=torch.float32,
                    layernorm_1p=False):
    if not isinstance(gemm_weights, list):
        gemm_weights = [gemm_weights]

    if layernorm_weights is not None:
        assert layernorm_weights.numel() == scales.numel()
        layernorm_weights.div_(scales).to(dtype)
    if layernorm_bias is not None:
        assert layernorm_bias.numel() == scales.numel()
        layernorm_bias.div_(scales).to(dtype)
    if layernorm_1p:
        layernorm_weights += (1 / scales) - 1

    for gemm in gemm_weights:
        gemm.mul_(scales.view(1, -1)).to(dtype)


@torch.no_grad()
def smooth_gemm(gemm_weights,
                act_scales,
                layernorm_weights=None,
                layernorm_bias=None,
                alpha=0.5,
                weight_scales=None):
    if not isinstance(gemm_weights, list):
        gemm_weights = [gemm_weights]
    orig_dtype = gemm_weights[0].dtype

    for gemm in gemm_weights:
        # gemm_weights are expected to be transposed
        assert gemm.shape[1] == act_scales.numel()

    if weight_scales is None:
        weight_scales = torch.cat(
            [gemm.abs().max(dim=0, keepdim=True)[0] for gemm in gemm_weights],
            dim=0)
        weight_scales = weight_scales.max(dim=0)[0]
    weight_scales.to(float).clamp(min=1e-5)
    scales = (act_scales.to(gemm_weights[0].device).to(float).pow(alpha) /
              weight_scales.pow(1 - alpha)).clamp(min=1e-5)

    apply_smoothing(scales, gemm_weights, layernorm_weights, layernorm_bias,
                    orig_dtype)

    return scales


@torch.no_grad()
def smooth_gemm_fc1_gate(fc1_weights,
                         gate_weights,
                         act_scales,
                         layernorm_weights=None,
                         layernorm_bias=None,
                         alpha=0.5,
                         weight_scales=None):
    gemm_weights = []
    if not isinstance(fc1_weights, list):
        fc1_weights = [fc1_weights]
    if not isinstance(gate_weights, list):
        gate_weights = [gate_weights]

    for i in range(len(fc1_weights)):
        gemm_weight = torch.cat([fc1_weights[i], gate_weights[i]], dim=0)
        gemm_weights.append(gemm_weight)

    orig_dtype = gemm_weights[0].dtype

    for gemm in gemm_weights:
        # gemm_weights are expected to be transposed
        assert gemm.shape[1] == act_scales.numel()

    if weight_scales is None:
        weight_scales = torch.cat(
            [gemm.abs().max(dim=0, keepdim=True)[0] for gemm in gemm_weights],
            dim=0)
        weight_scales = weight_scales.max(dim=0)[0]
    weight_scales.to(float).clamp(min=1e-5)
    scales = (act_scales.to(gemm_weights[0].device).to(float).pow(alpha) /
              weight_scales.pow(1 - alpha)).clamp(min=1e-5)

    apply_smoothing(scales, fc1_weights + gate_weights, layernorm_weights,
                    layernorm_bias, orig_dtype)

    return scales


@torch.no_grad()
def smooth_llama_model(model, scales, alpha, llama_qkv_para, llama_smoother):
    # Smooth the activation and weights with smoother = $\diag{s}$
    for name, module in model.named_modules():
        if not isinstance(module, LlamaDecoderLayer):
            continue
        # qkv_proj
        layer_name_q = name + ".self_attn.q_proj"
        layer_name_k = name + ".self_attn.k_proj"
        layer_name_v = name + ".self_attn.v_proj"
        layer_name_qkv = name + ".self_attn.qkv_proj"

        weight = torch.cat([
            module.self_attn.q_proj.weight, module.self_attn.k_proj.weight,
            module.self_attn.v_proj.weight
        ],
                           dim=0)

        smoother = smooth_gemm(weight, scales[layer_name_q]["x"],
                               module.input_layernorm.weight, None, alpha)

        scales[layer_name_qkv]["x"] = scales[layer_name_q]["x"] / smoother
        scales[layer_name_qkv]["w"] = weight.abs().max(dim=1)[0]
        scales[layer_name_qkv]["y"] = torch.cat([
            scales[layer_name_q]["y"], scales[layer_name_k]["y"],
            scales[layer_name_v]["y"]
        ],
                                                dim=0)

        # see transpose_weights function
        llama_qkv_para[layer_name_qkv] = weight.transpose(0, 1)

        # =================================================================
        layer_name = name + ".self_attn.o_proj"
        smoother = smooth_gemm(module.self_attn.o_proj.weight,
                               scales[layer_name]["x"], None, None, alpha)
        llama_smoother[layer_name] = smoother.float()

        scales[layer_name]["x"] = scales[layer_name]["x"] / smoother
        scales[layer_name]["w"] = module.self_attn.o_proj.weight.abs().max(
            dim=1)[0]

        # ==================================================================
        fc1_layer_name = name + ".mlp.gate_proj"
        gate_layer_name = name + ".mlp.up_proj"

        smoother = smooth_gemm_fc1_gate(module.mlp.gate_proj.weight,
                                        module.mlp.up_proj.weight,
                                        scales[fc1_layer_name]["x"],
                                        module.post_attention_layernorm.weight,
                                        None, alpha)

        scales[fc1_layer_name]["x"] = scales[fc1_layer_name]["x"] / smoother
        scales[fc1_layer_name]["w"] = module.mlp.gate_proj.weight.abs().max(
            dim=1)[0]

        scales[gate_layer_name]["x"] = scales[gate_layer_name]["x"] / smoother
        scales[gate_layer_name]["w"] = module.mlp.up_proj.weight.abs().max(
            dim=1)[0]

        # ==================================================================
        layer_name = name + ".mlp.down_proj"
        smoother = smooth_gemm(module.mlp.down_proj.weight,
                               scales[layer_name]["x"], None, None, alpha)
        llama_smoother[layer_name] = smoother.float()
        scales[layer_name]["x"] = scales[layer_name]["x"] / smoother
        scales[layer_name]["w"] = module.mlp.down_proj.weight.abs().max(
            dim=1)[0]


@torch.no_grad()
def capture_activation_range(model,
                             tokenizer,
                             dataset,
                             num_samples=512,
                             seq_len=512):
    model.eval()
    device = next(model.parameters()).device
    act_scales = defaultdict(lambda: {"x": None, "y": None, "w": None})

    tokenizer.pad_token = tokenizer.eos_token

    def stat_tensor(name, tensor, act_scales, key):
        hidden_dim = tensor.shape[-1]
        tensor = tensor.view(-1, hidden_dim).abs().detach()
        comming_max = torch.max(tensor, dim=0)[0].float()

        if act_scales[name][key] is None:
            act_scales[name][key] = comming_max
        else:
            act_scales[name][key] = torch.max(act_scales[name][key],
                                              comming_max)

    def stat_input_hook(m, x, y, name):
        if isinstance(x, tuple):
            x = x[0]
        stat_tensor(name, x, act_scales, "x")
        stat_tensor(name, y, act_scales, "y")

        if act_scales[name]["w"] is None:
            act_scales[name]["w"] = m.weight.abs().clip(1e-8,
                                                        None).max(dim=1)[0]

    hooks = []
    for name, m in model.named_modules():
        if isinstance(m, nn.Linear) or isinstance(m, Conv1D):
            hooks.append(
                m.register_forward_hook(
                    functools.partial(stat_input_hook, name=name)))

    for i in tqdm(range(num_samples), desc="calibrating model"):
        datapoint = dataset[i:i + 1]
        line = copy.copy(datapoint)
        line[0] = line[0] + ' TL;DR: '
        line[0] = line[0].strip()
        line[0] = line[0].replace(" n't", "n't")
        input_ids = tokenizer(line,
                              return_tensors="pt",
                              max_length=seq_len,
                              padding=True,
                              truncation=True).input_ids.to(device)
        model(input_ids)
    for h in hooks:
        h.remove()
    return act_scales


def split(v, tp_size, idx, dim=0):
    if tp_size == 1:
        return v
    if len(v.shape) == 1:
        return torch.chunk(v, tp_size)[idx].contiguous()
    else:
        return torch.chunk(v, tp_size, dim=dim)[idx].contiguous()


def split_qkv_tp(v, n_head, n_hidden, tensor_parallel, rank):
    """
    Splits the QKV matrix according to tensor parallelism
    """
    v = v.reshape(3, n_hidden, n_hidden)
    split_v = split(v, tensor_parallel, rank, dim=1)
    split_v = split_v.reshape(3 * (n_hidden // tensor_parallel), n_hidden)
    return split_v.contiguous()


def split_qkv_bias_tp(v, n_head, n_hidden, tensor_parallel, rank):
    """
    Splits the QKV bias according to tensor parallelism
    """
    v = v.reshape(3, n_hidden)
    split_v = split(v, tensor_parallel, rank, dim=1)
    split_v = split_v.reshape(3 * (n_hidden // tensor_parallel))
    return split_v.contiguous()


def split_matrix_tp(v, tensor_parallel, rank, dim):
    return split(v, tensor_parallel, rank, dim=dim)


def get_weight(config, prefix, dtype):
    if config[prefix + '.weight'].dtype != dtype:
        config[prefix + '.weight'].data = config[prefix + '.weight'].to(dtype)
    return config[prefix + '.weight']


def get_bias(config, prefix, dtype):
    if config[prefix + '.bias'].dtype != dtype:
        config[prefix + '.bias'].data = config[prefix + '.bias'].to(dtype)
    return config[prefix + '.bias']


def get_weight_and_bias(config, prefix, dtype):
    return get_weight(config, prefix, dtype), get_bias(config, prefix, dtype)


def dup_kv_weight(v, num_head, tp_size):
    assert tp_size % num_head == 0
    reps = tp_size // num_head
    head_size = v.shape[0] // num_head
    v = v.reshape(num_head, head_size,
                  -1)[:, None, :, :].expand(num_head, reps, head_size,
                                            v.shape[1])
    return v.reshape(num_head * reps * head_size, -1).clone().detach()


def get_tllm_linear_sq_weight(vals,
                              prefix,
                              shape,
                              tensor_parallel,
                              is_qkv=False,
                              per_token=False,
                              per_channel=False,
                              last_prefix=None,
                              bias=None,
                              smoother_value=None,
                              smoother_shape=None,
                              rank=0,
                              cat_dim=0,
                              multi_query_mode=False):
    results = {}

    def multi_query_split(data, local_dim, head_size, tp_size, cur_rank):
        q, k, v = np.split(data, [local_dim, local_dim + head_size], axis=-1)
        q_split = np.split(q, tp_size, axis=-1)
        k_split = np.split(k, tp_size, axis=-1)
        v_split = np.split(v, tp_size, axis=-1)
        return [
            np.concatenate((q_split[ii], k_split[ii], v_split[ii]), axis=-1)
            for ii in range(tp_size)
        ][cur_rank]

    col_shape = shape if (is_qkv or per_channel) else [1, 1]

    if per_token:
        original_weights = vals["weight.int8.col"]

        local_dim = original_weights.shape[0]
        head_size = (original_weights.shape[1] - local_dim) // 2
        if multi_query_mode:
            cur_weights = multi_query_split(original_weights, local_dim,
                                            head_size, tensor_parallel, rank)
        else:
            cur_weights = np.split(original_weights,
                                   tensor_parallel,
                                   axis=cat_dim)[rank]
        if is_qkv:
            hidden_dim = cur_weights.shape[0]
            cur_weights = cur_weights.reshape(hidden_dim, -1)
        results[prefix +
                'weight'] = torch.from_numpy(cur_weights).t().contiguous()
        if smoother_value is None:
            results[last_prefix] = torch.from_numpy(
                np.array([1.0], dtype=np.float32))

        if smoother_value is None:
            if multi_query_mode:
                cur_per_channel_value = multi_query_split(
                    vals["scale_w_quant_orig.col"], local_dim, head_size,
                    tensor_parallel, rank)
            else:
                cur_per_channel_value = np.split(vals["scale_w_quant_orig.col"],
                                                 tensor_parallel,
                                                 axis=cat_dim)[rank]
        else:
            cur_per_channel_value = vals["scale_w_quant_orig.col"]
        results[prefix + 'per_channel_scale'] = torch.from_numpy(
            np.array(cur_per_channel_value,
                     dtype=np.float32).reshape(col_shape)).contiguous()
    else:
        original_weights = np.array(vals["weight.int8"])
        cur_weights = np.split(original_weights, tensor_parallel,
                               axis=cat_dim)[rank]

        if is_qkv:
            hidden_dim = cur_weights.shape[0]
            cur_weights = cur_weights.reshape(hidden_dim, -1)
        results[prefix +
                'weight'] = torch.from_numpy(cur_weights).t().contiguous()

        cur_per_channel_value = vals["scale_y_accum_quant"]

        results[prefix + 'per_channel_scale'] = torch.from_numpy(
            np.array([cur_per_channel_value],
                     dtype=np.float32).reshape(col_shape)).contiguous()

        results[last_prefix] = torch.from_numpy(
            np.array([vals['scale_x_orig_quant']],
                     dtype=np.float32)).contiguous()

        results[prefix + 'act_scale'] = torch.from_numpy(
            np.array([[vals["scale_y_quant_orig"]]],
                     dtype=np.float32)).contiguous()

    if smoother_value is not None:
        cur_smoother_value = np.split(smoother_value,
                                      tensor_parallel,
                                      axis=cat_dim)[rank]
        results[prefix + 'smoother'] = cur_smoother_value.reshape(
            smoother_shape).contiguous().to(torch.float32)

    if bias is not None:
        results[prefix + 'bias'] = bias

    return results


def convert_hf_llama(hf_model,
                     mapping,
                     rank=0,
                     dtype='float32',
                     use_parallel_embedding=False,
                     sharding_dim=0,
                     use_weight_only=False,
                     share_embedding_table=False,
                     plugin_weight_only_quant_type=torch.int8,
                     use_smooth_quant=False,
                     per_channel=False,
                     per_token=False,
                     int8_kv_cache=False,
                     act_range=[],
                     qkv_para=[],
                     smoother=[],
                     lora_config=None):

    weights = {}
    tik = time.time()
    tensor_parallel = mapping.tp_size
    model_params = dict(hf_model.named_parameters())
    dtype = getattr(torch, dtype)
    num_attention_heads = hf_model.config.num_attention_heads
    hidden_size = hf_model.config.hidden_size
    intermediate_size = hf_model.config.intermediate_size
    num_key_value_heads = hf_model.config.num_key_value_heads
    mha_mode = (num_key_value_heads == num_attention_heads)

    num_hidden_layers = hf_model.config.num_hidden_layers
    layers_range = mapping.pp_layers(num_hidden_layers)
    for l in layers_range:
        layer_idx = l - layers_range[0]
        prefix = f'model.layers.{l}.'
        tllm_prex = f'transformer.layers.{layer_idx}.'

        q_weight = get_weight(model_params, prefix + 'self_attn.q_proj', dtype)
        k_weight = get_weight(model_params, prefix + 'self_attn.k_proj', dtype)
        v_weight = get_weight(model_params, prefix + 'self_attn.v_proj', dtype)

        if not mha_mode:
            head_size = hidden_size // num_attention_heads
            if num_key_value_heads < tensor_parallel:
                # duplicate the KV heads up to tensor_parallel
                k_weight = dup_kv_weight(k_weight, num_key_value_heads,
                                         tensor_parallel)
                v_weight = dup_kv_weight(v_weight, num_key_value_heads,
                                         tensor_parallel)
            assert (k_weight.shape[0] % (mapping.tp_size * head_size)) == 0
            assert (v_weight.shape[0] % (mapping.tp_size * head_size)) == 0

            wq = split(q_weight, mapping.tp_size, mapping.tp_rank)
            wk = split(k_weight, mapping.tp_size, mapping.tp_rank)
            wv = split(v_weight, mapping.tp_size, mapping.tp_rank)

            split_v = torch.concat((wq, wk, wv))

        else:
            qkv_weight = torch.cat([q_weight, k_weight, v_weight], dim=0)

            split_v = split_qkv_tp(qkv_weight, num_attention_heads, hidden_size,
                                   tensor_parallel, mapping.tp_rank)
        if use_smooth_quant:
            qkv_weight = qkv_para[prefix + 'self_attn.qkv_proj']

            if not mha_mode:
                hidden_size = qkv_weight.shape[0]
                local_dim = hidden_size
                head_size = (qkv_weight.shape[-1] - local_dim) // 2
                qkv_weight = qkv_weight.reshape(hidden_size,
                                                local_dim + 2 * head_size)
            else:
                qkv_weight = qkv_weight.reshape(hidden_size, 3, hidden_size)

            int8_weights = generate_int8(qkv_weight,
                                         act_range.get(prefix +
                                                       'self_attn.qkv_proj'),
                                         is_qkv=True,
                                         multi_query_mode=bool(not mha_mode))

            weights.update(
                get_tllm_linear_sq_weight(
                    int8_weights,
                    tllm_prex + 'attention.qkv.', [
                        1, 3 * hidden_size // tensor_parallel
                        if mha_mode else hidden_size // tensor_parallel +
                        (hidden_size // num_key_value_heads) //
                        tensor_parallel * 2
                    ],
                    tensor_parallel,
                    is_qkv=True,
                    per_token=per_token,
                    per_channel=per_channel,
                    last_prefix=tllm_prex + 'input_layernorm.scale_to_int',
                    smoother_value=None,
                    smoother_shape=None,
                    rank=mapping.tp_rank,
                    cat_dim=-1,
                    multi_query_mode=bool(not mha_mode)))
        else:
            weights.update(
                get_tllm_linear_weight(split_v, tllm_prex + 'attention.qkv.',
                                       None, use_weight_only,
                                       plugin_weight_only_quant_type))

        if int8_kv_cache:
            qkv_y = torch.cat([
                act_range.get(prefix + 'self_attn.q_proj')["y"],
                act_range.get(prefix + 'self_attn.k_proj')["y"],
                act_range.get(prefix + 'self_attn.v_proj')["y"]
            ],
                              dim=0)

            int8_kv_scales = qkv_y.max() / 127.

            kv_cache_weights = {}

            kv_cache_weights[
                tllm_prex +
                'attention.kv_cache_scaling_factor'] = int8_kv_scales.reshape(
                    [1])

        attn_dense_weight = get_weight(model_params,
                                       prefix + 'self_attn.o_proj', dtype)
        split_v = split_matrix_tp(attn_dense_weight,
                                  tensor_parallel,
                                  mapping.tp_rank,
                                  dim=1)
        if use_smooth_quant:
            attn_dense_weight = attn_dense_weight.t()
            int8_weights = generate_int8(
                attn_dense_weight, act_range.get(prefix + 'self_attn.o_proj'))
            weights.update(
                get_tllm_linear_sq_weight(
                    int8_weights,
                    tllm_prex + 'attention.dense.', [1, hidden_size],
                    tensor_parallel,
                    is_qkv=False,
                    per_token=per_token,
                    per_channel=per_channel,
                    last_prefix=tllm_prex +
                    'attention.quantization_scaling_factor',
                    smoother_value=smoother[(prefix + 'self_attn.o_proj')],
                    smoother_shape=[1, hidden_size // tensor_parallel],
                    rank=mapping.tp_rank,
                    cat_dim=0))
        else:
            weights.update(
                get_tllm_linear_weight(split_v, tllm_prex + 'attention.dense.',
                                       None, use_weight_only,
                                       plugin_weight_only_quant_type))

        mlp_gate_weight = get_weight(model_params, prefix + 'mlp.up_proj',
                                     dtype)
        split_v = split_matrix_tp(mlp_gate_weight,
                                  tensor_parallel,
                                  mapping.tp_rank,
                                  dim=0)
        if use_smooth_quant:
            mlp_gate_weight = mlp_gate_weight.t()
            int8_weights = generate_int8(mlp_gate_weight,
                                         act_range.get(prefix + 'mlp.up_proj'))

            weights.update(
                get_tllm_linear_sq_weight(
                    int8_weights,
                    tllm_prex + 'mlp.gate.',
                    [1, intermediate_size // tensor_parallel],
                    tensor_parallel,
                    is_qkv=False,
                    per_token=per_token,
                    per_channel=per_channel,
                    last_prefix=tllm_prex + 'post_layernorm.scale_to_int',
                    smoother_value=None,
                    smoother_shape=None,
                    rank=mapping.tp_rank,
                    cat_dim=-1))
        else:
            weights.update(
                get_tllm_linear_weight(split_v, tllm_prex + 'mlp.gate.', None,
                                       use_weight_only,
                                       plugin_weight_only_quant_type))

        mlp_fc_weight = get_weight(model_params, prefix + 'mlp.gate_proj',
                                   dtype)
        split_v = split_matrix_tp(mlp_fc_weight,
                                  tensor_parallel,
                                  mapping.tp_rank,
                                  dim=0)

        if use_smooth_quant:
            mlp_fc_weight = mlp_fc_weight.t()  #verified
            int8_weights = generate_int8(
                mlp_fc_weight, act_range.get(prefix + 'mlp.gate_proj'))
            weights.update(
                get_tllm_linear_sq_weight(
                    int8_weights,
                    tllm_prex + 'mlp.fc.',
                    [1, intermediate_size // tensor_parallel],
                    tensor_parallel,
                    is_qkv=False,
                    per_token=per_token,
                    per_channel=per_channel,
                    last_prefix=tllm_prex + 'post_layernorm.scale_to_int',
                    smoother_value=None,
                    smoother_shape=None,
                    rank=mapping.tp_rank,
                    cat_dim=-1))
        else:
            weights.update(
                get_tllm_linear_weight(split_v, tllm_prex + 'mlp.fc.', None,
                                       use_weight_only,
                                       plugin_weight_only_quant_type))

        mlp_proj_weight = get_weight(model_params, prefix + 'mlp.down_proj',
                                     dtype)
        split_v = split_matrix_tp(mlp_proj_weight,
                                  tensor_parallel,
                                  mapping.tp_rank,
                                  dim=1)

        if use_smooth_quant:
            mlp_proj_weight = mlp_proj_weight.t()
            int8_weights = generate_int8(
                mlp_proj_weight, act_range.get(prefix + 'mlp.down_proj'))
            weights.update(
                get_tllm_linear_sq_weight(
                    int8_weights,
                    tllm_prex + 'mlp.proj.', [1, hidden_size],
                    tensor_parallel,
                    is_qkv=False,
                    per_token=per_token,
                    per_channel=per_channel,
                    last_prefix=tllm_prex + 'mlp.quantization_scaling_factor',
                    smoother_value=smoother[prefix + 'mlp.down_proj'],
                    smoother_shape=[1, intermediate_size // tensor_parallel],
                    rank=mapping.tp_rank,
                    cat_dim=0))
        else:
            weights.update(
                get_tllm_linear_weight(split_v, tllm_prex + 'mlp.proj.', None,
                                       use_weight_only,
                                       plugin_weight_only_quant_type))
        # Layer norms do not use tensor parallelism
        input_ln_weight = get_weight(model_params, prefix + 'input_layernorm',
                                     dtype)
        weights[tllm_prex + 'input_layernorm.weight'] = input_ln_weight

        post_ln_weight = get_weight(model_params,
                                    prefix + 'post_attention_layernorm', dtype)
        weights[tllm_prex + 'post_layernorm.weight'] = post_ln_weight

    v = get_weight(model_params, 'model.embed_tokens', dtype)

    if hf_model.config.tie_word_embeddings:
        # lm_head.weight has the same weights as embedding
        if mapping.is_last_pp_rank():
            weights['lm_head.weight'] = split(v, mapping.tp_size,
                                              mapping.tp_rank)

    if use_parallel_embedding:
        v = split_matrix_tp(v,
                            mapping.tp_size,
                            mapping.tp_rank,
                            dim=sharding_dim)

    if mapping.is_first_pp_rank():
        weights['transformer.vocab_embedding.weight'] = v

    lm_head_weights = get_weight(model_params, 'lm_head', dtype)

    if mapping.is_last_pp_rank():
        weights['lm_head.weight'] = split_matrix_tp(lm_head_weights,
                                                    tensor_parallel,
                                                    mapping.tp_rank,
                                                    dim=0)

        ln_f_w = get_weight(model_params, 'model.norm', dtype)
    weights['transformer.ln_f.weight'] = ln_f_w

    tok = time.time()
    t = time.strftime('%H:%M:%S', time.gmtime(tok - tik))
    print(f'Weights loaded. Total time: {t}')
    return weights


if __name__ == '__main__':
    # TODO(qijun): Currently, the convert script depends on a torch op:
    # torch.ops.fastertransformer.symmetric_quantize_last_axis_of_batched_matrix,
    # which is included in tensorrt_llm Python package. Otherwise, the convert
    # script does not need to import tensorrt_llm. Will remove it after reimplementing
    # the op with PyTorch.
    print(tensorrt_llm.__version__)
    args = parse_arguments()
    world_size = args.tp_size * args.pp_size

    tik = time.time()

    if not os.path.exists(args.output_dir):
        os.makedirs(args.output_dir)
    hf_config = None
    if args.model_dir is not None:
        hf_config = LlamaConfig.from_pretrained(args.model_dir)

        args.model_type = hf_config.model_type
        args.n_head = hf_config.num_attention_heads
        args.inter_size = hf_config.intermediate_size
        args.n_layer = hf_config.num_hidden_layers
        args.n_embd = hf_config.hidden_size
        args.n_kv_head = hf_config.num_key_value_heads
        args.rms_norm_eps = hf_config.rms_norm_eps
        args.vocab_size = hf_config.vocab_size
        args.n_positions = hf_config.max_position_embeddings

    elif args.meta_ckpt_dir is not None:

        with open(Path(args.meta_ckpt_dir, "params.json")) as fp:
            meta_config: dict = json.load(fp)
        args.n_embd = meta_config["dim"]
        args.n_head = meta_config["n_heads"]
        args.n_layer = meta_config["n_layers"]
        args.n_kv_head = meta_config.get("n_kv_heads", args.n_head)

        if "hidden_dim" in meta_config:
            args.inter_size = meta_config["hidden_dim"]
        else:
            args.multiple_of = meta_config.get("multiple_of", 1)
            n_embd = int(4 * args.n_embd * 2 / 3)
            args.ffn_dim_multiplier = meta_config.get("ffn_dim_multiplier", 1)
            args.inter_size = args.multiple_of * (
                (int(n_embd * args.ffn_dim_multiplier) + args.multiple_of - 1)
                // args.multiple_of)
        args.rms_norm_eps = meta_config["norm_eps"]

    if args.rotary_scaling is not None:
        # assert args.use_gpt_attention_plugin, "RoPE scaling is only supported through GPT attention plugin."
        rotary_scaling = {
            "type": args.rotary_scaling[0],
            "factor": float(args.rotary_scaling[1])
        }
        assert rotary_scaling["type"] in ["linear", "dynamic"]
        assert rotary_scaling["factor"] > 1.0
        args.rotary_scaling = rotary_scaling

    config = {
        'architecture': 'MedusaForCausalLM',
        'dtype': args.dtype,
        'logits_dtype': 'float32',
        'num_hidden_layers': args.n_layer,
        'num_attention_heads': args.n_head,
        'hidden_size': args.n_embd,
        'intermediate_size': args.inter_size,
        'num_key_value_heads': args.n_kv_head,
        'vocab_size': args.vocab_size,
        'position_embedding_type': 'rope_gpt_neox',
        'max_position_embeddings': args.n_positions,
        'hidden_act': args.hidden_act,
        'rotary_base': args.rotary_base,
        'rotary_scaling': args.rotary_scaling,
        'norm_epsilon': args.rms_norm_eps,
        'quantization': {
            'quant_algo': None,
            'kv_cache_quant_algo': None,
        },
        'mapping': {
            'world_size': world_size,
            'tp_size': args.tp_size,
            'pp_size': args.pp_size,
        },
        'use_parallel_embedding': args.use_parallel_embedding,
        'embedding_sharding_dim': args.embedding_sharding_dim,
        'share_embedding_table': args.use_embedding_sharing,
        'max_draft_len': args.max_medusa_token_len,
        'num_medusa_heads': args.num_medusa_heads,
        'num_medusa_layers': args.num_medusa_layers
    }

    if args.use_weight_only:
        if args.weight_only_precision == 'int8':
            config['quantization']['quant_algo'] = QuantAlgo.W8A16
        elif args.weight_only_precision == 'int4':
            config['quantization']['quant_algo'] = QuantAlgo.W4A16
    elif args.smoothquant:
        if args.per_channel:
            if args.per_token:
                config['quantization'][
                    'quant_algo'] = QuantAlgo.W8A8_SQ_PER_CHANNEL_PER_TOKEN_PLUGIN
            else:
                config['quantization'][
                    'quant_algo'] = QuantAlgo.W8A8_SQ_PER_CHANNEL_PER_TENSOR_PLUGIN
        else:
            if args.per_token:
                config['quantization'][
                    'quant_algo'] = QuantAlgo.W8A8_SQ_PER_TENSOR_PER_TOKEN_PLUGIN
            else:
                config['quantization'][
                    'quant_algo'] = QuantAlgo.W8A8_SQ_PER_TENSOR_PLUGIN

    if args.int8_kv_cache:
        config['quantization']['kv_cache_quant_algo'] = QuantAlgo.INT8

    if args.weight_only_precision == 'int4_gptq':
        config['quantization'].update({
            "group_size": args.group_size,
            "has_zero_point": True,
            "pre_quant_scale": False,
            'quant_algo': QuantAlgo.W4A16_GPTQ
        })

    with open(os.path.join(args.output_dir, 'config.json'), 'w') as f:
        json.dump(config, f, indent=4)

    if args.weight_only_precision == 'int8':
        plugin_weight_only_quant_type = torch.int8
    elif args.weight_only_precision == 'int4':
        plugin_weight_only_quant_type = torch.quint4x2

    act_range = {}
    llama_qkv_para = {}
    # smoother for inputs of self_attn.o_proj and mlp.down_proj
    llama_smoother = {}
    model = None
    if args.model_dir is not None:
        hf_model = LlamaForCausalLM if args.model_type != "mixtral" else MixtralForCausalLM

        model = hf_model.from_pretrained(
            args.model_dir,
            torch_dtype='auto',
            device_map='auto' if not args.load_model_on_cpu else 'cpu',
            trust_remote_code=True)

        if args.smoothquant is not None or args.int8_kv_cache:
            os.environ["TOKENIZERS_PARALLELISM"] = os.environ.get(
                "TOKENIZERS_PARALLELISM", "false")
            if args.load_model_on_cpu:
                logger.warning(
                    "Note that running capture_activation_range on cpu would be very slow."
                )
            tokenizer = LlamaTokenizer.from_pretrained(args.model_dir,
                                                       padding_side='left')
            dataset = load_calib_dataset(args.calib_dataset,
                                         cache_dir=args.dataset_cache_dir)

            act_range = capture_activation_range(model, tokenizer, dataset)
            if args.smoothquant is not None:
                smooth_llama_model(model, act_range, args.smoothquant,
                                   llama_qkv_para, llama_smoother)
    convert_args = {
        'hf_model': model,
        'act_range': act_range,
        'llama_qkv_para': llama_qkv_para,
        'llama_smoother': llama_smoother
    }

    def covert_and_save(rank, convert_args):
        mapping = Mapping(world_size=world_size,
                          rank=rank,
                          tp_size=args.tp_size,
                          pp_size=args.pp_size)

        if args.use_weight_only and args.weight_only_precision == 'int4_gptq':
            assert False, "Never supported"
        else:
            if args.load_by_shard:
                weights = load_weights_from_hf_by_shard(
                    args.model_dir, PretrainedConfig.from_dict(config))

            else:
                weights = convert_hf_llama(
                    convert_args['hf_model'],
                    mapping,
                    rank,
                    dtype=args.dtype,
                    use_weight_only=args.use_weight_only,
                    plugin_weight_only_quant_type=plugin_weight_only_quant_type,
                    use_parallel_embedding=args.use_parallel_embedding,
                    sharding_dim=args.embedding_sharding_dim,
                    share_embedding_table=args.use_embedding_sharing,
                    use_smooth_quant=args.smoothquant,
                    per_channel=args.per_channel,
                    per_token=args.per_token,
                    int8_kv_cache=args.int8_kv_cache,
                    act_range=convert_args['act_range'],
                    qkv_para=convert_args['llama_qkv_para'],
                    smoother=convert_args['llama_smoother'])

                if args.medusa_model_dir is not None:
                    config_file = Path(args.medusa_model_dir) / "config.json"
                    with open(config_file) as fp:
                        config = json.load(fp)
                    num_medusa_heads_from_config = config.get(
                        'medusa_num_heads', args.num_medusa_heads)
                    args.num_medusa_layers = config.get('medusa_num_layers',
                                                        args.num_medusa_layers)
                    if args.num_medusa_heads is None:
                        args.num_medusa_heads = num_medusa_heads_from_config

                    assert args.max_medusa_token_len > 0, "should have max_medusa_token_len > 0"

                    medusa_weights = load_medusa_hf(
                        medusa_path=args.medusa_model_dir,
                        num_medusa_heads=args.num_medusa_heads,
                        num_medusa_layers=args.num_medusa_layers,
                        mapping=mapping,
                        dtype=args.dtype,
                        use_weight_only=args.use_weight_only,
                        plugin_weight_only_quant_type=
                        plugin_weight_only_quant_type)
                    weights.update(medusa_weights)

        safetensors.torch.save_file(
            weights, os.path.join(args.output_dir, f'rank{rank}.safetensors'))

    if args.workers == 1:
        for rank in range(world_size):
            covert_and_save(rank, convert_args)
    else:
        with ThreadPoolExecutor(max_workers=args.workers) as p:
            futures = [
                p.submit(covert_and_save, rank, convert_args)
                for rank in range(world_size)
            ]
            exceptions = []
            for future in as_completed(futures):
                try:
                    future.result()
                except Exception as e:
                    traceback.print_exc()
                    exceptions.append(e)
            assert len(
                exceptions
            ) == 0, "Checkpoint conversion failed, please check error log."

    tok = time.time()
    t = time.strftime('%H:%M:%S', time.gmtime(tok - tik))
    print(f'Total time of converting checkpoints: {t}')<|MERGE_RESOLUTION|>--- conflicted
+++ resolved
@@ -21,17 +21,11 @@
 import tensorrt_llm
 from tensorrt_llm.logger import logger
 from tensorrt_llm.mapping import Mapping
-<<<<<<< HEAD
-from tensorrt_llm.models.convert_utils import load_calib_dataset
-from tensorrt_llm.models.llama.weight import load_from_hf_checkpoint
-from tensorrt_llm.models.modeling_utils import PretrainedConfig
-=======
 from tensorrt_llm.models import PretrainedConfig
 from tensorrt_llm.models.convert_utils import load_calib_dataset
 from tensorrt_llm.models.llama.convert import load_weights_from_hf_by_shard
 from tensorrt_llm.models.medusa.weight import (get_tllm_linear_weight,
                                                load_medusa_hf)
->>>>>>> 05316d33
 from tensorrt_llm.quantization import QuantAlgo
 
 try:
@@ -115,14 +109,6 @@
         help=
         'By default, we use dtype for KV cache. int8_kv_cache chooses int8 quantization for KV'
     )
-<<<<<<< HEAD
-    parser.add_argument(
-        '--modelopt_quant_ckpt_path',
-        type=str,
-        default=None,
-        help='Path of a quantized model checkpoint in .npz format')
-=======
->>>>>>> 05316d33
 
     parser.add_argument(
         '--per_group',

# SPDX-FileCopyrightText: Copyright (c) 2022-2024 NVIDIA CORPORATION & AFFILIATES. All rights reserved.
# SPDX-License-Identifier: Apache-2.0
#
# Licensed under the Apache License, Version 2.0 (the "License");
# you may not use this file except in compliance with the License.
# You may obtain a copy of the License at
#
# http://www.apache.org/licenses/LICENSE-2.0
#
# Unless required by applicable law or agreed to in writing, software
# distributed under the License is distributed on an "AS IS" BASIS,
# WITHOUT WARRANTIES OR CONDITIONS OF ANY KIND, either express or implied.
# See the License for the specific language governing permissions and
# limitations under the License.

import argparse
import ast
import os
from pathlib import Path

import evaluate
import numpy as np
import torch
from datasets import load_dataset
from transformers import (AutoModel, AutoModelForCausalLM,
                          AutoModelForSeq2SeqLM, GenerationConfig)
from utils import (DEFAULT_HF_MODEL_DIRS, add_common_args, load_tokenizer,
                   read_model_name, supports_inflight_batching)

import tensorrt_llm
import tensorrt_llm.profiler as profiler
from tensorrt_llm._utils import str_dtype_to_torch
from tensorrt_llm.logger import logger
from tensorrt_llm.models.qwen.utils import make_context
from tensorrt_llm.runtime import PYTHON_BINDINGS, ModelRunner
from tensorrt_llm.tools.ppl import ppl

if PYTHON_BINDINGS:
    from tensorrt_llm.runtime import ModelRunnerCpp


def main(args):
    runtime_rank = tensorrt_llm.mpi_rank()
    logger.set_level(args.log_level)

    test_hf = args.test_hf and runtime_rank == 0  # only run hf on rank 0
    test_trt_llm = args.test_trt_llm
    model_name, model_version = read_model_name(args.engine_dir)
    if args.hf_model_dir is None:
        logger.warning(
            "hf_model_dir is not specified. Try to infer from model_name, but this may be incorrect."
        )
        if model_name in DEFAULT_HF_MODEL_DIRS:
            args.hf_model_dir = DEFAULT_HF_MODEL_DIRS[model_name]
        else:
            args.hf_model_dir = None
    if args.tokenizer_dir is None:
        args.tokenizer_dir = args.hf_model_dir

    profiler.start('load tokenizer')
    tokenizer, pad_id, end_id = load_tokenizer(
        tokenizer_dir=args.tokenizer_dir,
        vocab_file=args.vocab_file,
        model_name=model_name,
        model_version=model_version,
    )
    profiler.stop('load tokenizer')
    logger.info(
        f'Load tokenizer takes: {profiler.elapsed_time_in_sec("load tokenizer")} sec'
    )

    if args.eval_task == 'code_completion':
        dataset_name = "openai_humaneval"
        dataset_revision = None
        dataset_input_key = 'prompt'
        dataset_output_key = 'canonical_solution'
        dataset_split = 'test'
    elif args.eval_task == 'summarize':
        dataset_name = "ccdv/cnn_dailymail"
        dataset_revision = "3.0.0"
        dataset_input_key = 'article'
        dataset_output_key = 'highlights'
        dataset_split = 'test'
    elif args.eval_task == 'summarize_long':
        dataset_name = "tau/zero_scrolls"
        dataset_revision = 'squality'
        dataset_input_key = 'input'
        dataset_output_key = 'output'
        dataset_split = 'validation'  # only this split contains reference strings
<<<<<<< HEAD
=======
    elif args.eval_task == "eval_context_ppl":
        dataset_name = "SlimPajama-6B"
        dataset_revision = None
        dataset_input_key = 'text'
        dataset_output_key = 'text'
        dataset_split = 'test'
        args.output_len = 1  # Only want to compute the ppl of context
        args.eval_ppl = True
        logger.warning(
            f"Run task '{args.eval_task}', setting 'output_len' to 1, and enable 'eval_ppl'."
        )
>>>>>>> 05316d33
    if args.dataset_dir is not None and isinstance(args.dataset_dir, str):
        args.dataset_dir = args.dataset_dir.rstrip('/')
        if args.dataset_dir.endswith(dataset_name):
            dataset_name = args.dataset_dir
        else:
            dataset_name = f"{args.dataset_dir}/{dataset_name}"
    dataset = load_dataset(dataset_name,
                           dataset_revision,
                           cache_dir=args.dataset_cache_dir,
                           split=dataset_split)

    max_batch_size = args.batch_size

    # runtime parameters
    top_k = args.top_k
    top_p = args.top_p
    output_len = args.output_len
    test_token_num = args.max_input_length
    max_attention_window_size = args.max_attention_window_size
    sink_token_length = args.sink_token_length

    if args.end_id:
        end_id = args.end_id

    stop_words_list = None
    if args.stop_words:
        stop_words_list = tensorrt_llm.runtime.decode_words_list(
            args.stop_words, tokenizer)

    bad_words_list = None
    if args.bad_words:
        bad_words_list = tensorrt_llm.runtime.decode_words_list(
            args.bad_words, tokenizer)

    # random_seed = 5
    temperature = args.temperature
    num_beams = args.num_beams
    length_penalty = args.length_penalty
    early_stopping = args.early_stopping
    repetition_penalty = args.repetition_penalty
    presence_penalty = args.presence_penalty
    frequency_penalty = args.frequency_penalty

    output_dir = Path(args.output_dir) if args.output_dir else None
    if output_dir is not None:
        output_dir.mkdir(exist_ok=True, parents=True)
        if test_trt_llm:
            with (output_dir / 'trtllm.out').open('w') as f:
                f.write(f'Engine path: {args.engine_dir}\n')
                f.write(f'Tokenizer path: {args.tokenizer_dir}\n')
        if test_hf:
            with (output_dir / 'hf.out').open('w') as f:
                f.write(f'Model path: {args.hf_model_dir}\n')
                f.write(f'Tokenizer path: {args.tokenizer_dir}\n')

    # TODO: Add random_seed flag in gptj
    rouge_dir = args.rouge_dir if args.rouge_dir and os.path.exists(
        args.rouge_dir) else "rouge"
    metric_tensorrt_llm = [evaluate.load(rouge_dir) for _ in range(num_beams)]
    metric_hf = [evaluate.load(rouge_dir) for _ in range(num_beams)]
    for i in range(num_beams):
        metric_tensorrt_llm[i].seed = 0
        metric_hf[i].seed = 0
    ppls_trt_llm = [[] for _ in range(num_beams)]
    ppls_hf = [[] for _ in range(num_beams)]

    def _prepare_inputs(batch_input_texts,
                        eval_task='summarize',
                        add_special_tokens=True,
                        min_input_length=0):
        batch_size = len(batch_input_texts)
        append_str = ' TL;DR: ' if eval_task == 'summarize' else ''
        batch_input_ids = []
        for i in range(batch_size):
            curr_text = batch_input_texts[i] + append_str
            curr_text = curr_text.strip().replace(" n't", "n't")

            # TODO: The below lines are used to be compatible with the original code; may need fix
            if model_name == 'ChatGLMForCausalLM' and model_version in [
                    'chatglm2', 'chatglm3'
            ]:
                input_ids = tokenizer.encode(curr_text,
                                             return_tensors='pt').squeeze(0)
                input_ids = input_ids[:test_token_num]
            elif model_name == 'QWenForCausalLM' and model_version == 'qwen':
                # use make_content to generate prompt
                system_prompt = "You are a useful assistant, please directly output the corresponding summary according to the article entered by the user."
                _, input_id_list = make_context(
                    tokenizer=tokenizer,
                    query=curr_text,
                    history=[],
                    system=system_prompt,
                    max_input_length=test_token_num,
                )
                input_ids = torch.tensor(input_id_list)
            else:
                if model_name == 'QWenForCausalLM' and model_version == 'qwen2':
                    messages = [{
                        "role": "system",
                        "content": "You are a helpful assistant."
                    }, {
                        "role": "user",
                        "content": curr_text
                    }]
                    curr_text = tokenizer.apply_chat_template(
                        messages, tokenize=False, add_generation_prompt=True)
                input_ids = tokenizer.encode(
                    curr_text,
                    return_tensors='pt',
                    add_special_tokens=add_special_tokens,
                    truncation=True,
                    max_length=test_token_num).squeeze(0)

            if input_ids.numel() > min_input_length:
                batch_input_ids.append(input_ids)
        return batch_input_ids

    def eval_trt_llm(datapoint,
                     eval_task='summarize',
                     eval_ppl=False,
                     add_special_tokens=True,
                     min_input_length=0):
        batch_size = len(datapoint[dataset_input_key])
        batch_input_ids = _prepare_inputs(datapoint[dataset_input_key],
                                          eval_task=eval_task,
                                          add_special_tokens=add_special_tokens,
                                          min_input_length=min_input_length)
        batch_size = len(batch_input_ids)
        if batch_size == 0:
            return [], [], [], {}
        input_lengths = [x.size(0) for x in batch_input_ids]

        with torch.no_grad():
            outputs = runner.generate(
                batch_input_ids,
                max_new_tokens=output_len,
                max_attention_window_size=max_attention_window_size,
                sink_token_length=sink_token_length,
                end_id=end_id,
                pad_id=pad_id,
                temperature=temperature,
                top_k=top_k,
                top_p=top_p,
                stop_words_list=stop_words_list,
                bad_words_list=bad_words_list,
                num_beams=num_beams,
                length_penalty=length_penalty,
                early_stopping=early_stopping,
                repetition_penalty=repetition_penalty,
                presence_penalty=presence_penalty,
                frequency_penalty=frequency_penalty,
                lora_uids=args.lora_task_uids,
                output_sequence_lengths=True,
                return_dict=True,
                medusa_choices=args.medusa_choices)
            torch.cuda.synchronize()

        # Extract a list of tensors of shape beam_width x output_ids.
        if runtime_rank == 0:
            output_ids = outputs['output_ids']
            output_beams_list = [
                tokenizer.batch_decode(output_ids[batch_idx, :,
                                                  input_lengths[batch_idx]:],
                                       skip_special_tokens=True)
                for batch_idx in range(batch_size)
            ]
            output_ids_list = [
                output_ids[batch_idx, :, input_lengths[batch_idx]:]
                for batch_idx in range(batch_size)
            ]

            ppls = [[] for _ in range(batch_size)]
            seq_lengths_array = outputs["sequence_lengths"].cpu().tolist()
            lengths_info = {
                'input_lengths': input_lengths,
                'seq_lengths': seq_lengths_array
            }
            if eval_ppl:
                seq_lengths = outputs['sequence_lengths']
                context_logits = outputs['context_logits']
                # Remove the first generation logits which are same to last context logits
                generation_logits = outputs['generation_logits'][:, :, 1:]
                for batch_idx in range(batch_size):
                    # [batch, beam, step]
                    for beam_idx in range(num_beams):
                        curr_len = seq_lengths[batch_idx, beam_idx]
                        curr_ctx_len = input_lengths[batch_idx]
                        curr_gen_len = curr_len - curr_ctx_len

                        curr_ids = output_ids[batch_idx, beam_idx, 1:curr_len]
                        curr_logits = torch.cat([
                            context_logits[batch_idx],
                            generation_logits[batch_idx,
                                              beam_idx, :curr_gen_len - 1]
                        ],
                                                dim=0)
                        curr_ppl = ppl(curr_logits, curr_ids)
                        logger.debug(
                            f"TensorRT-LLM PPL: {curr_ppl:.3f} | Generation length: {curr_gen_len}"
                        )
                        ppls[batch_idx].append(curr_ppl)

            return output_beams_list, output_ids_list, ppls, lengths_info
        return [], [], [], {}

    def eval_hf(datapoint,
                eval_task='summarize',
                eval_ppl=False,
                add_special_tokens=True,
                min_input_length=0):
        batch_size = len(datapoint[dataset_input_key])
        if batch_size > 1:
            logger.warning(
                f"HF does not support batch_size > 1 to verify correctness due to padding. Current batch size is {batch_size}"
            )
        batch_input_ids = _prepare_inputs(datapoint[dataset_input_key],
                                          eval_task=eval_task,
                                          add_special_tokens=add_special_tokens,
                                          min_input_length=min_input_length)
        batch_size = len(batch_input_ids)
        if batch_size == 0:
            return [], [], [], [[] for _ in range(batch_size)]
        input_lengths = [x.size(0) for x in batch_input_ids]
        # Left padding for HF
        max_length = max(input_lengths)
        paddings = [
            torch.ones(max_length - l, dtype=torch.int32) * pad_id
            for l in input_lengths
        ]
        batch_input_ids = [
            torch.cat([pad, x]) for x, pad in zip(batch_input_ids, paddings)
        ]
        batch_input_ids = torch.stack(batch_input_ids)
        batch_input_ids = batch_input_ids.cuda()

        # specialization for HF
        if early_stopping in [0, 1]:
            local_early_stopping = bool(early_stopping)
        else:
            local_early_stopping = "never"

        with torch.no_grad():
            outputs = model.generate(batch_input_ids,
                                     max_new_tokens=output_len,
                                     top_k=top_k,
                                     temperature=temperature,
                                     eos_token_id=end_id,
                                     pad_token_id=pad_id,
                                     num_beams=num_beams,
                                     num_return_sequences=num_beams,
                                     length_penalty=length_penalty,
                                     early_stopping=local_early_stopping,
                                     output_scores=True,
                                     return_dict_in_generate=True)
            if eval_ppl and batch_size == 1:
                # model.generate cannot return context logits?
                # Will cause additional latency
                context_outputs = model(batch_input_ids)

        output_ids = outputs['sequences']
        tokens_list = output_ids[:, len(batch_input_ids[0]):].tolist()
        output_ids = output_ids.reshape([batch_size, num_beams, -1])
        output_lines_list = [
            tokenizer.batch_decode(output_ids[:, i,
                                              len(batch_input_ids[0]):],
                                   skip_special_tokens=True)
            for i in range(num_beams)
        ]

        ppls = [[] for _ in range(batch_size)]
        if eval_ppl and batch_size == 1:
            # Only for batch size of 1
            seq_lens = (output_ids != end_id).logical_and(
                output_ids != pad_id).sum(dim=-1)
            context_logits = context_outputs['logits']
            # Remove the first generation logits which are same to last context logits
            generation_logits = outputs['scores'][1:]
            # When output_len is 1, generation_logits would be () and lead to error if we do torch.stack
            if len(generation_logits) == 0:
                generation_logits = torch.empty(
                    [context_logits.shape[0], 0, context_logits.shape[-1]],
                    device=context_logits.device)
            else:
                generation_logits = torch.stack(generation_logits, dim=1)
            _, max_gen_len, voc_size = generation_logits.size()
            generation_logits = generation_logits.view(batch_size, num_beams,
                                                       max_gen_len, voc_size)
            for batch_idx in range(batch_size):
                for beam_idx in range(num_beams):
                    curr_len = seq_lens[batch_idx, beam_idx]
                    curr_ctx_len = input_lengths[batch_idx]
                    curr_gen_len = curr_len - curr_ctx_len

                    curr_ids = output_ids[batch_idx, beam_idx, 1:curr_len]
                    curr_logits = torch.cat([
                        context_logits[batch_idx],
                        generation_logits[batch_idx,
                                          beam_idx, :curr_gen_len - 1]
                    ],
                                            dim=0)
                    curr_ppl = ppl(curr_logits, curr_ids)
                    logger.debug(
                        f"HF PPL: {curr_ppl:.3f} | Generation length: {curr_gen_len}"
                    )
                    ppls[batch_idx].append(curr_ppl)

        return output_lines_list, tokens_list, ppls

    if test_trt_llm:
        if not supports_inflight_batching(args.engine_dir):
            logger.warning(
                "The given engine does not support in-flight batching, fallback to python session"
            )
            args.use_py_session = True

        if not PYTHON_BINDINGS and not args.use_py_session:
            logger.warning(
                "Python bindings of C++ session is unavailable, fallback to Python session."
            )
            args.use_py_session = True
        runner_cls = ModelRunner if args.use_py_session else ModelRunnerCpp
        runner_kwargs = dict(engine_dir=args.engine_dir,
                             rank=runtime_rank,
                             debug_mode=args.debug_mode,
                             gpu_weights_percent=args.gpu_weights_percent)
        if args.medusa_choices is not None:
            args.medusa_choices = ast.literal_eval(args.medusa_choices)
            assert args.temperature == 1.0, "Medusa should use temperature == 1.0"
            assert args.num_beams == 1, "Medusa should use num_beams == 1"
            runner_kwargs.update(medusa_choices=args.medusa_choices)
        if not args.use_py_session:
            runner_kwargs.update(
                max_batch_size=max_batch_size,
                max_input_len=test_token_num,
                max_output_len=output_len,
                max_beam_width=num_beams,
                max_attention_window_size=max_attention_window_size,
                sink_token_length=sink_token_length,
                max_tokens_in_paged_kv_cache=args.max_tokens_in_paged_kv_cache,
                kv_cache_enable_block_reuse=args.kv_cache_enable_block_reuse,
                kv_cache_free_gpu_memory_fraction=args.
                kv_cache_free_gpu_memory_fraction,
                enable_chunked_context=args.enable_chunked_context,
            )
        runner = runner_cls.from_dir(**runner_kwargs)
        assert not (args.eval_ppl and not (runner.gather_context_logits and runner.gather_generation_logits)), \
            "PPL evaluation requires engine built with gather_all_token_logits enabled"

        datapoint = dataset[0:1]
        output, *_ = eval_trt_llm(datapoint,
                                  eval_task=args.eval_task,
                                  eval_ppl=args.eval_ppl,
                                  add_special_tokens=args.add_special_tokens,
                                  min_input_length=args.min_input_length)
        if runtime_rank == 0 and args.eval_task != "eval_context_ppl":
            logger.info(
                "---------------------------------------------------------")
            logger.info("TensorRT-LLM Generated : ")
            logger.info(f" Input : {datapoint[dataset_input_key]}")
            logger.info(f"\n Reference : {datapoint[dataset_output_key]}")
            logger.info(f"\n Output : {output}")
            logger.info(
                "---------------------------------------------------------")

        ite_count = 0
        data_point_idx = 0
        total_output_token_count_trt_llm = 0  # only valid for runtime_rank == 0
        while (data_point_idx < len(dataset)) and (ite_count < args.max_ite):
            if runtime_rank == 0:
                logger.debug(
                    f"run data_point {data_point_idx} ~ {data_point_idx + max_batch_size}"
                )
            datapoint = dataset[data_point_idx:(data_point_idx +
                                                max_batch_size)]

            profiler.start('tensorrt_llm')
            output_tensorrt_llm, output_ids_trt_llm, curr_ppls_trt_llm, lengths_info = eval_trt_llm(
                datapoint,
                eval_task=args.eval_task,
                eval_ppl=args.eval_ppl,
                add_special_tokens=args.add_special_tokens,
                min_input_length=args.min_input_length)
            if output_tensorrt_llm == []:
                data_point_idx += max_batch_size
                ite_count += 1
                continue
            profiler.stop('tensorrt_llm')
            if runtime_rank == 0:
                input_lengths = lengths_info['input_lengths']
                seq_lengths = lengths_info['seq_lengths']
                output_token_count_trt_llm = sum(
                    seq_lengths[bs][bm] - input_lengths[bs]
                    for bm in range(len(output_tensorrt_llm[0]))
                    for bs in range(len(output_tensorrt_llm)))
                total_output_token_count_trt_llm += output_token_count_trt_llm

                for batch_idx in range(len(output_tensorrt_llm)):
                    for beam_idx in range(num_beams):
                        metric_tensorrt_llm[beam_idx].add_batch(
                            predictions=[
                                output_tensorrt_llm[batch_idx][beam_idx]
                            ],
                            references=[
                                datapoint[dataset_output_key][batch_idx]
                            ])
                        if args.eval_ppl:
                            ppls_trt_llm[beam_idx].append(
                                curr_ppls_trt_llm[batch_idx][beam_idx])
                if output_dir is not None:
                    for i in range(len(output_tensorrt_llm[0])):
                        for beam_idx in range(num_beams):
                            with (output_dir / 'trtllm.out').open('a') as f:
                                f.write(
                                    f'[{data_point_idx + i}] [Beam {beam_idx}] {output_tensorrt_llm[beam_idx][i]}\n'
                                )

                logger.debug('-' * 100)
                logger.debug(f"Input : {datapoint[dataset_input_key]}")
                logger.debug(f'TensorRT-LLM Output: {output_tensorrt_llm}')
                logger.debug(f"Reference : {datapoint[dataset_output_key]}")

            data_point_idx += max_batch_size
            ite_count += 1
        del runner

    if test_hf:
        profiler.start('load HF model')
        dtype_alias_mapping = {
            'fp32': 'float32',
            'fp16': 'float16',
            'bf16': 'bfloat16'
        }
        args.hf_data_type = dtype_alias_mapping.get(args.hf_data_type,
                                                    args.hf_data_type)
        if model_name == 'ChatGLMForCausalLM' and model_version == 'glm':
            auto_model_cls = AutoModelForSeq2SeqLM
        elif model_name == 'ChatGLMForCausalLM' and model_version == 'chatglm':
            auto_model_cls = AutoModel
        else:
            auto_model_cls = AutoModelForCausalLM
        model = auto_model_cls.from_pretrained(
            args.hf_model_dir,
            trust_remote_code=True,
            torch_dtype=str_dtype_to_torch(args.hf_data_type),
            device_map='auto' if args.hf_device_map_auto else None)
        try:
            model.to_bettertransformer()
        except Exception as e:
            logger.warning(
                f'Fail to call model.to_bettertransformer(), exception:\n{str(e)}'
            )
        if not args.hf_device_map_auto:
            model.cuda()
        if model_name == 'qwen':
            model.generation_config = GenerationConfig.from_pretrained(
                args.hf_model_dir, trust_remote_code=True)
        profiler.stop('load HF model')
        logger.info(
            f'Load HF model takes: {profiler.elapsed_time_in_sec("load HF model")} sec'
        )

        datapoint = dataset[0:1]
        output, *_ = eval_hf(datapoint,
                             eval_task=args.eval_task,
                             eval_ppl=args.eval_ppl,
                             add_special_tokens=args.add_special_tokens,
                             min_input_length=args.min_input_length)
        if runtime_rank == 0 and args.eval_task != "eval_context_ppl":
            logger.info(
                "---------------------------------------------------------")
            logger.info("HF Generated : ")
            logger.info(f" Input : {datapoint[dataset_input_key]}")
            logger.info(f"\n Reference : {datapoint[dataset_output_key]}")
            logger.info(f"\n Output : {output}")
            logger.info(
                "---------------------------------------------------------")

        ite_count = 0
        data_point_idx = 0
        total_output_token_count_hf = 0  # only valid for runtime_rank == 0
        while (data_point_idx < len(dataset)) and (ite_count < args.max_ite):
            if runtime_rank == 0:
                logger.debug(
                    f"run data_point {data_point_idx} ~ {data_point_idx + max_batch_size}"
                )
            datapoint = dataset[data_point_idx:(data_point_idx +
                                                max_batch_size)]

            profiler.start('hf')
            output_hf, token_list, curr_ppls_hf = eval_hf(
                datapoint,
                eval_task=args.eval_task,
                eval_ppl=args.eval_ppl,
                add_special_tokens=args.add_special_tokens,
                min_input_length=args.min_input_length)
            profiler.stop('hf')
            if output_hf == []:
                data_point_idx += max_batch_size
                ite_count += 1
                continue
            if runtime_rank == 0:
                seq_lengths = [len(tokens) for tokens in token_list]
                total_output_token_count_hf += sum(seq_lengths)

                for beam_idx in range(num_beams):
                    for batch_idx in range(len(output_hf[beam_idx])):
                        metric_hf[beam_idx].add_batch(
                            predictions=[output_hf[beam_idx][batch_idx]],
                            references=[
                                datapoint[dataset_output_key][batch_idx]
                            ])
                        if args.eval_ppl and args.batch_size == 1:
                            ppls_hf[beam_idx].append(
                                curr_ppls_hf[batch_idx][beam_idx])
                if output_dir is not None:
                    for i in range(len(output_hf[0])):
                        for beam_idx in range(num_beams):
                            with (output_dir / 'hf.out').open('a') as f:
                                f.write(
                                    f'[{data_point_idx + i}] [Beam {beam_idx}] {output_hf[beam_idx][i]}\n'
                                )

                logger.debug('-' * 100)
                logger.debug(f"Input : {datapoint[dataset_input_key]}")
                logger.debug(f'HF Output: {output_hf}')
                logger.debug(f"Reference : {datapoint[dataset_output_key]}")

            data_point_idx += max_batch_size
            ite_count += 1
        del model

    if runtime_rank == 0:
        if test_trt_llm:
            np.random.seed(0)  # rouge score use sampling to compute the score
            logger.info(
                f'TensorRT-LLM (total latency: {profiler.elapsed_time_in_sec("tensorrt_llm")} sec)'
            )
            logger.info(
                f'TensorRT-LLM (total output tokens: {total_output_token_count_trt_llm})'
            )
            logger.info(
                f'TensorRT-LLM (tokens per second: {total_output_token_count_trt_llm / profiler.elapsed_time_in_sec("tensorrt_llm")})'
            )
            for beam_idx in range(num_beams):
                logger.info(f"TensorRT-LLM beam {beam_idx} result")
                computed_metrics_tensorrt_llm = metric_tensorrt_llm[
                    beam_idx].compute()
                if args.eval_task != "eval_context_ppl":
                    for key in computed_metrics_tensorrt_llm.keys():
                        logger.info(
                            f'  {key} : {computed_metrics_tensorrt_llm[key]*100}'
                        )

                if args.check_accuracy and beam_idx == 0 and args.eval_task != "eval_context_ppl":
                    assert computed_metrics_tensorrt_llm[
                        'rouge1'] * 100 > args.tensorrt_llm_rouge1_threshold
                if args.eval_ppl:
                    logger.info(
                        f"  Per-token perplexity: {np.mean(ppls_trt_llm[beam_idx])}"
                    )
                    if args.check_accuracy and beam_idx == 0:
                        avg_ppl = np.mean(ppls_trt_llm[beam_idx])
                        assert avg_ppl < args.tensorrt_llm_ppl_threshold, f"[FAILED] average PPL ({avg_ppl}) is larger than threshold ({args.tensorrt_llm_ppl_threshold})"
        if test_hf:
            np.random.seed(0)  # rouge score use sampling to compute the score
            logger.info(
                f'Hugging Face (total latency: {profiler.elapsed_time_in_sec("hf")} sec)'
            )
            logger.info(
                f'Hugging Face (total output tokens: {total_output_token_count_hf})'
            )
            logger.info(
                f'Hugging Face (tokens per second: {total_output_token_count_hf / profiler.elapsed_time_in_sec("hf")})'
            )

            for beam_idx in range(num_beams):
                logger.info(f"HF beam {beam_idx} result")
                computed_metrics_hf = metric_hf[beam_idx].compute()
                if args.eval_task != "eval_context_ppl":
                    for key in computed_metrics_hf.keys():
                        logger.info(f'  {key} : {computed_metrics_hf[key]*100}')
                if args.eval_ppl and args.batch_size == 1:
                    logger.info(
                        f"  Per-token perplexity: {np.mean(ppls_hf[beam_idx])}")


if __name__ == '__main__':
    parser = argparse.ArgumentParser()
    parser.add_argument('--test_hf', action='store_true')
    parser.add_argument('--test_trt_llm', action='store_true')
<<<<<<< HEAD
    parser.add_argument(
        '--hf_data_type',
        '--data_type',
        type=str,
        choices=['fp32', 'fp16', 'bf16', 'float32', 'float16', 'bfloat16'],
        default='fp16',
        help="The data type for hf model.")
    parser.add_argument('--engine_dir', type=str, default='engine_outputs')
    parser.add_argument('--use_py_session',
                        default=False,
                        action='store_true',
                        help="Whether or not to use Python runtime session")
    parser.add_argument(
        '--eval_task',
        type=str,
        default='summarize',
        choices=['summarize', 'summarize_long', 'code_completion'])
=======
    parser.add_argument('--eval_task',
                        type=str,
                        default='summarize',
                        choices=[
                            'summarize', 'summarize_long', 'code_completion',
                            'eval_context_ppl'
                        ])
>>>>>>> 05316d33
    parser.add_argument('--check_accuracy', action='store_true')
    parser.add_argument('--tensorrt_llm_rouge1_threshold',
                        type=float,
                        default=15.0)
    parser.add_argument('--eval_ppl', action='store_true')
    parser.add_argument('--tensorrt_llm_ppl_threshold',
                        type=float,
                        default=15.0)
    parser.add_argument(
        '--dataset_dir',
        type=str,
        default=None,
        help="The local directory of the dataset for evaluation; "
        "will download the dataset from huggingface hub if not specified.")
    parser.add_argument(
        '--dataset_cache_dir',
        type=str,
        default=None,
        help="The local cache directory for dataset; "
        "will use `~/.cache/huggingface/datasets` if not specified.")
<<<<<<< HEAD
    parser.add_argument('--log_level', type=str, default='info')
=======
>>>>>>> 05316d33
    parser.add_argument('--batch_size', type=int, default=1)
    parser.add_argument('--max_ite', type=int, default=20)
    parser.add_argument('--output_len', type=int, default=100)
    parser.add_argument('--max_input_length', type=int, default=923)
    parser.add_argument(
        '--min_input_length',
        type=int,
        default=0,
        help='skip the sentences which are shorter than min_input_length.')
    parser.add_argument(
        '--output_dir',
        type=str,
        default=None,
        help="Directory where to save output sentences. 'trtllm.out' for "
        "TensorRT-LLM outputs, and 'hf.out' for HF outputs.  If None, do not "
        "save outputs.")
    parser.add_argument(
        '--rouge_dir',
        default=None,
        type=str,
        help=
        "evaluate.load('rouge') will attempt to pull rouge package from HF. Use cached rouge can avoid network outage of host or HF."
    )
<<<<<<< HEAD
    parser.add_argument(
        '--gpu_weights_percent',
        default=1,
        type=float,
        help=
        'Specify the percentage of weights that reside on GPU instead of CPU and streaming load during runtime.',
    )
=======
    parser = add_common_args(parser)
>>>>>>> 05316d33
    args = parser.parse_args()

    main(args)<|MERGE_RESOLUTION|>--- conflicted
+++ resolved
@@ -87,8 +87,6 @@
         dataset_input_key = 'input'
         dataset_output_key = 'output'
         dataset_split = 'validation'  # only this split contains reference strings
-<<<<<<< HEAD
-=======
     elif args.eval_task == "eval_context_ppl":
         dataset_name = "SlimPajama-6B"
         dataset_revision = None
@@ -100,7 +98,6 @@
         logger.warning(
             f"Run task '{args.eval_task}', setting 'output_len' to 1, and enable 'eval_ppl'."
         )
->>>>>>> 05316d33
     if args.dataset_dir is not None and isinstance(args.dataset_dir, str):
         args.dataset_dir = args.dataset_dir.rstrip('/')
         if args.dataset_dir.endswith(dataset_name):
@@ -691,25 +688,6 @@
     parser = argparse.ArgumentParser()
     parser.add_argument('--test_hf', action='store_true')
     parser.add_argument('--test_trt_llm', action='store_true')
-<<<<<<< HEAD
-    parser.add_argument(
-        '--hf_data_type',
-        '--data_type',
-        type=str,
-        choices=['fp32', 'fp16', 'bf16', 'float32', 'float16', 'bfloat16'],
-        default='fp16',
-        help="The data type for hf model.")
-    parser.add_argument('--engine_dir', type=str, default='engine_outputs')
-    parser.add_argument('--use_py_session',
-                        default=False,
-                        action='store_true',
-                        help="Whether or not to use Python runtime session")
-    parser.add_argument(
-        '--eval_task',
-        type=str,
-        default='summarize',
-        choices=['summarize', 'summarize_long', 'code_completion'])
-=======
     parser.add_argument('--eval_task',
                         type=str,
                         default='summarize',
@@ -717,7 +695,6 @@
                             'summarize', 'summarize_long', 'code_completion',
                             'eval_context_ppl'
                         ])
->>>>>>> 05316d33
     parser.add_argument('--check_accuracy', action='store_true')
     parser.add_argument('--tensorrt_llm_rouge1_threshold',
                         type=float,
@@ -738,10 +715,6 @@
         default=None,
         help="The local cache directory for dataset; "
         "will use `~/.cache/huggingface/datasets` if not specified.")
-<<<<<<< HEAD
-    parser.add_argument('--log_level', type=str, default='info')
-=======
->>>>>>> 05316d33
     parser.add_argument('--batch_size', type=int, default=1)
     parser.add_argument('--max_ite', type=int, default=20)
     parser.add_argument('--output_len', type=int, default=100)
@@ -765,17 +738,7 @@
         help=
         "evaluate.load('rouge') will attempt to pull rouge package from HF. Use cached rouge can avoid network outage of host or HF."
     )
-<<<<<<< HEAD
-    parser.add_argument(
-        '--gpu_weights_percent',
-        default=1,
-        type=float,
-        help=
-        'Specify the percentage of weights that reside on GPU instead of CPU and streaming load during runtime.',
-    )
-=======
     parser = add_common_args(parser)
->>>>>>> 05316d33
     args = parser.parse_args()
 
     main(args)
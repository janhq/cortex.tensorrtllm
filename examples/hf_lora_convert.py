#! /usr/bin/env python3
# SPDX-FileCopyrightText: Copyright (c) 2022-2024 NVIDIA CORPORATION & AFFILIATES. All rights reserved.
# SPDX-License-Identifier: Apache-2.0
#
# Licensed under the Apache License, Version 2.0 (the "License");
# you may not use this file except in compliance with the License.
# You may obtain a copy of the License at
#
# http://www.apache.org/licenses/LICENSE-2.0
#
# Unless required by applicable law or agreed to in writing, software
# distributed under the License is distributed on an "AS IS" BASIS,
# WITHOUT WARRANTIES OR CONDITIONS OF ANY KIND, either express or implied.
# See the License for the specific language governing permissions and
# limitations under the License.
import argparse
import datetime
import json
import logging
import re
from collections import defaultdict
from pathlib import Path

import numpy as np
import torch

from tensorrt_llm._utils import str_dtype_to_torch, torch_to_numpy
from tensorrt_llm.lora_manager import LoraManager
from tensorrt_llm.models.convert_utils import get_model_path, load_state_dict

log_format = "%(asctime)s %(name)s [%(levelname)s] %(message)s"
logging.basicConfig(format=log_format)
LOGGER = logging.getLogger(__name__)


def save_val(val, dir, key, tp_num=None, write_npy=False):
    ext = "npy" if write_npy else "bin"
    suffix = ext if tp_num is None else f"{tp_num}.{ext}"
    if write_npy:
        np.save(dir / f"model.{key}.{suffix}", val)
    else:
        val.tofile(dir / f"model.{key}.{suffix}")


def get_all_lora_weights(lora_weights):
    all_weights = defaultdict(lambda: defaultdict(dict))
    pattern = re.compile(
        r'.*\.layers\.([0-9]+)\.(self_attn|mlp)\.([a-z_]+)\.lora_(A|B)\.weight.*'
    )
    for key, weights in lora_weights.items():
        m = pattern.match(key)
        if not m:
            print(f"no match {key}")
            continue
        layer_idx = int(m.group(1))
        hf_module = m.group(3)
        inout = "in" if m.group(4) == "A" else "out"
        all_weights[layer_idx][hf_module][inout] = weights
    return all_weights


def preprocess_lora_weights(lora_model):
    # Swap weights of gate_up_proj
    for key, value in lora_model.items():
        if "gate_up_proj.lora_B.weight" in key:
            print("Swap {}".format(key))
            original_weights = value.contiguous().clone()
            half_split = original_weights.shape[0] // 2
            first_half = original_weights[:half_split, :]
            second_half = original_weights[half_split:, :]
            value = torch.cat((second_half, first_half), dim=0)
            lora_model[key] = value
    return lora_model


hf_modules_to_trtllm_modules = {
    "q_proj": "attn_q",
    "v_proj": "attn_v",
    "k_proj": "attn_k",
    "qkv_proj": "attn_qkv",
    "query_key_value": "attn_qkv",
    "o_proj": "attn_dense",
    "dense": "attn_dense",
    "gate_proj": "mlp_h_to_4h",
    "down_proj": "mlp_4h_to_h",
    "up_proj": "mlp_gate",
    "gate_up_proj": "mlp_h_to_4h",
    "c_fc": "mlp_h_to_4h",
    "c_proj": "mlp_4h_to_h",
}  # lora modules on llama
hf_modules_to_module_id = {
    k: LoraManager.LORA_MODULE_IDS[v]
    for k, v in hf_modules_to_trtllm_modules.items()
}


def convert_hf_model(model_dir, dtype, out_dir):
    saved_dir = Path(out_dir)
    saved_dir.mkdir(parents=True, exist_ok=True)
    with open(f"{model_dir}/adapter_config.json", "r") as f:
        config = json.load(f)
<<<<<<< HEAD
        config["r"]
    lora_model = load_state_dict(get_model_path(model_dir, "adapter_model"))
=======

    rank = config.get("r")
    alpha = config.get("lora_alpha")
    use_rslora = config.get("use_rslora", False)
    if use_rslora:
        scale = alpha / np.sqrt(rank)
    else:
        scale = alpha / rank

    lora_model = load_state_dict(get_model_path(model_dir, "adapter_model"))
    lora_model = preprocess_lora_weights(lora_model)
>>>>>>> 05316d33
    all_weights = get_all_lora_weights(lora_model)
    converted_weights = []
    converted_config = []
    for layer_idx, layer_weights in all_weights.items():
        for hf_module, module_weights in layer_weights.items():
            in_weights = module_weights['in']
            out_weights = module_weights['out']
            in_out_weights = []
            adapter_size = 0
            for w, inout in ((in_weights, "in"), (out_weights, "out")):
                assert len(w.shape) == 2
                # assume that the hidden dim is the larger of the 2
                dim0 = w.shape[0]
                dim1 = w.shape[1]
                adapter_size = min(dim0, dim1)
                # in_weights should have shape [adaper_size, hidden]
                if dim1 < dim0 and inout == "in":
                    adapter_size = dim1
                    w = w.transpose(1, 0)
                # out_weights should have shape [hidden, adapter_size]
                elif dim0 < dim1 and inout == "out":
                    adapter_size = dim0
                    w = w.transpose(1, 0)
                if inout == "out":
                    w = w * scale
                w = w.contiguous().flatten().to(dtype=str_dtype_to_torch(dtype))
                in_out_weights.append(w)
            in_out_weights = torch.concatenate(in_out_weights).flatten()
            converted_weights.append(in_out_weights)
            converted_config.append(
                [hf_modules_to_module_id[hf_module], layer_idx, adapter_size])
    max_row_size = 0
    for t in converted_weights:
        max_row_size = max(max_row_size, t.shape[0])
    for i in range(len(converted_weights)):
        converted_weights[i] = torch.nn.functional.pad(
            converted_weights[i],
            (0, max_row_size - converted_weights[i].shape[0])).unsqueeze(0)
    converted_weights = torch_to_numpy(
        torch.concatenate(
            converted_weights,
            dim=0).unsqueeze(0).to(dtype=str_dtype_to_torch(dtype)).cpu())
    converted_config = torch.tensor(converted_config,
                                    dtype=torch.int32,
                                    device='cpu').unsqueeze(0).numpy()

    save_val(converted_weights,
             saved_dir,
             "lora_weights",
             tp_num=None,
             write_npy=True)
    save_val(converted_config,
             saved_dir,
             "lora_config",
             tp_num=None,
             write_npy=True)


def main(args):
    start_time = datetime.datetime.now()
    convert_hf_model(args.in_file, args.storage_type, args.out_dir)

    LOGGER.info("Spent %s (h:m:s) to convert the prompt model",
                datetime.datetime.now() - start_time)


if __name__ == "__main__":
    parser = argparse.ArgumentParser()
    parser.add_argument(
        '--out-dir',
        '-o',
        type=Path,
        help='path to output embedding table file in the .npy format',
        required=True)
    parser.add_argument('--in-file',
                        '-i',
                        type=Path,
                        help='path to input lora checkpoint file',
                        required=True)
    parser.add_argument("--verbose",
                        action="store_true",
                        help="Provide verbose messages")
    parser.add_argument("--storage-type",
                        type=str,
                        default="float16",
                        choices=["float32", "float16", "bfloat16"])
    args = parser.parse_args()

    LOGGER.setLevel(logging.DEBUG if args.verbose else logging.INFO)

    print("\n=============== Argument ===============")
    for key in vars(args):
        print(f"{key}: {vars(args)[key]}")
    print("========================================")

    main(args)<|MERGE_RESOLUTION|>--- conflicted
+++ resolved
@@ -99,10 +99,6 @@
     saved_dir.mkdir(parents=True, exist_ok=True)
     with open(f"{model_dir}/adapter_config.json", "r") as f:
         config = json.load(f)
-<<<<<<< HEAD
-        config["r"]
-    lora_model = load_state_dict(get_model_path(model_dir, "adapter_model"))
-=======
 
     rank = config.get("r")
     alpha = config.get("lora_alpha")
@@ -114,7 +110,6 @@
 
     lora_model = load_state_dict(get_model_path(model_dir, "adapter_model"))
     lora_model = preprocess_lora_weights(lora_model)
->>>>>>> 05316d33
     all_weights = get_all_lora_weights(lora_model)
     converted_weights = []
     converted_config = []

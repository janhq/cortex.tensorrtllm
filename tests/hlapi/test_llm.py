--- conflicted
+++ resolved
@@ -7,20 +7,8 @@
 
 import pytest
 import torch
-from parameterized import parameterized
 from transformers import AutoTokenizer
 
-<<<<<<< HEAD
-from tensorrt_llm.hlapi.llm import (LLM, KvCacheConfig, ModelConfig,
-                                    ParallelConfig, SamplingConfig,
-                                    StreamingLLMParam, TokenizerBase)
-from tensorrt_llm.hlapi.tokenizer import TransformersTokenizer
-from tensorrt_llm.hlapi.utils import GpuArch, get_total_gpu_memory
-
-sys.path.append(os.path.join(os.path.dirname(__file__), '..'))
-from utils.llm_data import llm_models_root
-from utils.util import force_ampere, unittest_name_func
-=======
 from tensorrt_llm.hlapi import LLM, KvCacheConfig, SamplingParams, TokenizerBase
 from tensorrt_llm.hlapi.llm_utils import BuildConfig, _ParallelConfig
 from tensorrt_llm.hlapi.tokenizer import TransformersTokenizer
@@ -30,17 +18,12 @@
 sys.path.append(os.path.join(os.path.dirname(__file__), '..'))
 from utils.llm_data import llm_models_root
 from utils.util import force_ampere, similar
->>>>>>> 05316d33
 
 from tensorrt_llm.models.llama.model import LLaMAForCausalLM
 
 # The unittests are based on the tiny-llama, which is fast to build and run.
-<<<<<<< HEAD
-# There are other tests based on llama-7B model, such as the end-to-end tests in test_e2e.py, and parallel tests in test_llm_multi_gpu.py.
-=======
 # There are other tests based on llama-7B model, such as the end-to-end tests in test_e2e.py, and parallel tests in
 # test_llm_multi_gpu.py.
->>>>>>> 05316d33
 
 
 def get_model_path(model_name):
@@ -57,14 +40,6 @@
 llm_engine_dir = os.environ.get('LLM_ENGINE_DIR', './tmp.engine')
 prompts = ["A B C"]
 
-<<<<<<< HEAD
-
-@pytest.mark.parametrize("enable_executor", [True, False])
-def test_llm_loading_from_hf(enable_executor: bool):
-    config = ModelConfig(llama_model_path)
-    # The performance-related flags are turned on eagerly to check the functionality
-
-=======
 
 @force_ampere
 def test_llm_build_config():
@@ -102,27 +77,9 @@
 
 
 def test_llm_loading_from_hf():
->>>>>>> 05316d33
-    llm = LLM(
-        model=llama_model_path,
-        kv_cache_config=KvCacheConfig(free_gpu_memory_fraction=0.4),
-<<<<<<< HEAD
-        enable_chunked_context=False,
-        enable_trt_overlap=True if not enable_executor else False,
-        enable_executor=enable_executor,
-    )
-
-    sampling_config = llm.get_default_sampling_config()
-    assert sampling_config is not None
-    sampling_config.max_new_tokens = 8
-
-    for output in llm.generate(prompts, sampling_config=sampling_config):
-        print(output)
-        if enable_executor:
-            assert output.text == "D E F G H I J K"
-        else:
-            assert output.text == "<s> A B C D E F G H I J K"
-=======
+    llm = LLM(
+        model=llama_model_path,
+        kv_cache_config=KvCacheConfig(free_gpu_memory_fraction=0.4),
     )
 
     sampling_params = SamplingParams(max_new_tokens=8)
@@ -130,7 +87,6 @@
     for output in llm.generate(prompts, sampling_params=sampling_params):
         print(output)
         assert output.outputs[0].text == "D E F G H I J K"
->>>>>>> 05316d33
 
 
 @force_ampere
@@ -148,54 +104,11 @@
             kv_cache_config=KvCacheConfig(free_gpu_memory_fraction=0.4),
         )
 
-<<<<<<< HEAD
-        sampling_config = llm.get_default_sampling_config()
-        assert sampling_config is not None
-        sampling_config.max_new_tokens = 8
-
-        for output in llm.generate(prompts, sampling_config=sampling_config):
-            print(output)
-            assert output.text == "D E F G H I J K"
-
-
-def llm_end2end_cases():
-    yield {},  # Default options
-    yield {'trt_strongly_typed': False},
-    if GpuArch.is_post_ampere():
-        yield {'multi_block_mode': True},
-    yield {'use_fused_mlp': True},
-
-
-@parameterized.expand(llm_end2end_cases(), name_func=unittest_name_func)
-def test_llm_end2end(llm_additional_options):
-    model_path = get_model_path(default_model_name)
-    config = ModelConfig(model_path)
-    llm = LLM(config, **llm_additional_options)
-
-    if 'trt_strongly_typed' in llm_additional_options:
-        assert llm._build_config.strongly_typed == llm_additional_options.get(
-            'trt_strongly_typed')
-    else:
-        assert llm._build_config.strongly_typed is True
-    if 'use_fused_mlp' in llm_additional_options:
-        assert llm._build_config.use_fused_mlp == llm_additional_options.pop(
-            'use_fused_mlp')
-    else:
-        assert llm._build_config.use_fused_mlp is False
-
-    sampling_config = llm.get_default_sampling_config()
-    sampling_config.max_new_tokens = 8
-    assert sampling_config is not None
-    for output in llm.generate(prompts, sampling_config=sampling_config):
-        print(output)
-        assert output.text == "D E F G H I J K"
-=======
         sampling_params = SamplingParams(max_new_tokens=8)
 
         for output in llm.generate(prompts, sampling_params=sampling_params):
             print(output)
             assert output.outputs[0].text == "D E F G H I J K"
->>>>>>> 05316d33
 
 
 class MyTokenizer(TokenizerBase):
@@ -270,36 +183,13 @@
         return False
 
 
-<<<<<<< HEAD
-@pytest.mark.parametrize("enable_executor", [True, False])
-def test_llm_generate_async(enable_executor):
-=======
 def test_llm_generate_async():
->>>>>>> 05316d33
     _test_llm_generate_async()
 
 
 def _test_llm_generate_async(model_name=default_model_name,
                              tp_size: int = 1,
                              use_auto_parallel: bool = False,
-<<<<<<< HEAD
-                             tokenizer=None,
-                             enable_executor=True):
-    if "Mixtral" in model_name and use_auto_parallel:
-        pytest.skip("Auto parallel is not supported for Mixtral models")
-
-    config = ModelConfig(llama_model_path)
-    if use_auto_parallel:
-        config.parallel_config.auto_parallel = True
-        config.parallel_config.world_size = tp_size
-    else:
-        config.parallel_config.tp_size = tp_size
-
-    kv_cache_config = KvCacheConfig(free_gpu_memory_fraction=0.4)
-    devices = config.parallel_config.devices
-    if torch.cuda.get_device_properties(devices[0]).major >= 8:
-        kv_cache_config.enable_block_reuse = True
-=======
                              tokenizer=None):
     if "Mixtral" in model_name and use_auto_parallel:
         pytest.skip("Auto parallel is not supported for Mixtral models")
@@ -308,19 +198,14 @@
 
     tp_size = tp_size if not use_auto_parallel else 1
     world_size = tp_size if use_auto_parallel else None
->>>>>>> 05316d33
 
     llm = LLM(
         model=get_model_path(model_name),
         tokenizer=tokenizer,
         kv_cache_config=kv_cache_config,
-<<<<<<< HEAD
-        enable_executor=enable_executor,
-=======
         tensor_parallel_size=tp_size,
         auto_parallel=use_auto_parallel,
         world_size=world_size,
->>>>>>> 05316d33
     )
 
     sampling_params = SamplingParams(max_new_tokens=6)
@@ -463,55 +348,6 @@
         kv_cache_config=KvCacheConfig(free_gpu_memory_fraction=0.4),
     )
 
-<<<<<<< HEAD
-    def test_sampling_config_per_prompt():
-        sampling_configs = [llm.get_default_sampling_config() for _ in range(2)]
-        sampling_configs[0].max_new_tokens = 4
-        sampling_configs[1].max_new_tokens = 8
-        for sc in sampling_configs:
-            sc.end_id = -1
-            sc.pad_id = -1
-
-        for off, output in enumerate(
-                llm.generate(prompts, sampling_config=sampling_configs)):
-            output_len = len(output.token_ids)
-            print(f"output_len: {output_len}")
-            assert output_len <= sampling_configs[off].max_new_tokens
-
-    def test_temperature():
-        sampling_config = llm.get_default_sampling_config()
-        sampling_config.max_new_tokens = 6
-        sampling_config.temperature = [0.5]
-        sampling_config.beam_search_diversity_rate = [0.5]
-        for output in llm.generate(prompts, sampling_config=sampling_config):
-            print(output)
-
-    def test_top_k():
-        sampling_config = llm.get_default_sampling_config()
-        sampling_config.max_new_tokens = 6
-        sampling_config.top_k = [10]
-        sampling_config.top_p = [0.92]
-        print('top_k')
-        for output in llm.generate(prompts, sampling_config=sampling_config):
-            print(output)
-
-    def test_top_p():
-        sampling_config = llm.get_default_sampling_config()
-        sampling_config.max_new_tokens = 6
-        sampling_config.top_p = [0.92]
-        print('top_p')
-        for output in llm.generate(prompts, sampling_config=sampling_config):
-            print(output)
-
-    def test_penalty():
-        sampling_config = llm.get_default_sampling_config()
-        sampling_config.max_new_tokens = 8
-        sampling_config.length_penalty = [1.0]
-        sampling_config.presence_penalty = [0.0]
-        sampling_config.repetition_penalty = [1.0]
-        sampling_config.min_length = [5]
-        print('penalty')
-=======
     sampling_params = SamplingParams(max_new_tokens=6, beam_width=2)
 
     for output in llm.generate(prompts, sampling_params=sampling_params):
@@ -528,7 +364,6 @@
     build_config.plugin_config.streamingllm = True
     kv_cache_config = KvCacheConfig(max_attention_window=64,
                                     sink_token_length=4)
->>>>>>> 05316d33
 
     llm = LLM(model=llama_model_path,
               kv_cache_config=kv_cache_config,
@@ -555,23 +390,6 @@
     with pytest.raises(ValueError):
         config.world_size = 5
 
-<<<<<<< HEAD
-    def test_early_stopping():
-        sampling_config = llm.get_default_sampling_config()
-        sampling_config.max_new_tokens = 6
-        sampling_config.early_stopping = [5]
-        print('early stop')
-        for output in llm.generate(prompts, sampling_config=sampling_config):
-            print(output)
-
-    test_top_k()
-    test_top_p()
-    test_early_stopping()
-
-    test_sampling_config_per_prompt()
-    test_temperature()
-    test_penalty()
-=======
 
 @force_ampere  # Save H100 resource
 @pytest.mark.parametrize("gather_context_logits", [True, False])
@@ -610,7 +428,6 @@
             assert output.outputs[0].logprobs is not None
 
         print(output)
->>>>>>> 05316d33
 
 
 @force_ampere
@@ -651,14 +468,6 @@
         kv_cache_config=KvCacheConfig(free_gpu_memory_fraction=0.4),
     )
 
-<<<<<<< HEAD
-    sampling_config = llm.get_default_sampling_config()
-    assert sampling_config
-    sampling_config.max_new_tokens = 4
-
-    for output in llm.generate(prompts, sampling_config=sampling_config):
-        assert output.text == "D E F G"
-=======
     biased_word_id = llm.tokenizer.encode("Z", add_special_tokens=False)[-1]
     vocab_size_padded = 32000
     embedding_bias = torch.zeros(vocab_size_padded)
@@ -668,7 +477,6 @@
                                      embedding_bias=embedding_bias)
 
     for output in llm.generate(prompts, sampling_params=sampling_params):
->>>>>>> 05316d33
         print(output)
         assert output.outputs[0].text == "Z Z Z Z Z Z"
 
@@ -715,23 +523,7 @@
         print(output)
 
 
-def test_parallel_config():
-    config = ParallelConfig()
-    config.tp_size = 2
-    config.pp_size = 2
-    assert config.world_size == 4
-    config.world_size = 4  # should not raise exception
-
-
 # TODO[chunweiy]: Add test for loading inmemory model
 
 if __name__ == '__main__':
-<<<<<<< HEAD
-    test_llm_loading_from_hf(True)
-    test_llm_generate_async(True)
-    test_llm_without_tokenizer()
-    test_generate_with_streaming_llm()
-    test_generate_with_sampling_config()
-=======
-    test_llm_loading_from_hf()
->>>>>>> 05316d33
+    test_llm_loading_from_hf()
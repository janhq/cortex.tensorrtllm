import os
import subprocess  # nosec B404
import sys
import tempfile

import pytest
import torch
from parameterized import parameterized

from tensorrt_llm.hlapi.llm import LLM, SamplingParams
from tensorrt_llm.hlapi.llm_utils import KvCacheConfig
from tensorrt_llm.hlapi.tokenizer import TransformersTokenizer

sys.path.append(os.path.join(os.path.dirname(__file__), '..'))

from utils.util import unittest_name_func

from tensorrt_llm.mapping import Mapping
from tensorrt_llm.models.llama.model import LLaMAForCausalLM

try:
    from .test_llm import (_test_llm_generate_async, default_model_name,
                           get_model_path, llama_model_path, mixtral_model_name,
                           prompts)
except ImportError:
    from test_llm import (_test_llm_generate_async, default_model_name,
                          get_model_path, llama_model_path, mixtral_model_name,
                          prompts)

skip_single_gpu = pytest.mark.skipif(
    torch.cuda.device_count() < 2,
    reason="The test needs at least 2 GPUs, skipping")


@pytest.fixture(scope="module")
def engine_from_checkpoint() -> tempfile.TemporaryDirectory:
    tokenizer = TransformersTokenizer.from_pretrained(llama_model_path)
    assert tokenizer is not None
    tp_size = 2
    with tempfile.TemporaryDirectory() as ckpt_dir:
        for rank in range(tp_size):
            mapping = Mapping(world_size=tp_size, tp_size=tp_size, rank=rank)
            llama = LLaMAForCausalLM.from_hugging_face(llama_model_path,
                                                       mapping=mapping)
            llama.save_checkpoint(ckpt_dir, save_config=(rank == 0))
            del llama

        llm = LLM(
            ckpt_dir,
            tokenizer=tokenizer,
            kv_cache_config=KvCacheConfig(free_gpu_memory_fraction=0.4),
        )
        assert llm.args.parallel_config.tp_size == tp_size

    tmpdir = tempfile.TemporaryDirectory()
    llm.save(tmpdir.name)

    return tmpdir


@pytest.fixture(scope="module")
@skip_single_gpu
@pytest.mark.parametrize("enable_executor", [True, False])
def test_llm_loading_from_ckpt_for_tp2(
        engine_from_checkpoint: tempfile.TemporaryDirectory,
        enable_executor: bool):
<<<<<<< HEAD
    config = ModelConfig(engine_from_checkpoint.name)
    tokenizer = TransformersTokenizer.from_pretrained(llama_model_path)
    llm = LLM(config, tokenizer=tokenizer, enable_executor=enable_executor)

    sampling_config = llm.get_default_sampling_config()
    assert sampling_config is not None
    sampling_config.max_new_tokens = 8

    for output in llm.generate(prompts, sampling_config=sampling_config):
        print(output)
        assert output.text == "D E F G H I J K"
=======
    tokenizer = TransformersTokenizer.from_pretrained(llama_model_path)
    llm = LLM(engine_from_checkpoint.name,
              tokenizer=tokenizer,
              enable_executor=enable_executor)

    sampling_params = SamplingParams(max_new_tokens=8)

    for output in llm.generate(prompts, sampling_params=sampling_params):
        print(output)
        assert output.outputs[0].text == "D E F G H I J K"
>>>>>>> 05316d33


@skip_single_gpu
def test_llm_generate_tp2(engine_from_checkpoint):
    model_dir = engine_from_checkpoint.name
    tokenizer = TransformersTokenizer.from_pretrained(llama_model_path)

    llm = LLM(
        model_dir,
        tensor_parallel_size=2,
        tokenizer=tokenizer,
        kv_cache_config=KvCacheConfig(free_gpu_memory_fraction=0.4),
    )
    for output in llm.generate(prompts):
        print(output)


@pytest.mark.parametrize("use_auto_parallel", [True, False],
                         ids=["enable_auto_parallel", "disable_auto_parallel"])
@pytest.mark.parametrize("from_ckpt", [True, False],
                         ids=["from_ckpt", "from_hf"])
@skip_single_gpu
def test_llm_generate_async_tp2(
<<<<<<< HEAD
        use_auto_parallel, engine_from_checkpoint: tempfile.TemporaryDirectory):
    model_dir = engine_from_checkpoint.name if not use_auto_parallel else default_model_name
    tokenizer = TransformersTokenizer.from_pretrained(llama_model_path)
=======
        engine_from_checkpoint: tempfile.TemporaryDirectory,
        use_auto_parallel: bool, from_ckpt: bool):
    if use_auto_parallel and from_ckpt:
        pytest.skip("Skip auto parallel for TP2 checkpoint")
    model_dir = engine_from_checkpoint.name if from_ckpt else get_model_path(
        llama_model_path)
    tokenizer_dir = get_model_path(llama_model_path)
    tokenizer = TransformersTokenizer.from_pretrained(tokenizer_dir)
>>>>>>> 05316d33
    _test_llm_generate_async(
        model_dir,
        tp_size=2,
        use_auto_parallel=use_auto_parallel,
        tokenizer=tokenizer,
    )


# TODO[chunweiy]: Move mixtral test to the e2e test
def is_memory_enough_for_mixtral():
    if torch.cuda.device_count() < 2:
        return False
    try:
        total_memory = get_total_gpu_memory(0) + get_total_gpu_memory(1)
        if total_memory >= 160 * 1024**3:
            return True
    except:
        return False


# NOTE: This is not activated in CI due to resource constraints
@skip_single_gpu
@pytest.mark.skipif(not is_memory_enough_for_mixtral(),
                    reason="The test needs at least 160GB memory, skipping")
def test_llm_generate_mixtral_for_tp2():
    llm = LLM(
        get_model_path(mixtral_model_name),
        tensor_parallel_size=2,
        kv_cache_config=KvCacheConfig(free_gpu_memory_fraction=0.4),
    )
    for output in llm.generate(prompts):
        print(output)


def test_llm_pp2():
<<<<<<< HEAD
    config = ModelConfig(llama_model_path)
    config.parallel_config.pp_size = 2
    config.parallel_config.auto_parallel = False
    llm = LLM(
        config,
        kv_cache_config=KvCacheConfig(free_gpu_memory_fraction=0.4),
    )
    sampling_config = llm.get_default_sampling_config()
    sampling_config.max_new_tokens = 8
    for output in llm.generate(prompts, sampling_config=sampling_config):
        print(output)
        assert output.text == "D E F G H I J K"
=======
    llm = LLM(
        llama_model_path,
        pipeline_parallel_size=2,
        auto_parallel=False,
        kv_cache_config=KvCacheConfig(free_gpu_memory_fraction=0.4),
    )
    sampling_params = SamplingParams(max_new_tokens=8, beam_width=1)
    for output in llm.generate(prompts, sampling_params=sampling_params):
        print(output)
        assert output.outputs[0].text == "D E F G H I J K"
>>>>>>> 05316d33


def llm_end2end_tp2_cases():
    yield ({}, )  # Default options
    yield ({'embedding_parallel_mode': 'NONE'}, )
    yield ({'embedding_parallel_mode': 'SHARDING_ALONG_HIDDEN'}, )
    yield ({
        'embedding_parallel_mode': 'SHARDING_ALONG_VOCAB',
        'share_embedding_table': True
    }, )


@skip_single_gpu
@parameterized.expand(llm_end2end_tp2_cases(), name_func=unittest_name_func)
def test_llm_end2end_tp2(llm_additional_options):
    model_path = get_model_path(default_model_name)
<<<<<<< HEAD
    config = ModelConfig(model_path)
    config.parallel_config.tp_size = 2

    llm = LLM(config, **llm_additional_options)
=======

    llm = LLM(model_path, tensor_parallel_size=2, **llm_additional_options)
    assert llm.args._convert_checkpoint_options
>>>>>>> 05316d33

    embedding_parallel_mode = llm_additional_options.pop(
        'embedding_parallel_mode', 'SHARDING_ALONG_VOCAB')
    if embedding_parallel_mode == 'NONE':
<<<<<<< HEAD
        assert llm._convert_checkpoint_options['use_parallel_embedding'] is False
    elif embedding_parallel_mode == 'SHARDING_ALONG_VOCAB':
        assert llm._convert_checkpoint_options['use_parallel_embedding'] is True
        assert llm._convert_checkpoint_options['embedding_sharding_dim'] == 0
    elif embedding_parallel_mode == 'SHARDING_ALONG_HIDDEN':
        assert llm._convert_checkpoint_options['use_parallel_embedding'] is True
        assert llm._convert_checkpoint_options['embedding_sharding_dim'] == 1

    if 'share_embedding_table' in llm_additional_options:
        assert llm._convert_checkpoint_options[
            'share_embedding_table'] == llm_additional_options.pop(
                'share_embedding_table')
    else:
        assert llm._convert_checkpoint_options['share_embedding_table'] is False

    assert len(llm_additional_options) == 0

    sampling_config = llm.get_default_sampling_config()
    sampling_config.max_new_tokens = 8
    for output in llm.generate(prompts, sampling_config=sampling_config):
        print(output)
        assert output.text == "D E F G H I J K"
=======
        assert llm.args._convert_checkpoint_options[
            'use_parallel_embedding'] is False
    elif embedding_parallel_mode == 'SHARDING_ALONG_VOCAB':
        assert llm.args._convert_checkpoint_options[
            'use_parallel_embedding'] is True
        assert llm.args._convert_checkpoint_options[
            'embedding_sharding_dim'] == 0
    elif embedding_parallel_mode == 'SHARDING_ALONG_HIDDEN':
        assert llm.args._convert_checkpoint_options[
            'use_parallel_embedding'] is True
        assert llm.args._convert_checkpoint_options[
            'embedding_sharding_dim'] == 1

    if 'share_embedding_table' in llm_additional_options:
        assert llm.args._convert_checkpoint_options[
            'share_embedding_table'] == llm_additional_options.pop(
                'share_embedding_table')
    else:
        assert llm.args._convert_checkpoint_options[
            'share_embedding_table'] is False

    assert len(llm_additional_options) == 0

    sampling_params = SamplingParams(max_new_tokens=8)
    for output in llm.generate(prompts, sampling_params=sampling_params):
        print(output)
        assert output.outputs[0].text == "D E F G H I J K"
>>>>>>> 05316d33


@skip_single_gpu
def test_llm_multi_node(engine_from_checkpoint: tempfile.TemporaryDirectory):
    nworkers = 2
    test_case_file = os.path.join(os.path.dirname(__file__), "run_llm.py")
    os.path.join(os.path.dirname(__file__), "launch.py")
    command = f"mpirun --allow-run-as-root -n {nworkers} trtllm-hlapi-launch python3 {test_case_file} --model_dir {engine_from_checkpoint.name} --tp_size {nworkers}"
    subprocess.run(command, shell=True, check=True,
                   env=os.environ)  # nosec B603


if __name__ == '__main__':
    test_llm_pp2()<|MERGE_RESOLUTION|>--- conflicted
+++ resolved
@@ -64,19 +64,6 @@
 def test_llm_loading_from_ckpt_for_tp2(
         engine_from_checkpoint: tempfile.TemporaryDirectory,
         enable_executor: bool):
-<<<<<<< HEAD
-    config = ModelConfig(engine_from_checkpoint.name)
-    tokenizer = TransformersTokenizer.from_pretrained(llama_model_path)
-    llm = LLM(config, tokenizer=tokenizer, enable_executor=enable_executor)
-
-    sampling_config = llm.get_default_sampling_config()
-    assert sampling_config is not None
-    sampling_config.max_new_tokens = 8
-
-    for output in llm.generate(prompts, sampling_config=sampling_config):
-        print(output)
-        assert output.text == "D E F G H I J K"
-=======
     tokenizer = TransformersTokenizer.from_pretrained(llama_model_path)
     llm = LLM(engine_from_checkpoint.name,
               tokenizer=tokenizer,
@@ -87,7 +74,6 @@
     for output in llm.generate(prompts, sampling_params=sampling_params):
         print(output)
         assert output.outputs[0].text == "D E F G H I J K"
->>>>>>> 05316d33
 
 
 @skip_single_gpu
@@ -111,11 +97,6 @@
                          ids=["from_ckpt", "from_hf"])
 @skip_single_gpu
 def test_llm_generate_async_tp2(
-<<<<<<< HEAD
-        use_auto_parallel, engine_from_checkpoint: tempfile.TemporaryDirectory):
-    model_dir = engine_from_checkpoint.name if not use_auto_parallel else default_model_name
-    tokenizer = TransformersTokenizer.from_pretrained(llama_model_path)
-=======
         engine_from_checkpoint: tempfile.TemporaryDirectory,
         use_auto_parallel: bool, from_ckpt: bool):
     if use_auto_parallel and from_ckpt:
@@ -124,7 +105,6 @@
         llama_model_path)
     tokenizer_dir = get_model_path(llama_model_path)
     tokenizer = TransformersTokenizer.from_pretrained(tokenizer_dir)
->>>>>>> 05316d33
     _test_llm_generate_async(
         model_dir,
         tp_size=2,
@@ -160,20 +140,6 @@
 
 
 def test_llm_pp2():
-<<<<<<< HEAD
-    config = ModelConfig(llama_model_path)
-    config.parallel_config.pp_size = 2
-    config.parallel_config.auto_parallel = False
-    llm = LLM(
-        config,
-        kv_cache_config=KvCacheConfig(free_gpu_memory_fraction=0.4),
-    )
-    sampling_config = llm.get_default_sampling_config()
-    sampling_config.max_new_tokens = 8
-    for output in llm.generate(prompts, sampling_config=sampling_config):
-        print(output)
-        assert output.text == "D E F G H I J K"
-=======
     llm = LLM(
         llama_model_path,
         pipeline_parallel_size=2,
@@ -184,7 +150,6 @@
     for output in llm.generate(prompts, sampling_params=sampling_params):
         print(output)
         assert output.outputs[0].text == "D E F G H I J K"
->>>>>>> 05316d33
 
 
 def llm_end2end_tp2_cases():
@@ -201,62 +166,31 @@
 @parameterized.expand(llm_end2end_tp2_cases(), name_func=unittest_name_func)
 def test_llm_end2end_tp2(llm_additional_options):
     model_path = get_model_path(default_model_name)
-<<<<<<< HEAD
-    config = ModelConfig(model_path)
-    config.parallel_config.tp_size = 2
-
-    llm = LLM(config, **llm_additional_options)
-=======
 
     llm = LLM(model_path, tensor_parallel_size=2, **llm_additional_options)
     assert llm.args._convert_checkpoint_options
->>>>>>> 05316d33
 
     embedding_parallel_mode = llm_additional_options.pop(
         'embedding_parallel_mode', 'SHARDING_ALONG_VOCAB')
     if embedding_parallel_mode == 'NONE':
-<<<<<<< HEAD
-        assert llm._convert_checkpoint_options['use_parallel_embedding'] is False
+        assert llm.args._convert_checkpoint_options[
+            'use_parallel_embedding'] is False
     elif embedding_parallel_mode == 'SHARDING_ALONG_VOCAB':
-        assert llm._convert_checkpoint_options['use_parallel_embedding'] is True
-        assert llm._convert_checkpoint_options['embedding_sharding_dim'] == 0
+        assert llm.args._convert_checkpoint_options[
+            'use_parallel_embedding'] is True
+        assert llm.args._convert_checkpoint_options[
+            'embedding_sharding_dim'] == 0
     elif embedding_parallel_mode == 'SHARDING_ALONG_HIDDEN':
-        assert llm._convert_checkpoint_options['use_parallel_embedding'] is True
-        assert llm._convert_checkpoint_options['embedding_sharding_dim'] == 1
+        assert llm.args._convert_checkpoint_options[
+            'use_parallel_embedding'] is True
+        assert llm.args._convert_checkpoint_options[
+            'embedding_sharding_dim'] == 1
 
     if 'share_embedding_table' in llm_additional_options:
-        assert llm._convert_checkpoint_options[
+        assert llm.args._convert_checkpoint_options[
             'share_embedding_table'] == llm_additional_options.pop(
                 'share_embedding_table')
     else:
-        assert llm._convert_checkpoint_options['share_embedding_table'] is False
-
-    assert len(llm_additional_options) == 0
-
-    sampling_config = llm.get_default_sampling_config()
-    sampling_config.max_new_tokens = 8
-    for output in llm.generate(prompts, sampling_config=sampling_config):
-        print(output)
-        assert output.text == "D E F G H I J K"
-=======
-        assert llm.args._convert_checkpoint_options[
-            'use_parallel_embedding'] is False
-    elif embedding_parallel_mode == 'SHARDING_ALONG_VOCAB':
-        assert llm.args._convert_checkpoint_options[
-            'use_parallel_embedding'] is True
-        assert llm.args._convert_checkpoint_options[
-            'embedding_sharding_dim'] == 0
-    elif embedding_parallel_mode == 'SHARDING_ALONG_HIDDEN':
-        assert llm.args._convert_checkpoint_options[
-            'use_parallel_embedding'] is True
-        assert llm.args._convert_checkpoint_options[
-            'embedding_sharding_dim'] == 1
-
-    if 'share_embedding_table' in llm_additional_options:
-        assert llm.args._convert_checkpoint_options[
-            'share_embedding_table'] == llm_additional_options.pop(
-                'share_embedding_table')
-    else:
         assert llm.args._convert_checkpoint_options[
             'share_embedding_table'] is False
 
@@ -266,7 +200,6 @@
     for output in llm.generate(prompts, sampling_params=sampling_params):
         print(output)
         assert output.outputs[0].text == "D E F G H I J K"
->>>>>>> 05316d33
 
 
 @skip_single_gpu

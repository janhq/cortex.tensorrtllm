--- conflicted
+++ resolved
@@ -64,9 +64,4 @@
 
 
 if __name__ == '__main__':
-<<<<<<< HEAD
-    test_perf_evaluator()
-    test_grid_search_tester()
-=======
-    test_perf_evaluator()
->>>>>>> 05316d33
+    test_perf_evaluator()
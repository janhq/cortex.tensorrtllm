<<<<<<< HEAD
=======
import asyncio
import json
>>>>>>> 05316d33
import os as _os
import sys as _sys
import unittest
from pathlib import Path

import pytest
import torch
<<<<<<< HEAD
from transformers import AutoTokenizer

from tensorrt_llm._utils import mpi_world_size
from tensorrt_llm.executor import (GenerationExecutor, GenerationExecutorWorker,
                                   GenerationRequest, SamplingConfig)
from tensorrt_llm.hlapi.llm import LLM, ModelConfig
=======

from tensorrt_llm._utils import mpi_world_size
from tensorrt_llm.bindings import executor as tllm
from tensorrt_llm.executor import (GenerationExecutor, GenerationRequest,
                                   SamplingParams)
from tensorrt_llm.hlapi import LLM, BuildConfig
from tensorrt_llm.hlapi.tokenizer import TransformersTokenizer
>>>>>>> 05316d33

_sys.path.append(_os.path.join(_os.path.dirname(__file__), '..'))
from utils.cpp_paths import *  # noqa
from utils.llm_data import llm_models_root
<<<<<<< HEAD
=======
from utils.util import similar
>>>>>>> 05316d33

WORLD_SIZE = mpi_world_size()


@pytest.fixture(scope="module")
def llama_7b_path(engine_path: Path) -> Path:
    path = engine_path / "llama7b"

    if not path.exists():
<<<<<<< HEAD
        config = ModelConfig(str(llm_models_root() /
                                 "llama-models/llama-7b-hf"))
        # TODO[chunweiy]: switch to executor backend
        llm = LLM(config, enable_executor=False)
=======
        model_dir = str(llm_models_root() / "llama-models/llama-7b-hf")
        llm = LLM(model_dir)
>>>>>>> 05316d33
        llm.save(str(path))

    return path


@pytest.fixture(scope="module")
def llama_7b_bs2_path(engine_path: Path) -> Path:
    path = engine_path / "llama7b_bs2"

    if not path.exists():
<<<<<<< HEAD
        config = ModelConfig(str(llm_models_root() /
                                 "llama-models/llama-7b-hf"),
                             max_beam_width=2)
        # TODO[chunweiy]: switch to executor backend
        llm = LLM(config, enable_executor=False)
=======
        model_dir = str(llm_models_root() / "llama-models/llama-7b-hf")
        build_config = BuildConfig()
        build_config.max_beam_width = 2
        # TODO[chunweiy]: switch to executor backend
        llm = LLM(model_dir, build_config=build_config)
>>>>>>> 05316d33
        llm.save(str(path))

    return path


@pytest.fixture(scope="module")
def llama_7b_tp2_path(engine_path: Path) -> Path:
    path = engine_path / "llama7b-tp2"

    if not path.exists():
<<<<<<< HEAD
        config = ModelConfig(str(llm_models_root() /
                                 "llama-models/llama-7b-hf"))
        config.parallel_config.tp_size = 2
        # TODO[chunweiy]: switch to executor backend
        llm = LLM(config, enable_executor=False)
=======
        model_dir = str(llm_models_root() / "llama-models/llama-7b-hf")
        llm = LLM(model_dir, tensor_parallel_size=2)
>>>>>>> 05316d33
        llm.save(str(path))

    return path


@pytest.mark.parametrize("use_executor_bindings", [False, True])
@pytest.mark.skipif(WORLD_SIZE != 1, reason="Must run on single MPI rank")
<<<<<<< HEAD
def test_generation_bs2(use_executor_bindings: bool, llama_7b_bs2_path: Path):
    tokenizer = llama_7b_bs2_path
    prompt = "A B C D"
    max_new_tokens = 4

    with GenerationExecutor.create(
            llama_7b_bs2_path,
            tokenizer,
            max_beam_width=2,
            use_executor_bindings=use_executor_bindings) as executor:
        result = executor.generate(prompt,
                                   sampling_config=SamplingConfig(
=======
def test_generation_bs2(llama_7b_bs2_path: Path):
    tokenizer = TransformersTokenizer.from_pretrained(llama_7b_bs2_path)
    prompt = "A B C D"
    prompt_token_ids = tokenizer.encode(prompt)
    max_new_tokens = 8

    with GenerationExecutor.create(
            llama_7b_bs2_path,
            executor_config=tllm.ExecutorConfig(max_beam_width=2)) as executor:
        result = executor.generate(prompt_token_ids,
                                   sampling_params=SamplingParams(
>>>>>>> 05316d33
                                       max_new_tokens=max_new_tokens,
                                       beam_width=2))
        assert similar(tokenizer.decode(result.outputs[0].token_ids),
                       'E F G H I J K L')
        assert similar(tokenizer.decode(result.outputs[1].token_ids),
                       'E F G H I K L M')


@pytest.mark.parametrize("use_executor_bindings", [False, True])
@pytest.mark.skipif(WORLD_SIZE != 1, reason="Must run on single MPI rank")
<<<<<<< HEAD
def test_sync_generation(use_executor_bindings: bool, llama_7b_path: Path):
    tokenizer = llama_7b_path
    prompt = "A B C D"
    expected_output = " E F G H"
    expected_long_output = " E F G H I J K L"
    split_output = ["E", " F", " G", " H", " I", " J", " K", " L"]
    sampling_config0 = SamplingConfig(max_new_tokens=4)
    sampling_config1 = SamplingConfig(max_new_tokens=8)
    with GenerationExecutor.create(
            llama_7b_path, tokenizer,
            use_executor_bindings=use_executor_bindings) as executor:
=======
def test_sync_generation(llama_7b_path: Path):
    tokenizer = TransformersTokenizer.from_pretrained(llama_7b_path)
    prompt = "A B C D"
    prompt_token_ids = tokenizer.encode(prompt)

    expected_output = "E F G H"
    expected_long_output = "E F G H I J K L"
    sampling_params0 = SamplingParams(max_new_tokens=4)
    sampling_params1 = SamplingParams(max_new_tokens=8)
    with GenerationExecutor.create(llama_7b_path) as executor:
>>>>>>> 05316d33
        # Simple generations (synchronous)
        result = executor.generate(prompt_token_ids,
                                   sampling_params=sampling_params0)
        assert tokenizer.decode(result.outputs[0].token_ids) == expected_output

        results = executor.generate(
            [prompt_token_ids, prompt_token_ids],
            sampling_params=[sampling_params0, sampling_params1])
        for result, expected in zip(results,
                                    (expected_output, expected_long_output)):
            assert tokenizer.decode(result.outputs[0].token_ids) == expected

        # Iterate the partial results when streaming
        future = executor.generate_async(prompt_token_ids,
                                         sampling_params=sampling_params0,
                                         streaming=True)
        for partial_result in future:
            partial_text = tokenizer.decode(partial_result.outputs[0].token_ids)
            assert expected_output.startswith(partial_text)

        # Iterate the partial results when streaming
        # Streaming results in nested loop
        for sampling_params in [sampling_params0, sampling_params1]:
            future = executor.generate_async(prompt_token_ids,
                                             sampling_params=sampling_params,
                                             streaming=True)
            for partial_result in future:
                partial_text = tokenizer.decode(
                    partial_result.outputs[0].token_ids)
                assert expected_long_output.startswith(partial_text)

        # Low-level api with .submit
        # Submit a batch of requests
        futures = []
        for _ in range(5):
            futures.append(
                executor.submit(
                    GenerationRequest(prompt_token_ids,
                                      sampling_params=sampling_params0)))

        for future in executor.wait_first_completed(futures):
            assert future.done
            assert tokenizer.decode(
                future.result().outputs[0].token_ids) == expected_output


@pytest.mark.parametrize("use_executor_bindings", [False, True])
@pytest.mark.skipif(torch.cuda.device_count() < 2 or WORLD_SIZE != 2,
                    reason="Must run on 2 MPI ranks with at least 2 GPUs")
<<<<<<< HEAD
def test_sync_generation_tp_main_node_only(use_executor_bindings: bool,
                                           llama_7b_tp2_path: Path):
=======
def test_sync_generation_tp_main_node_only(llama_7b_tp2_path: Path):
    tokenizer = TransformersTokenizer.from_pretrained(llama_7b_tp2_path)
>>>>>>> 05316d33
    prompt = "deep learning"
    prompt_token_ids = tokenizer.encode(prompt)
    sampling_params = SamplingParams(max_new_tokens=4)

<<<<<<< HEAD
    with GenerationExecutor.create(
            llama_7b_tp2_path,
            llama_7b_tp2_path,
            use_executor_bindings=use_executor_bindings) as executor:
=======
    with GenerationExecutor.create(llama_7b_tp2_path) as executor:
>>>>>>> 05316d33

        executor.block_subordinates()
        # from now on, only rank0 lives in the with statement
        # other nodes wait at the "end" of the with statement

        result = executor.generate(prompt_token_ids,
                                   sampling_params=sampling_params)
        assert tokenizer.decode(
            result.outputs[0].token_ids) == "<s> deep learning, neural network,"


@pytest.mark.parametrize("use_executor_bindings", [False, True])
@pytest.mark.skipif(torch.cuda.device_count() < 2 or WORLD_SIZE != 1,
                    reason="Must run on 1 MPI rank with at least 2 GPUs")
<<<<<<< HEAD
def test_sync_generation_tp_inner(use_executor_bindings: bool,
                                  llama_7b_tp2_path: Path):
=======
def test_sync_generation_tp_inner(llama_7b_tp2_path: Path):
    tokenizer = TransformersTokenizer.from_pretrained(llama_7b_tp2_path)
>>>>>>> 05316d33
    prompt = "deep learning"
    prompt_token_ids = tokenizer.encode(prompt)
    tp_size = 2
    sampling_params = SamplingParams(max_new_tokens=4)

<<<<<<< HEAD
    executor = GenerationExecutor.create(
        llama_7b_tp2_path,
        llama_7b_tp2_path,
        model_world_size=tp_size,
        use_executor_bindings=use_executor_bindings)
    result = executor.generate(prompt, sampling_config=sampling_config)
    assert result.text == "<s> deep learning, neural network,"
=======
    executor = GenerationExecutor.create(llama_7b_tp2_path,
                                         model_world_size=tp_size)

    async def async_stats_task():
        # asyncio event loop must be created before first generation in order to
        # use async APIs.
        result = executor.generate(prompt_token_ids,
                                   sampling_params=sampling_params)
        assert tokenizer.decode(
            result.outputs[0].token_ids) == ", neural network,"

        stats = await executor.aget_stats()
        stats = json.loads(stats)
        assert stats["iter"] == 0
        assert stats["cpuMemUsage"] > 0
        assert stats["gpuMemUsage"] > 0
        assert stats["inflightBatchingStats"]["numCtxTokens"] == 3
        assert stats["inflightBatchingStats"]["numGenRequests"] == 0
        assert stats["kvCacheStats"]["usedNumBlocks"] == 1

    asyncio.run(async_stats_task())

    stats = executor.get_stats()
    assert json.loads(stats)["iter"] == 1
>>>>>>> 05316d33
    executor.shutdown()


if __name__ == "__main__":
    unittest.main()<|MERGE_RESOLUTION|>--- conflicted
+++ resolved
@@ -1,8 +1,5 @@
-<<<<<<< HEAD
-=======
 import asyncio
 import json
->>>>>>> 05316d33
 import os as _os
 import sys as _sys
 import unittest
@@ -10,14 +7,6 @@
 
 import pytest
 import torch
-<<<<<<< HEAD
-from transformers import AutoTokenizer
-
-from tensorrt_llm._utils import mpi_world_size
-from tensorrt_llm.executor import (GenerationExecutor, GenerationExecutorWorker,
-                                   GenerationRequest, SamplingConfig)
-from tensorrt_llm.hlapi.llm import LLM, ModelConfig
-=======
 
 from tensorrt_llm._utils import mpi_world_size
 from tensorrt_llm.bindings import executor as tllm
@@ -25,15 +14,11 @@
                                    SamplingParams)
 from tensorrt_llm.hlapi import LLM, BuildConfig
 from tensorrt_llm.hlapi.tokenizer import TransformersTokenizer
->>>>>>> 05316d33
 
 _sys.path.append(_os.path.join(_os.path.dirname(__file__), '..'))
 from utils.cpp_paths import *  # noqa
 from utils.llm_data import llm_models_root
-<<<<<<< HEAD
-=======
 from utils.util import similar
->>>>>>> 05316d33
 
 WORLD_SIZE = mpi_world_size()
 
@@ -43,15 +28,8 @@
     path = engine_path / "llama7b"
 
     if not path.exists():
-<<<<<<< HEAD
-        config = ModelConfig(str(llm_models_root() /
-                                 "llama-models/llama-7b-hf"))
-        # TODO[chunweiy]: switch to executor backend
-        llm = LLM(config, enable_executor=False)
-=======
         model_dir = str(llm_models_root() / "llama-models/llama-7b-hf")
         llm = LLM(model_dir)
->>>>>>> 05316d33
         llm.save(str(path))
 
     return path
@@ -62,19 +40,11 @@
     path = engine_path / "llama7b_bs2"
 
     if not path.exists():
-<<<<<<< HEAD
-        config = ModelConfig(str(llm_models_root() /
-                                 "llama-models/llama-7b-hf"),
-                             max_beam_width=2)
-        # TODO[chunweiy]: switch to executor backend
-        llm = LLM(config, enable_executor=False)
-=======
         model_dir = str(llm_models_root() / "llama-models/llama-7b-hf")
         build_config = BuildConfig()
         build_config.max_beam_width = 2
         # TODO[chunweiy]: switch to executor backend
         llm = LLM(model_dir, build_config=build_config)
->>>>>>> 05316d33
         llm.save(str(path))
 
     return path
@@ -85,37 +55,14 @@
     path = engine_path / "llama7b-tp2"
 
     if not path.exists():
-<<<<<<< HEAD
-        config = ModelConfig(str(llm_models_root() /
-                                 "llama-models/llama-7b-hf"))
-        config.parallel_config.tp_size = 2
-        # TODO[chunweiy]: switch to executor backend
-        llm = LLM(config, enable_executor=False)
-=======
         model_dir = str(llm_models_root() / "llama-models/llama-7b-hf")
         llm = LLM(model_dir, tensor_parallel_size=2)
->>>>>>> 05316d33
         llm.save(str(path))
 
     return path
 
 
-@pytest.mark.parametrize("use_executor_bindings", [False, True])
 @pytest.mark.skipif(WORLD_SIZE != 1, reason="Must run on single MPI rank")
-<<<<<<< HEAD
-def test_generation_bs2(use_executor_bindings: bool, llama_7b_bs2_path: Path):
-    tokenizer = llama_7b_bs2_path
-    prompt = "A B C D"
-    max_new_tokens = 4
-
-    with GenerationExecutor.create(
-            llama_7b_bs2_path,
-            tokenizer,
-            max_beam_width=2,
-            use_executor_bindings=use_executor_bindings) as executor:
-        result = executor.generate(prompt,
-                                   sampling_config=SamplingConfig(
-=======
 def test_generation_bs2(llama_7b_bs2_path: Path):
     tokenizer = TransformersTokenizer.from_pretrained(llama_7b_bs2_path)
     prompt = "A B C D"
@@ -127,7 +74,6 @@
             executor_config=tllm.ExecutorConfig(max_beam_width=2)) as executor:
         result = executor.generate(prompt_token_ids,
                                    sampling_params=SamplingParams(
->>>>>>> 05316d33
                                        max_new_tokens=max_new_tokens,
                                        beam_width=2))
         assert similar(tokenizer.decode(result.outputs[0].token_ids),
@@ -136,21 +82,7 @@
                        'E F G H I K L M')
 
 
-@pytest.mark.parametrize("use_executor_bindings", [False, True])
 @pytest.mark.skipif(WORLD_SIZE != 1, reason="Must run on single MPI rank")
-<<<<<<< HEAD
-def test_sync_generation(use_executor_bindings: bool, llama_7b_path: Path):
-    tokenizer = llama_7b_path
-    prompt = "A B C D"
-    expected_output = " E F G H"
-    expected_long_output = " E F G H I J K L"
-    split_output = ["E", " F", " G", " H", " I", " J", " K", " L"]
-    sampling_config0 = SamplingConfig(max_new_tokens=4)
-    sampling_config1 = SamplingConfig(max_new_tokens=8)
-    with GenerationExecutor.create(
-            llama_7b_path, tokenizer,
-            use_executor_bindings=use_executor_bindings) as executor:
-=======
 def test_sync_generation(llama_7b_path: Path):
     tokenizer = TransformersTokenizer.from_pretrained(llama_7b_path)
     prompt = "A B C D"
@@ -161,7 +93,6 @@
     sampling_params0 = SamplingParams(max_new_tokens=4)
     sampling_params1 = SamplingParams(max_new_tokens=8)
     with GenerationExecutor.create(llama_7b_path) as executor:
->>>>>>> 05316d33
         # Simple generations (synchronous)
         result = executor.generate(prompt_token_ids,
                                    sampling_params=sampling_params0)
@@ -208,28 +139,15 @@
                 future.result().outputs[0].token_ids) == expected_output
 
 
-@pytest.mark.parametrize("use_executor_bindings", [False, True])
 @pytest.mark.skipif(torch.cuda.device_count() < 2 or WORLD_SIZE != 2,
                     reason="Must run on 2 MPI ranks with at least 2 GPUs")
-<<<<<<< HEAD
-def test_sync_generation_tp_main_node_only(use_executor_bindings: bool,
-                                           llama_7b_tp2_path: Path):
-=======
 def test_sync_generation_tp_main_node_only(llama_7b_tp2_path: Path):
     tokenizer = TransformersTokenizer.from_pretrained(llama_7b_tp2_path)
->>>>>>> 05316d33
     prompt = "deep learning"
     prompt_token_ids = tokenizer.encode(prompt)
     sampling_params = SamplingParams(max_new_tokens=4)
 
-<<<<<<< HEAD
-    with GenerationExecutor.create(
-            llama_7b_tp2_path,
-            llama_7b_tp2_path,
-            use_executor_bindings=use_executor_bindings) as executor:
-=======
     with GenerationExecutor.create(llama_7b_tp2_path) as executor:
->>>>>>> 05316d33
 
         executor.block_subordinates()
         # from now on, only rank0 lives in the with statement
@@ -241,30 +159,15 @@
             result.outputs[0].token_ids) == "<s> deep learning, neural network,"
 
 
-@pytest.mark.parametrize("use_executor_bindings", [False, True])
 @pytest.mark.skipif(torch.cuda.device_count() < 2 or WORLD_SIZE != 1,
                     reason="Must run on 1 MPI rank with at least 2 GPUs")
-<<<<<<< HEAD
-def test_sync_generation_tp_inner(use_executor_bindings: bool,
-                                  llama_7b_tp2_path: Path):
-=======
 def test_sync_generation_tp_inner(llama_7b_tp2_path: Path):
     tokenizer = TransformersTokenizer.from_pretrained(llama_7b_tp2_path)
->>>>>>> 05316d33
     prompt = "deep learning"
     prompt_token_ids = tokenizer.encode(prompt)
     tp_size = 2
     sampling_params = SamplingParams(max_new_tokens=4)
 
-<<<<<<< HEAD
-    executor = GenerationExecutor.create(
-        llama_7b_tp2_path,
-        llama_7b_tp2_path,
-        model_world_size=tp_size,
-        use_executor_bindings=use_executor_bindings)
-    result = executor.generate(prompt, sampling_config=sampling_config)
-    assert result.text == "<s> deep learning, neural network,"
-=======
     executor = GenerationExecutor.create(llama_7b_tp2_path,
                                          model_world_size=tp_size)
 
@@ -289,7 +192,6 @@
 
     stats = executor.get_stats()
     assert json.loads(stats)["iter"] == 1
->>>>>>> 05316d33
     executor.shutdown()
 
 

#!/usr/bin/env python
<<<<<<< HEAD
=======
import copy
>>>>>>> 05316d33
import operator
import time
from functools import reduce
from pathlib import Path
from typing import Any, Dict, Iterable, List, Optional

<<<<<<< HEAD
from tensorrt_llm import ModelConfig, logger
from tensorrt_llm.hlapi import CapacitySchedulerPolicy, KvCacheConfig
=======
from tensorrt_llm import logger
from tensorrt_llm.hlapi import (BuildConfig, CapacitySchedulerPolicy,
                                KvCacheConfig, SchedulerConfig)
>>>>>>> 05316d33
from tensorrt_llm.hlapi._perf_evaluator import LLMPerfEvaluator
from tensorrt_llm.hlapi.utils import print_colored


class GridSearcher:
    ''' Test all the combinations of the options for the LLM().
    Just for experimenting, not for production use. '''

    def __init__(self, prune_space_for_debug: int = 1e8):
        self.prune_space_for_debug = prune_space_for_debug
        self.latest_latency_per_case: Optional[float] = None

    def evaluate(self,
                 model: str,
                 samples_path: Path,
                 report_dir: Path,
                 specified_configs: Optional[List[dict]] = None,
                 num_samples: int = -1,
                 skip_steps=0,
                 skip_configs: Optional[List[dict]] = None,
                 memory_monitor_interval: Optional[int] = None,
                 **kwargs):
        # Most of the knobs are referenced from docs/source/performance/perf-best-practices.md
        if not report_dir.exists():
            report_dir.mkdir(parents=True, exist_ok=True)
        skip_configs = set([tuple(d.items()) for d in (skip_configs or [])])

<<<<<<< HEAD
        self.model_config = model_config
        space = specified_configs or self.generate_cases(self.tunable_space)

        print_colored("Tunable options: ", color="green")
=======
        space = specified_configs or self.generate_cases(self.tunable_space)

        origin_build_config = kwargs.pop('build_config', BuildConfig())
        origin_kv_cache_config = kwargs.pop('kv_cache_config', KvCacheConfig())

        print_colored("Tunable options: \n", color="green")
>>>>>>> 05316d33
        for key, value in self.tunable_space.items():
            print_colored(f"  - {key}: {value}\n", color="green")
        print_colored("\n")

        for no, llm_kwargs in enumerate(space):
            if no >= self.prune_space_for_debug:
                break
            if no < skip_steps:
                continue

            skip_configs = skip_configs or set()
            if tuple(llm_kwargs.items()) in skip_configs:
                continue

            def capacity_scheduling_policy_str(policy: CapacitySchedulerPolicy):
                if policy == CapacitySchedulerPolicy.GUARANTEED_NO_EVICT:
                    return "guaranteed_no_evict"
                elif policy == CapacitySchedulerPolicy.MAX_UTILIZATION:
                    return "max_utilization"
                else:
                    raise ValueError(f"Unknown policy {policy}")

            origin_llm_kwargs = llm_kwargs.copy()
            origin_llm_kwargs[
                "capacity_scheduling_policy"] = capacity_scheduling_policy_str(
                    origin_llm_kwargs["capacity_scheduling_policy"])

<<<<<<< HEAD
            kvcache = KvCacheConfig()
            kvcache.enable_block_reuse = llm_kwargs.pop('kvcache_reuse_blocks')
=======
            build_config = copy.deepcopy(origin_build_config)
            kv_cache_config = copy.deepcopy(origin_kv_cache_config)

            build_config.plugin_config.multi_block_mode = llm_kwargs.pop(
                'multi_block_mode')
            kv_cache_config.enable_block_reuse = llm_kwargs.pop(
                'kvcache_reuse_blocks')
            scheduler_config = SchedulerConfig(
                llm_kwargs.pop('capacity_scheduling_policy'))
>>>>>>> 05316d33

            print_colored(f"Testing ", color="green")
            print_colored(f"{no}/{self.space_size}", color="bold_red")
            print_colored(f" case with {origin_llm_kwargs}\n", color="green")
            if self.latest_latency_per_case is not None:
                print_colored(
                    f"Estimated remaining time: {self.latest_latency_per_case * (self.space_size - no):.2f} min\n"
                )

            _start_time = time.time()
            with LLMPerfEvaluator.create(
                    model,
                    samples_path,
                    num_samples=num_samples,
                    warmup=max(num_samples // 10, 10),
                    memory_monitor_interval=memory_monitor_interval,
                    build_config=build_config,
                    kv_cache_config=kv_cache_config,
                    scheduler_config=scheduler_config,
                    **kwargs,
                    **llm_kwargs) as perf_evaluator:

                report_path = report_dir / f"report_{no}.json"
                assert perf_evaluator

                report = perf_evaluator.run()
                report.display()
                report.save_json(report_path, config=origin_llm_kwargs)
            self.latest_latency_per_case = (time.time() -
                                            _start_time) / 60  # min

    @property
    def tunable_space(self):
        tunable_options = dict(
            multi_block_mode=[False, True],
            kvcache_reuse_blocks=[False, True],
            capacity_scheduling_policy=[
                CapacitySchedulerPolicy.GUARANTEED_NO_EVICT,
                CapacitySchedulerPolicy.MAX_UTILIZATION
            ],
            enable_chunked_context=[False, True],
        )
<<<<<<< HEAD
        if self.model_config.parallel_config.is_multi_gpu:
            tunable_options["use_custom_all_reduce"] = [False, True]

=======
>>>>>>> 05316d33
        self.space_size = reduce(operator.mul,
                                 [len(v) for v in tunable_options.values()], 1)
        self.space_size = min(self.space_size, self.prune_space_for_debug)

        return tunable_options

    def generate_cases(self, tunable_options) -> Iterable[Dict[str, Any]]:
        if self.prune_space_for_debug:
            logger.warning("Pruning the space for debugging purpose")

        options = list(self.tunable_space.items())

        def gen_configs(options, config: dict):
            if not options:
                yield config
                return

            key, values = options[0]

            for option in values:
                new_config = config.copy()
                new_config[key] = option

                yield from gen_configs(options[1:], new_config)

        for config in gen_configs(options, {}):
            llm_kwargs = config.copy()
            yield llm_kwargs<|MERGE_RESOLUTION|>--- conflicted
+++ resolved
@@ -1,22 +1,14 @@
 #!/usr/bin/env python
-<<<<<<< HEAD
-=======
 import copy
->>>>>>> 05316d33
 import operator
 import time
 from functools import reduce
 from pathlib import Path
 from typing import Any, Dict, Iterable, List, Optional
 
-<<<<<<< HEAD
-from tensorrt_llm import ModelConfig, logger
-from tensorrt_llm.hlapi import CapacitySchedulerPolicy, KvCacheConfig
-=======
 from tensorrt_llm import logger
 from tensorrt_llm.hlapi import (BuildConfig, CapacitySchedulerPolicy,
                                 KvCacheConfig, SchedulerConfig)
->>>>>>> 05316d33
 from tensorrt_llm.hlapi._perf_evaluator import LLMPerfEvaluator
 from tensorrt_llm.hlapi.utils import print_colored
 
@@ -44,19 +36,12 @@
             report_dir.mkdir(parents=True, exist_ok=True)
         skip_configs = set([tuple(d.items()) for d in (skip_configs or [])])
 
-<<<<<<< HEAD
-        self.model_config = model_config
-        space = specified_configs or self.generate_cases(self.tunable_space)
-
-        print_colored("Tunable options: ", color="green")
-=======
         space = specified_configs or self.generate_cases(self.tunable_space)
 
         origin_build_config = kwargs.pop('build_config', BuildConfig())
         origin_kv_cache_config = kwargs.pop('kv_cache_config', KvCacheConfig())
 
         print_colored("Tunable options: \n", color="green")
->>>>>>> 05316d33
         for key, value in self.tunable_space.items():
             print_colored(f"  - {key}: {value}\n", color="green")
         print_colored("\n")
@@ -84,10 +69,6 @@
                 "capacity_scheduling_policy"] = capacity_scheduling_policy_str(
                     origin_llm_kwargs["capacity_scheduling_policy"])
 
-<<<<<<< HEAD
-            kvcache = KvCacheConfig()
-            kvcache.enable_block_reuse = llm_kwargs.pop('kvcache_reuse_blocks')
-=======
             build_config = copy.deepcopy(origin_build_config)
             kv_cache_config = copy.deepcopy(origin_kv_cache_config)
 
@@ -97,7 +78,6 @@
                 'kvcache_reuse_blocks')
             scheduler_config = SchedulerConfig(
                 llm_kwargs.pop('capacity_scheduling_policy'))
->>>>>>> 05316d33
 
             print_colored(f"Testing ", color="green")
             print_colored(f"{no}/{self.space_size}", color="bold_red")
@@ -138,14 +118,7 @@
                 CapacitySchedulerPolicy.GUARANTEED_NO_EVICT,
                 CapacitySchedulerPolicy.MAX_UTILIZATION
             ],
-            enable_chunked_context=[False, True],
         )
-<<<<<<< HEAD
-        if self.model_config.parallel_config.is_multi_gpu:
-            tunable_options["use_custom_all_reduce"] = [False, True]
-
-=======
->>>>>>> 05316d33
         self.space_size = reduce(operator.mul,
                                  [len(v) for v in tunable_options.values()], 1)
         self.space_size = min(self.space_size, self.prune_space_for_debug)

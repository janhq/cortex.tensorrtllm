import json
import pickle
import tempfile
from pathlib import Path
from typing import List

import numpy as np
import torch

import tensorrt_llm.bindings as _tb


<<<<<<< HEAD
def test_generation_output():
    ids = torch.ones(1)
    lengths = torch.ones(2)
    gen_output = _tb.GenerationOutput(ids, lengths)
    assert torch.equal(gen_output.ids, ids)
    assert torch.equal(gen_output.lengths, lengths)

    assert gen_output.log_probs is None
    log_probs = torch.ones(1)
    gen_output.log_probs = log_probs
    assert gen_output.log_probs == log_probs

    assert gen_output.context_logits is None
    torch.ones(1)
    gen_output.context_logits = log_probs
    assert gen_output.context_logits == log_probs


def test_generation_input():
    end_id = 42
    pad_id = 13
    ids = torch.ones(1)
    lengths = torch.ones(2)
    packed = True
    gen_input = _tb.GenerationInput(end_id, pad_id, ids, lengths, packed)
    assert gen_input.end_id == end_id
    assert gen_input.pad_id == pad_id
    assert torch.equal(gen_input.ids, ids)
    assert torch.equal(gen_input.lengths, lengths)
    assert gen_input.packed == packed

    assert gen_input.max_new_tokens is None
    max_new_tokens = 100
    gen_input.max_new_tokens = max_new_tokens
    assert gen_input.max_new_tokens == max_new_tokens

    assert gen_input.embedding_bias is None
    embedding_bias = torch.ones(3)
    gen_input.embedding_bias = embedding_bias
    assert torch.equal(gen_input.embedding_bias, embedding_bias)

    assert gen_input.prompt_tuning_params.embedding_table is None
    assert gen_input.prompt_tuning_params.tasks is None
    assert gen_input.prompt_tuning_params.vocab_size is None

    embedding_table = torch.ones(3)
    tasks = torch.ones(2)
    vocab_size = torch.ones(1)
    prompt_tuning_params = _tb.PromptTuningParams(
        embedding_table=embedding_table, tasks=tasks, vocab_size=vocab_size)
    assert len(prompt_tuning_params.prompt_tuning_enabled) == 0
    prompt_tuning_enabled = [True, False]
    prompt_tuning_params.prompt_tuning_enabled = prompt_tuning_enabled
    assert len(prompt_tuning_params.prompt_tuning_enabled) == 2
    assert prompt_tuning_params.prompt_tuning_enabled == prompt_tuning_enabled
    gen_input.prompt_tuning_params = prompt_tuning_params
    assert gen_input.prompt_tuning_params is not None
    assert torch.equal(gen_input.prompt_tuning_params.embedding_table,
                       embedding_table)
    assert torch.equal(gen_input.prompt_tuning_params.tasks, tasks)
    assert torch.equal(gen_input.prompt_tuning_params.vocab_size, vocab_size)
    assert gen_input.prompt_tuning_params.prompt_tuning_enabled == prompt_tuning_enabled


def test_gpt_session_config():
    kv_cache_config = _tb.KvCacheConfig()
    assert kv_cache_config.max_tokens is None
    max_tokens = 13
    kv_cache_config.max_tokens = max_tokens
    assert kv_cache_config.max_tokens == max_tokens
    assert kv_cache_config.free_gpu_memory_fraction is None
    free_gpu_memory_fraction = 0.5
    kv_cache_config.free_gpu_memory_fraction = free_gpu_memory_fraction
    assert kv_cache_config.free_gpu_memory_fraction == free_gpu_memory_fraction

    max_batch_size = 1000
    max_beam_width = 64
    max_sequence_length = 1 << 20
    gpu_weights_percent = 0.5
    gpt_session_config = _tb.GptSessionConfig(max_batch_size, max_beam_width,
                                              max_sequence_length,
                                              gpu_weights_percent)
    assert gpt_session_config.max_batch_size == max_batch_size
    assert gpt_session_config.max_beam_width == max_beam_width
    assert gpt_session_config.max_sequence_length == max_sequence_length
    assert gpt_session_config.gpu_weights_percent == gpu_weights_percent

    assert gpt_session_config.kv_cache_config is not None
    assert gpt_session_config.kv_cache_config.max_tokens is None
    assert gpt_session_config.kv_cache_config.free_gpu_memory_fraction is None
    gpt_session_config.kv_cache_config = kv_cache_config
    assert gpt_session_config.kv_cache_config.max_tokens == max_tokens
    assert gpt_session_config.kv_cache_config.free_gpu_memory_fraction == free_gpu_memory_fraction
    gpt_session_config.kv_cache_config.max_tokens = None
    assert gpt_session_config.kv_cache_config.max_tokens is None
    gpt_session_config.kv_cache_config.free_gpu_memory_fraction = None
    assert gpt_session_config.kv_cache_config.free_gpu_memory_fraction is None

    assert not gpt_session_config.decoder_per_request
    gpt_session_config.decoder_per_request = True
    assert gpt_session_config.decoder_per_request

    assert not gpt_session_config.cuda_graph_mode
    gpt_session_config.cuda_graph_mode = True
    assert gpt_session_config.cuda_graph_mode

    assert gpt_session_config.ctx_micro_batch_size is None
    ctx_micro_batch_size = 10
    gpt_session_config.ctx_micro_batch_size = ctx_micro_batch_size
    assert gpt_session_config.ctx_micro_batch_size == ctx_micro_batch_size

    assert gpt_session_config.gen_micro_batch_size is None
    gen_micro_batch_size = 20
    gpt_session_config.gen_micro_batch_size = gen_micro_batch_size
    assert gpt_session_config.gen_micro_batch_size == gen_micro_batch_size


=======
>>>>>>> 05316d33
def test_quant_mode():
    assert _tb.QuantMode.none().value == 0
    assert _tb.QuantMode.int4_weights().has_int4_weights
    assert _tb.QuantMode.int8_weights().has_int8_weights
    assert _tb.QuantMode.activations().has_activations
    assert _tb.QuantMode.per_channel_scaling().has_per_channel_scaling
    assert _tb.QuantMode.per_token_scaling().has_per_token_scaling
    assert _tb.QuantMode.per_group_scaling().has_per_group_scaling
    assert _tb.QuantMode.int8_kv_cache().has_int8_kv_cache
    assert _tb.QuantMode.fp8_kv_cache().has_fp8_kv_cache
    assert _tb.QuantMode.fp8_qdq().has_fp8_qdq

    quant_mode = _tb.QuantMode.from_description(True, True, True, True, True,
                                                True, True, True)
    assert quant_mode.has_int4_weights
    quant_mode -= _tb.QuantMode.int4_weights()
    assert not quant_mode.has_int4_weights
    quant_mode += _tb.QuantMode.int4_weights()
    assert quant_mode.has_int4_weights

    assert _tb.QuantMode.none() == _tb.QuantMode.none()


<<<<<<< HEAD
def test_decoding_mode():
    assert _tb.DecodingMode.none().is_none
    assert not _tb.DecodingMode.none().is_top_k
    assert not _tb.DecodingMode.none().is_top_p
    assert not _tb.DecodingMode.none().is_beam_search
    assert not _tb.DecodingMode.none().is_medusa

    assert _tb.DecodingMode.top_k().is_top_k
    assert _tb.DecodingMode.top_k().is_top_k_or_top_p
    assert not _tb.DecodingMode.top_k().is_top_p
    assert not _tb.DecodingMode.top_k().is_top_k_and_top_p
    assert not _tb.DecodingMode.top_k().is_none
    assert not _tb.DecodingMode.top_k().is_beam_search
    assert not _tb.DecodingMode.none().is_medusa

    assert _tb.DecodingMode.top_p().is_top_p
    assert _tb.DecodingMode.top_p().is_top_k_or_top_p
    assert not _tb.DecodingMode.top_p().is_top_k
    assert not _tb.DecodingMode.top_p().is_top_k_and_top_p
    assert not _tb.DecodingMode.top_p().is_none
    assert not _tb.DecodingMode.top_p().is_beam_search
    assert not _tb.DecodingMode.none().is_medusa

    assert _tb.DecodingMode.top_k_top_p().is_top_p
    assert _tb.DecodingMode.top_k_top_p().is_top_k
    assert _tb.DecodingMode.top_k_top_p().is_top_k_or_top_p
    assert _tb.DecodingMode.top_k_top_p().is_top_k_and_top_p
    assert not _tb.DecodingMode.top_k_top_p().is_none
    assert not _tb.DecodingMode.top_k_top_p().is_beam_search
    assert not _tb.DecodingMode.none().is_medusa

    assert _tb.DecodingMode.beam_search().is_beam_search
    assert not _tb.DecodingMode.beam_search().is_none
    assert not _tb.DecodingMode.beam_search().is_top_k
    assert not _tb.DecodingMode.beam_search().is_top_p
    assert not _tb.DecodingMode.none().is_medusa

    assert _tb.DecodingMode.medusa().is_medusa
    assert not _tb.DecodingMode.beam_search().is_none
    assert not _tb.DecodingMode.beam_search().is_top_k
    assert not _tb.DecodingMode.beam_search().is_top_p
    assert not _tb.DecodingMode.top_k_top_p().is_beam_search


=======
>>>>>>> 05316d33
def test_model_config():
    vocab_size = 10000
    num_attention_layers = 12
    num_rnn_layers = 2
    num_heads = 16
    hidden_size = 768
    data_type = _tb.DataType.FLOAT
    model_config = _tb.ModelConfig(vocab_size, num_attention_layers,
                                   num_rnn_layers, num_heads, hidden_size,
                                   data_type)
    assert model_config.vocab_size == vocab_size
    assert model_config.num_attention_layers() == num_attention_layers
    assert model_config.num_rnn_layers() == num_rnn_layers
    assert model_config.num_heads == num_heads
    assert model_config.hidden_size == hidden_size
    assert model_config.data_type == data_type

    assert model_config.vocab_size_padded(1) is not None
    assert model_config.size_per_head == hidden_size // num_heads

    assert model_config.num_kv_heads == num_heads
    num_kv_heads = 1
    model_config.num_kv_heads = num_kv_heads
    assert model_config.num_kv_heads == num_kv_heads

    assert not model_config.use_gpt_attention_plugin
    model_config.use_gpt_attention_plugin = True
    assert model_config.use_gpt_attention_plugin

    assert not model_config.use_packed_input
    model_config.use_packed_input = True
    assert model_config.use_packed_input

    assert not model_config.use_paged_kv_cache
    model_config.use_paged_kv_cache = True
    assert model_config.use_paged_kv_cache

    assert model_config.tokens_per_block == 64
    tokens_per_block = 1024
    model_config.tokens_per_block = tokens_per_block
    assert model_config.tokens_per_block == tokens_per_block

    assert model_config.quant_mode == _tb.QuantMode.none()
    model_config.quant_mode = _tb.QuantMode.int4_weights()
    assert model_config.quant_mode.has_int4_weights

    assert model_config.supports_inflight_batching

    assert model_config.max_batch_size == 0
    max_batch_size = 1000
    model_config.max_batch_size = max_batch_size
    assert model_config.max_batch_size == max_batch_size

    assert model_config.max_input_len == 0
    max_input_len = 2048
    model_config.max_input_len = max_input_len
    assert model_config.max_input_len == max_input_len

    assert model_config.max_num_tokens is None
    max_num_tokens = 10000
    model_config.max_num_tokens = max_num_tokens
    assert model_config.max_num_tokens == max_num_tokens

    assert not model_config.compute_context_logits
    model_config.compute_context_logits = True
    assert model_config.compute_context_logits

    assert not model_config.compute_generation_logits
    model_config.compute_generation_logits = True
    assert model_config.compute_generation_logits

    assert model_config.model_variant == _tb.GptModelVariant.GPT
    model_variant = _tb.GptModelVariant.GLM
    model_config.model_variant = model_variant
    assert model_config.model_variant == model_variant

    assert not model_config.use_custom_all_reduce
    model_config.use_custom_all_reduce = True
    assert model_config.use_custom_all_reduce


def test_world_config():
    tensor_parallelism = 2
    pipeline_parallelism = 4
    rank = 3
    gpus_per_node = 10
    world_config = _tb.WorldConfig(tensor_parallelism, pipeline_parallelism,
                                   rank, gpus_per_node)
    assert world_config.tensor_parallelism == tensor_parallelism
    assert world_config.pipeline_parallelism == pipeline_parallelism
    assert world_config.rank == rank
    assert world_config.gpus_per_node == gpus_per_node
    assert world_config.gpus_per_group == gpus_per_node
    assert world_config.size == tensor_parallelism * pipeline_parallelism
    assert world_config.is_pipeline_parallel
    assert world_config.is_tensor_parallel
    assert world_config.device == rank % gpus_per_node
    assert world_config.pipeline_parallel_rank == rank // tensor_parallelism
    assert world_config.tensor_parallel_rank == rank % tensor_parallelism

    world_config = _tb.WorldConfig.mpi(gpus_per_node)
    assert world_config.tensor_parallelism == 1
    assert world_config.pipeline_parallelism == 1
    assert world_config.gpus_per_node == gpus_per_node
    assert world_config.rank == 0

    gpus_per_group = gpus_per_node // 2
    device_ids = list(gpus_per_group + x for x in range(gpus_per_group))
    assert max(device_ids) < gpus_per_node
    world_config = _tb.WorldConfig(rank=rank,
                                   gpus_per_node=gpus_per_node,
                                   device_ids=device_ids)
    assert world_config.gpus_per_node == gpus_per_node
    assert world_config.gpus_per_group == gpus_per_group
    assert world_config.rank == rank
    assert world_config.device == rank + gpus_per_group


def test_sampling_config():
    beam_width = 12
    sampling_config = _tb.SamplingConfig(beam_width)
    assert sampling_config.beam_width == 12

    def check_empty_then_set(member, value):
        assert getattr(sampling_config, member) is None
        setattr(sampling_config, member, value)
        assert getattr(sampling_config, member) == value

    float_array = [1., 2., 3.]
    size_t_array = [1, 2, 3]
    check_empty_then_set("temperature", float_array)
    check_empty_then_set("min_length", size_t_array)
    check_empty_then_set("repetition_penalty", float_array)
    check_empty_then_set("presence_penalty", float_array)
    check_empty_then_set("frequency_penalty", float_array)
    check_empty_then_set("top_k", size_t_array)
    check_empty_then_set("top_p", float_array)
    check_empty_then_set("random_seed", size_t_array)
    check_empty_then_set("top_p_decay", float_array)
    check_empty_then_set("top_p_min", float_array)
    check_empty_then_set("top_p_reset_ids", size_t_array)
    check_empty_then_set("beam_search_diversity_rate", float_array)
    check_empty_then_set("length_penalty", float_array)
    check_empty_then_set("early_stopping", size_t_array)


def test_gpt_json_config():
    model_config = {
        "vocab_size": 1000,
        "num_attention_layers": 12,
        "num_rnn_layers": 2,
        "num_heads": 4,
        "hidden_size": 512,
        "data_type": _tb.DataType.FLOAT,
    }
    trt_model_config = _tb.ModelConfig(**model_config)
    json_config = {
        "name": "gpt",
        "version": "none",
        "precision": "float32",
        "tensor_parallelism": 1,
        "pipeline_parallelism": 1,
        "gpus_per_node": 8,
        "model_config": trt_model_config
    }

    gpt_json_config = _tb.GptJsonConfig(**json_config)

    def check_properties(the_object, properties, model_config):
        for property, value in properties.items():
            if isinstance(value, _tb.ModelConfig):
                object_config = getattr(the_object, property)
                for subproperty, subvalue in model_config.items():
                    member = getattr(object_config, subproperty)
                    if callable(member):
                        member = member()
                    assert member == subvalue
            else:
                assert getattr(the_object, property) == value

    check_properties(gpt_json_config, json_config, model_config)

    json_dict = {
        "builder_config": {
            "name": json_config["name"],
            "vocab_size": model_config["vocab_size"],
            "num_layers": model_config["num_attention_layers"],
            "num_heads": model_config["num_heads"],
            "hidden_size": model_config["hidden_size"],
            "precision": json_config["precision"],
            "tensor_parallel": json_config["tensor_parallelism"],
            "pipeline_parallel": json_config["pipeline_parallelism"],
        },
        "plugin_config": {
            "paged_kv_cache": False,
            "tokens_per_block": 0,
            "gpt_attention_plugin": False,
            "remove_input_padding": False,
            "use_custom_all_reduce": False,
            "context_fmha": False,
            "use_paged_context_fmha": False,
            "lora_plugin": False,
        }
    }

    gpt_json_config = _tb.GptJsonConfig.parse(json.dumps(json_dict))

    with tempfile.NamedTemporaryFile("w", delete=False) as fp:
        json.dump(json_dict, fp)
        fp.close()

        gpt_json_config = _tb.GptJsonConfig.parse_file(Path(fp.name))
        Path(fp.name).unlink()

    rank = 3
    gpus_per_node = 10
    world_config = _tb.WorldConfig(json_config["tensor_parallelism"],
                                   json_config["pipeline_parallelism"], rank,
                                   gpus_per_node)

    assert gpt_json_config.engine_filename(
        world_config) == json_config["name"] + "_float32_tp1_rank3.engine"
    assert gpt_json_config.engine_filename(
        world_config, "llama") == "llama_float32_tp1_rank3.engine"


def test_llm_request():
    beam_width = 2
    sampling_config = _tb.SamplingConfig(beam_width)
    kwargs = {
        "request_id": 0,
        "max_new_tokens": 5,
        "sampling_config": sampling_config,
        "input_tokens": [0, 1, 2],
        "is_streaming": True,
        "pad_id": 99,
        "end_id": 100,
        "prompt_embedding_table": torch.tensor((10, 10)),
        "prompt_vocab_size": 2,
        "embedding_bias": torch.tensor((10, 10)),
        "stop_words_list": torch.tensor((10, 10)),
        "bad_words_list": torch.tensor((10, 10)),
        "return_log_probs": True,
        "return_context_logits": False,
        "return_generation_logits": False
    }
    llm_request = _tb.LlmRequest(**kwargs)

    assert llm_request.request_id == 0
    assert llm_request.prompt_len == 3
    assert llm_request.sampling_config.beam_width == sampling_config.beam_width
    assert llm_request.is_streaming
    assert llm_request.pad_id == 99
    assert llm_request.end_id == 100
    assert llm_request.seq_slot == None
    assert torch.equal(llm_request.prompt_embedding_table,
                       kwargs["prompt_embedding_table"])
    assert llm_request.prompt_vocab_size == 2
    assert torch.equal(llm_request.embedding_bias, kwargs["embedding_bias"])
    assert torch.equal(llm_request.stop_words_list, kwargs["stop_words_list"])
    assert torch.equal(llm_request.bad_words_list, kwargs["bad_words_list"])

    assert llm_request.get_num_tokens(0) == 3
    assert llm_request.max_beam_num_tokens == 3
    assert llm_request.get_token(1, 2) == 2
    assert llm_request.get_tokens(1) == [0, 1, 2]
    assert llm_request.max_num_generated_tokens == 0

    llm_request.add_new_token(42, 0)
    assert llm_request.get_token(0, 3) == 42

    llm_request.add_new_tokens([43, 44])
    assert llm_request.get_token(0, 4) == 43
    assert llm_request.get_token(1, 3) == 44

    llm_request.set_generated_tokens([[10, 11], [12, 13]])
    assert llm_request.get_tokens(0) == [0, 1, 2, 10, 11]
    assert llm_request.max_num_generated_tokens == 2

    llm_request.pause(0)
    assert llm_request.state == _tb.LlmRequestState.REQUEST_STATE_CONTEXT_INIT

    llm_request.max_sent_token_pos = 1
    assert llm_request.max_sent_token_pos == 1

    assert llm_request.return_log_probs
    llm_request.set_log_probs([0.1], 0)
    llm_request.set_log_probs([0.2], 1)
    assert np.allclose(llm_request.get_log_probs(0), np.array([0.1]))
    assert np.allclose(llm_request.log_probs, np.array([[0.1], [0.2]]))

    llm_request.set_cum_log_prob(0.1, 0)
    llm_request.set_cum_log_prob(0.2, 1)
    assert np.allclose(llm_request.cum_log_probs, np.array([0.1, 0.2]))

    assert llm_request.orig_prompt_len == 3

    assert not llm_request.draft_tokens
    llm_request.draft_tokens = [1, 2, 3]
    assert llm_request.draft_tokens == [1, 2, 3]

    logits = torch.tensor([-5, -6 - 7], dtype=torch.float)
    llm_request.draft_logits = logits
    assert torch.equal(llm_request.draft_logits, logits)


def test_inference_request():
    input_ids = torch.tensor((10, 10))

    def logits_post_processor(req_id: int, logits: torch.Tensor,
                              ids: List[List[int]]):
        del req_id, ids

    ir = _tb.InferenceRequest(42, logits_post_processor)
    setattr(ir, _tb.tensor_names.INPUT_IDS, input_ids)

    assert ir.request_id == 42
    assert ir.input_ids is not None
    assert torch.equal(ir.input_ids, input_ids)

    assert not ir.is_streaming
    ir.is_streaming = True
    assert ir.is_streaming

    data_tensor = torch.tensor((5, 5))

    assert ir.draft_input_ids is None
    ir.draft_input_ids = data_tensor
    assert torch.equal(ir.draft_input_ids, data_tensor)

    assert ir.draft_logits is None
    ir.draft_logits = data_tensor
    assert torch.equal(ir.draft_logits, data_tensor)

    assert ir.bad_words_list is None
    ir.bad_words_list = data_tensor
    assert torch.equal(ir.bad_words_list, data_tensor)

    assert ir.beam_width is None
    ir.beam_width = data_tensor
    assert torch.equal(ir.beam_width, data_tensor)

    assert ir.embedding_bias is None
    ir.embedding_bias = data_tensor
    assert torch.equal(ir.embedding_bias, data_tensor)

    assert ir.end_id is None
    ir.end_id = data_tensor
    assert torch.equal(ir.end_id, data_tensor)

    assert ir.length_penalty is None
    ir.length_penalty = data_tensor
    assert torch.equal(ir.length_penalty, data_tensor)

    assert ir.early_stopping is None
    ir.early_stopping = data_tensor
    assert torch.equal(ir.early_stopping, data_tensor)

    assert ir.max_new_tokens is None
    ir.max_new_tokens = data_tensor
    assert torch.equal(ir.max_new_tokens, data_tensor)

    assert ir.min_length is None
    ir.min_length = data_tensor
    assert torch.equal(ir.min_length, data_tensor)

    assert ir.pad_id is None
    ir.pad_id = data_tensor
    assert torch.equal(ir.pad_id, data_tensor)

    assert ir.presence_penalty is None
    ir.presence_penalty = data_tensor
    assert torch.equal(ir.presence_penalty, data_tensor)

    assert ir.frequency_penalty is None
    ir.frequency_penalty = data_tensor
    assert torch.equal(ir.frequency_penalty, data_tensor)

    assert ir.prompt_embedding_table is None
    ir.prompt_embedding_table = data_tensor
    assert torch.equal(ir.prompt_embedding_table, data_tensor)

    assert ir.prompt_vocab_size is None
    ir.prompt_vocab_size = data_tensor
    assert torch.equal(ir.prompt_vocab_size, data_tensor)

    assert ir.lora_weights is None
    ir.lora_weights = data_tensor
    assert torch.equal(ir.lora_weights, data_tensor)

    assert ir.lora_config is None
    ir.lora_config = data_tensor
    assert torch.equal(ir.lora_config, data_tensor)

    assert ir.random_seed is None
    ir.random_seed = data_tensor
    assert torch.equal(ir.random_seed, data_tensor)

    assert ir.repetition_penalty is None
    ir.repetition_penalty = data_tensor
    assert torch.equal(ir.repetition_penalty, data_tensor)

    assert ir.return_log_probs is None
    ir.return_log_probs = data_tensor
    assert torch.equal(ir.return_log_probs, data_tensor)

    assert ir.runtime_top_k is None
    ir.runtime_top_k = data_tensor
    assert torch.equal(ir.runtime_top_k, data_tensor)

    assert ir.runtime_top_p is None
    ir.runtime_top_p = data_tensor
    assert torch.equal(ir.runtime_top_p, data_tensor)

    assert ir.stop_words_list is None
    ir.stop_words_list = data_tensor
    assert torch.equal(ir.stop_words_list, data_tensor)

    assert ir.temperature is None
    ir.temperature = data_tensor
    assert torch.equal(ir.temperature, data_tensor)

    ir.logits_post_processor = None
    serialized = pickle.dumps(ir)
    deserialized = pickle.loads(serialized)

    assert isinstance(deserialized, _tb.InferenceRequest)
    assert deserialized.request_id == ir.request_id
    assert deserialized.is_streaming == ir.is_streaming
    assert torch.equal(deserialized.input_ids, ir.input_ids)


def test_trt_gpt_model_optional_params():
    opt_params = _tb.TrtGptModelOptionalParams()

    kv_cache_config = _tb.KvCacheConfig(10, 10, 0, 0.5, False)
    opt_params.kv_cache_config = kv_cache_config
    assert opt_params.kv_cache_config.free_gpu_memory_fraction == kv_cache_config.free_gpu_memory_fraction

    assert not opt_params.enable_trt_overlap
    opt_params.enable_trt_overlap = True
    assert opt_params.enable_trt_overlap

    assert opt_params.device_ids is None
    opt_params.device_ids = [0, 1]
    assert opt_params.device_ids == [0, 1]

    assert not opt_params.enable_chunked_context
    opt_params.enable_chunked_context = True
    assert opt_params.enable_chunked_context

    assert opt_params.normalize_log_probs
    opt_params.normalize_log_probs = False
    assert not opt_params.normalize_log_probs

    assert not opt_params.decoding_config.decoding_mode
    opt_params.decoding_config.decoding_mode = _tb.executor.DecodingMode.TopKTopP(
    )
    assert opt_params.decoding_config.decoding_mode.isTopKandTopP()

    assert not opt_params.max_beam_width
    opt_params.max_beam_width = 4
    assert opt_params.max_beam_width == 4

    assert opt_params.scheduler_config.capacity_scheduler_policy == _tb.executor.CapacitySchedulerPolicy.GUARANTEED_NO_EVICT
    assert opt_params.scheduler_config.context_chunking_policy == None
    opt_params.scheduler_config = _tb.executor.SchedulerConfig(
        _tb.executor.CapacitySchedulerPolicy.GUARANTEED_NO_EVICT,
        _tb.executor.ContextChunkingPolicy.FIRST_COME_FIRST_SERVED)
    assert opt_params.scheduler_config.capacity_scheduler_policy == _tb.executor.CapacitySchedulerPolicy.GUARANTEED_NO_EVICT
    assert opt_params.scheduler_config.context_chunking_policy == _tb.executor.ContextChunkingPolicy.FIRST_COME_FIRST_SERVED


def test_trt_gpt_model_optional_params_ctor():
    kv_cache_config = _tb.KvCacheConfig(10, 10, 0, 0.5, False)
    enable_trt_overlap = True
    device_ids = [0, 1]
    normalize_log_probs = False
    enable_chunked_context = True
    peft_cache_manager_config = _tb.PeftCacheManagerConfig()

    opt_params = _tb.TrtGptModelOptionalParams(kv_cache_config,
                                               enable_trt_overlap, device_ids,
                                               normalize_log_probs,
                                               enable_chunked_context,
                                               peft_cache_manager_config)
    assert opt_params.kv_cache_config.free_gpu_memory_fraction == kv_cache_config.free_gpu_memory_fraction
    assert opt_params.enable_trt_overlap
    assert opt_params.device_ids == device_ids
    assert opt_params.normalize_log_probs == normalize_log_probs
    assert opt_params.enable_chunked_context == enable_chunked_context
    assert opt_params.gpu_weights_percent == 1


def test_trt_gpt_model_optional_params_ctor():
    kv_cache_config = _tb.KvCacheConfig(10, 10, 0, 0.5, False)
    enable_trt_overlap = True
    device_ids = [0, 1]
    normalize_log_probs = False
    enable_chunked_context = True
    decoding_mode = _tb.DecodingMode.top_k()
    peft_cache_manager_config = _tb.PeftCacheManagerConfig()

    opt_params = _tb.TrtGptModelOptionalParams(
        kv_cache_config, enable_trt_overlap, device_ids, normalize_log_probs,
        enable_chunked_context, decoding_mode, peft_cache_manager_config)
    assert opt_params.kv_cache_config.free_gpu_memory_fraction == kv_cache_config.free_gpu_memory_fraction
    assert opt_params.enable_trt_overlap
    assert opt_params.device_ids == device_ids
    assert opt_params.normalize_log_probs == normalize_log_probs
    assert opt_params.enable_chunked_context == enable_chunked_context
    assert opt_params.decoding_mode.is_top_k
    assert opt_params.medusa_choices == None
    assert opt_params.gpu_weights_percent == 1


def test_KvCacheConfig_pickle():
    cache = _tb.KvCacheConfig(free_gpu_memory_fraction=0.4)
    cache1 = pickle.dumps(cache)
    cache2 = pickle.loads(cache1)

    assert cache2 == cache


def test_TrtGptModelOptionalParams_pickle():
    cache = _tb.KvCacheConfig(free_gpu_memory_fraction=0.4)
    params1 = _tb.TrtGptModelOptionalParams(
        kv_cache_config=cache,
        enable_trt_overlap=True,
    )
    params1.enable_chunked_context = True
    params2 = pickle.loads(pickle.dumps(params1))

    assert params2 == params1

    params1 = _tb.TrtGptModelOptionalParams()
    params2 = pickle.loads(pickle.dumps(params1))

    assert params2 == params1


def test_Mpicomm():
    size1 = _tb.MpiComm.size()
    rank1 = _tb.MpiComm.rank()

    session_size = (size1 + 1) // 2
    session_color = rank1 // session_size
    session_rank = rank1 % session_size
    _tb.MpiComm.split(session_color, session_rank)

    rank2 = _tb.MpiComm.rank()
    size2 = _tb.MpiComm.size()

    assert rank2 == session_rank
    assert size2 == session_size


def test_SamplingConfig_pickle():
    config = _tb.SamplingConfig()
    config.beam_width = 2
    config.temperature = [1.0, 2.0]
    config.top_k = [1, 2]
    config.top_p = [0.1, 0.2]
    config.random_seed = [1, 2]
    config.repetition_penalty = [1.0, 2.0]
    config.presence_penalty = [1.0, 2.0]
    config.frequency_penalty = [1.0, 2.0]
    config.length_penalty = [1.0, 2.0]
    config.early_stopping = [1, 2]
    config.top_p_decay = [1.0, 2.0]
    config.top_p_min = [1.0, 2.0]
    config.top_p_reset_ids = [1, 2]
    config.beam_search_diversity_rate = [1.0, 2.0]

    config1 = pickle.loads(pickle.dumps(config))

    assert config1 == config<|MERGE_RESOLUTION|>--- conflicted
+++ resolved
@@ -10,126 +10,6 @@
 import tensorrt_llm.bindings as _tb
 
 
-<<<<<<< HEAD
-def test_generation_output():
-    ids = torch.ones(1)
-    lengths = torch.ones(2)
-    gen_output = _tb.GenerationOutput(ids, lengths)
-    assert torch.equal(gen_output.ids, ids)
-    assert torch.equal(gen_output.lengths, lengths)
-
-    assert gen_output.log_probs is None
-    log_probs = torch.ones(1)
-    gen_output.log_probs = log_probs
-    assert gen_output.log_probs == log_probs
-
-    assert gen_output.context_logits is None
-    torch.ones(1)
-    gen_output.context_logits = log_probs
-    assert gen_output.context_logits == log_probs
-
-
-def test_generation_input():
-    end_id = 42
-    pad_id = 13
-    ids = torch.ones(1)
-    lengths = torch.ones(2)
-    packed = True
-    gen_input = _tb.GenerationInput(end_id, pad_id, ids, lengths, packed)
-    assert gen_input.end_id == end_id
-    assert gen_input.pad_id == pad_id
-    assert torch.equal(gen_input.ids, ids)
-    assert torch.equal(gen_input.lengths, lengths)
-    assert gen_input.packed == packed
-
-    assert gen_input.max_new_tokens is None
-    max_new_tokens = 100
-    gen_input.max_new_tokens = max_new_tokens
-    assert gen_input.max_new_tokens == max_new_tokens
-
-    assert gen_input.embedding_bias is None
-    embedding_bias = torch.ones(3)
-    gen_input.embedding_bias = embedding_bias
-    assert torch.equal(gen_input.embedding_bias, embedding_bias)
-
-    assert gen_input.prompt_tuning_params.embedding_table is None
-    assert gen_input.prompt_tuning_params.tasks is None
-    assert gen_input.prompt_tuning_params.vocab_size is None
-
-    embedding_table = torch.ones(3)
-    tasks = torch.ones(2)
-    vocab_size = torch.ones(1)
-    prompt_tuning_params = _tb.PromptTuningParams(
-        embedding_table=embedding_table, tasks=tasks, vocab_size=vocab_size)
-    assert len(prompt_tuning_params.prompt_tuning_enabled) == 0
-    prompt_tuning_enabled = [True, False]
-    prompt_tuning_params.prompt_tuning_enabled = prompt_tuning_enabled
-    assert len(prompt_tuning_params.prompt_tuning_enabled) == 2
-    assert prompt_tuning_params.prompt_tuning_enabled == prompt_tuning_enabled
-    gen_input.prompt_tuning_params = prompt_tuning_params
-    assert gen_input.prompt_tuning_params is not None
-    assert torch.equal(gen_input.prompt_tuning_params.embedding_table,
-                       embedding_table)
-    assert torch.equal(gen_input.prompt_tuning_params.tasks, tasks)
-    assert torch.equal(gen_input.prompt_tuning_params.vocab_size, vocab_size)
-    assert gen_input.prompt_tuning_params.prompt_tuning_enabled == prompt_tuning_enabled
-
-
-def test_gpt_session_config():
-    kv_cache_config = _tb.KvCacheConfig()
-    assert kv_cache_config.max_tokens is None
-    max_tokens = 13
-    kv_cache_config.max_tokens = max_tokens
-    assert kv_cache_config.max_tokens == max_tokens
-    assert kv_cache_config.free_gpu_memory_fraction is None
-    free_gpu_memory_fraction = 0.5
-    kv_cache_config.free_gpu_memory_fraction = free_gpu_memory_fraction
-    assert kv_cache_config.free_gpu_memory_fraction == free_gpu_memory_fraction
-
-    max_batch_size = 1000
-    max_beam_width = 64
-    max_sequence_length = 1 << 20
-    gpu_weights_percent = 0.5
-    gpt_session_config = _tb.GptSessionConfig(max_batch_size, max_beam_width,
-                                              max_sequence_length,
-                                              gpu_weights_percent)
-    assert gpt_session_config.max_batch_size == max_batch_size
-    assert gpt_session_config.max_beam_width == max_beam_width
-    assert gpt_session_config.max_sequence_length == max_sequence_length
-    assert gpt_session_config.gpu_weights_percent == gpu_weights_percent
-
-    assert gpt_session_config.kv_cache_config is not None
-    assert gpt_session_config.kv_cache_config.max_tokens is None
-    assert gpt_session_config.kv_cache_config.free_gpu_memory_fraction is None
-    gpt_session_config.kv_cache_config = kv_cache_config
-    assert gpt_session_config.kv_cache_config.max_tokens == max_tokens
-    assert gpt_session_config.kv_cache_config.free_gpu_memory_fraction == free_gpu_memory_fraction
-    gpt_session_config.kv_cache_config.max_tokens = None
-    assert gpt_session_config.kv_cache_config.max_tokens is None
-    gpt_session_config.kv_cache_config.free_gpu_memory_fraction = None
-    assert gpt_session_config.kv_cache_config.free_gpu_memory_fraction is None
-
-    assert not gpt_session_config.decoder_per_request
-    gpt_session_config.decoder_per_request = True
-    assert gpt_session_config.decoder_per_request
-
-    assert not gpt_session_config.cuda_graph_mode
-    gpt_session_config.cuda_graph_mode = True
-    assert gpt_session_config.cuda_graph_mode
-
-    assert gpt_session_config.ctx_micro_batch_size is None
-    ctx_micro_batch_size = 10
-    gpt_session_config.ctx_micro_batch_size = ctx_micro_batch_size
-    assert gpt_session_config.ctx_micro_batch_size == ctx_micro_batch_size
-
-    assert gpt_session_config.gen_micro_batch_size is None
-    gen_micro_batch_size = 20
-    gpt_session_config.gen_micro_batch_size = gen_micro_batch_size
-    assert gpt_session_config.gen_micro_batch_size == gen_micro_batch_size
-
-
-=======
->>>>>>> 05316d33
 def test_quant_mode():
     assert _tb.QuantMode.none().value == 0
     assert _tb.QuantMode.int4_weights().has_int4_weights
@@ -153,53 +33,6 @@
     assert _tb.QuantMode.none() == _tb.QuantMode.none()
 
 
-<<<<<<< HEAD
-def test_decoding_mode():
-    assert _tb.DecodingMode.none().is_none
-    assert not _tb.DecodingMode.none().is_top_k
-    assert not _tb.DecodingMode.none().is_top_p
-    assert not _tb.DecodingMode.none().is_beam_search
-    assert not _tb.DecodingMode.none().is_medusa
-
-    assert _tb.DecodingMode.top_k().is_top_k
-    assert _tb.DecodingMode.top_k().is_top_k_or_top_p
-    assert not _tb.DecodingMode.top_k().is_top_p
-    assert not _tb.DecodingMode.top_k().is_top_k_and_top_p
-    assert not _tb.DecodingMode.top_k().is_none
-    assert not _tb.DecodingMode.top_k().is_beam_search
-    assert not _tb.DecodingMode.none().is_medusa
-
-    assert _tb.DecodingMode.top_p().is_top_p
-    assert _tb.DecodingMode.top_p().is_top_k_or_top_p
-    assert not _tb.DecodingMode.top_p().is_top_k
-    assert not _tb.DecodingMode.top_p().is_top_k_and_top_p
-    assert not _tb.DecodingMode.top_p().is_none
-    assert not _tb.DecodingMode.top_p().is_beam_search
-    assert not _tb.DecodingMode.none().is_medusa
-
-    assert _tb.DecodingMode.top_k_top_p().is_top_p
-    assert _tb.DecodingMode.top_k_top_p().is_top_k
-    assert _tb.DecodingMode.top_k_top_p().is_top_k_or_top_p
-    assert _tb.DecodingMode.top_k_top_p().is_top_k_and_top_p
-    assert not _tb.DecodingMode.top_k_top_p().is_none
-    assert not _tb.DecodingMode.top_k_top_p().is_beam_search
-    assert not _tb.DecodingMode.none().is_medusa
-
-    assert _tb.DecodingMode.beam_search().is_beam_search
-    assert not _tb.DecodingMode.beam_search().is_none
-    assert not _tb.DecodingMode.beam_search().is_top_k
-    assert not _tb.DecodingMode.beam_search().is_top_p
-    assert not _tb.DecodingMode.none().is_medusa
-
-    assert _tb.DecodingMode.medusa().is_medusa
-    assert not _tb.DecodingMode.beam_search().is_none
-    assert not _tb.DecodingMode.beam_search().is_top_k
-    assert not _tb.DecodingMode.beam_search().is_top_p
-    assert not _tb.DecodingMode.top_k_top_p().is_beam_search
-
-
-=======
->>>>>>> 05316d33
 def test_model_config():
     vocab_size = 10000
     num_attention_layers = 12
@@ -694,28 +527,6 @@
     assert opt_params.gpu_weights_percent == 1
 
 
-def test_trt_gpt_model_optional_params_ctor():
-    kv_cache_config = _tb.KvCacheConfig(10, 10, 0, 0.5, False)
-    enable_trt_overlap = True
-    device_ids = [0, 1]
-    normalize_log_probs = False
-    enable_chunked_context = True
-    decoding_mode = _tb.DecodingMode.top_k()
-    peft_cache_manager_config = _tb.PeftCacheManagerConfig()
-
-    opt_params = _tb.TrtGptModelOptionalParams(
-        kv_cache_config, enable_trt_overlap, device_ids, normalize_log_probs,
-        enable_chunked_context, decoding_mode, peft_cache_manager_config)
-    assert opt_params.kv_cache_config.free_gpu_memory_fraction == kv_cache_config.free_gpu_memory_fraction
-    assert opt_params.enable_trt_overlap
-    assert opt_params.device_ids == device_ids
-    assert opt_params.normalize_log_probs == normalize_log_probs
-    assert opt_params.enable_chunked_context == enable_chunked_context
-    assert opt_params.decoding_mode.is_top_k
-    assert opt_params.medusa_choices == None
-    assert opt_params.gpu_weights_percent == 1
-
-
 def test_KvCacheConfig_pickle():
     cache = _tb.KvCacheConfig(free_gpu_memory_fraction=0.4)
     cache1 = pickle.dumps(cache)

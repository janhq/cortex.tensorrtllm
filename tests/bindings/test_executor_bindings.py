--- conflicted
+++ resolved
@@ -773,15 +773,6 @@
 
 
 def test_scheduler_config():
-<<<<<<< HEAD
-    policy = trtllm.CapacitySchedulerPolicy.MAX_UTILIZATION
-    config = trtllm.SchedulerConfig(policy)
-    assert config.capacity_scheduler_policy == policy
-
-    policy = trtllm.CapacitySchedulerPolicy.GUARANTEED_NO_EVICT
-    config = trtllm.SchedulerConfig(policy)
-    assert config.capacity_scheduler_policy == policy
-=======
     capacity_scheduler_policy = trtllm.CapacitySchedulerPolicy.GUARANTEED_NO_EVICT
     config = trtllm.SchedulerConfig()
     assert config.capacity_scheduler_policy == capacity_scheduler_policy
@@ -802,7 +793,6 @@
                                     context_chunking_policy)
     assert config.capacity_scheduler_policy == capacity_scheduler_policy
     assert config.context_chunking_policy == context_chunking_policy
->>>>>>> 05316d33
 
 
 def test_kv_cache_config():
@@ -933,13 +923,8 @@
     assert config.parallel_config is None
     assert isinstance(config.peft_cache_config, trtllm.PeftCacheConfig)
     assert config.logits_post_processor_map is None
-<<<<<<< HEAD
-    assert config.medusa_choices is None
-    assert config.decoding_mode is None
-=======
     assert config.logits_post_processor_batched is None
     assert config.decoding_config is None
->>>>>>> 05316d33
 
     kwargs = {
         "max_beam_width":
@@ -965,14 +950,8 @@
         "peft_cache_config":
         trtllm.PeftCacheConfig(10),
         "logits_post_processor_map": {},
-<<<<<<< HEAD
-        "medusa_choices": [[1, 2, 3]],
-        "decoding_mode":
-        trtllm.DecodingMode.TOP_K_TOP_P,
-=======
         "decoding_config":
         trtllm.DecodingConfig(trtllm.DecodingMode.TopKTopP()),
->>>>>>> 05316d33
     }
     config = trtllm.ExecutorConfig(**kwargs)
     for k, v in kwargs.items():
@@ -1096,8 +1075,6 @@
     assert tokens[-max_new_tokens:] == [42] * max_new_tokens
 
 
-<<<<<<< HEAD
-=======
 @skip_pre_ampere  # ContextFMHAType with fp32 acc is not supported in pre-ampere architecture
 def test_logits_post_processor_batched(model_files, model_path):
 
@@ -1154,18 +1131,13 @@
         assert len(tokens[req_id]) == expected_num_tokens, f"{req_id}"
 
 
->>>>>>> 05316d33
 def test_iteration_stats():
     stats = trtllm.IterationStats()
     stats.timestamp = "01:23:56"
     stats.iter = 1
-<<<<<<< HEAD
-    stats.num_active_requests = 2
-=======
     stats.iter_latency_ms = 100
     stats.num_active_requests = 2
     stats.num_queued_requests = 10
->>>>>>> 05316d33
     stats.max_num_active_requests = 3
     stats.gpu_mem_usage = 1024
     stats.cpu_mem_usage = 2048
@@ -1173,13 +1145,9 @@
     stats_json = json.loads(stats.to_json_str())
     assert stats_json["timestamp"] == stats.timestamp
     assert stats_json["iter"] == stats.iter
-<<<<<<< HEAD
-    assert stats_json["numActiveRequests"] == stats.num_active_requests
-=======
     assert stats_json["iterLatencyMS"] == stats.iter_latency_ms
     assert stats_json["numActiveRequests"] == stats.num_active_requests
     assert stats_json["numQueuedRequests"] == stats.num_queued_requests
->>>>>>> 05316d33
     assert stats_json["maxNumActiveRequests"] == stats.max_num_active_requests
     assert stats_json["gpuMemUsage"] == stats.gpu_mem_usage
     assert stats_json["cpuMemUsage"] == stats.cpu_mem_usage
@@ -1195,10 +1163,7 @@
     stats.stage = trtllm.RequestStage.CONTEXT_IN_PROGRESS
     stats.context_prefill_position = 2
     stats.num_generated_tokens = 3
-<<<<<<< HEAD
-=======
     stats.avg_num_decoded_tokens_per_iter = 2.5
->>>>>>> 05316d33
     stats.scheduled = True
     stats.paused = False
     stats_json = json.loads(stats.to_json_str())
@@ -1207,11 +1172,8 @@
     assert stats_json[
         "contextPrefillPosition"] == stats.context_prefill_position
     assert stats_json["numGeneratedTokens"] == stats.num_generated_tokens
-<<<<<<< HEAD
-=======
     assert stats_json[
         "avgNumDecodedTokensPerIter"] == stats.avg_num_decoded_tokens_per_iter
->>>>>>> 05316d33
     assert stats_json["scheduled"] == stats.scheduled
     assert stats_json["paused"] == stats.paused
 
@@ -1232,9 +1194,6 @@
     config = trtllm.SchedulerConfig(policy)
     config_str = pickle.dumps(config)
     config_copy = pickle.loads(config_str)
-<<<<<<< HEAD
-    assert config.capacity_scheduler_policy == config_copy.capacity_scheduler_policy
-=======
     assert config.capacity_scheduler_policy == config_copy.capacity_scheduler_policy
 
 
@@ -1279,5 +1238,4 @@
     config_copy = pickle.loads(pickle.dumps(config))
     assert config.max_beam_width == config_copy.max_beam_width
     assert config.scheduler_config.capacity_scheduler_policy == config_copy.scheduler_config.capacity_scheduler_policy
-    assert config.kv_cache_config.enable_block_reuse == config_copy.kv_cache_config.enable_block_reuse
->>>>>>> 05316d33
+    assert config.kv_cache_config.enable_block_reuse == config_copy.kv_cache_config.enable_block_reuse
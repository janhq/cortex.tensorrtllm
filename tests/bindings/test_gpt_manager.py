--- conflicted
+++ resolved
@@ -185,18 +185,9 @@
 
     for _ in range(3):
         remaining_requests = len(inference_request_list)
-<<<<<<< HEAD
-        with _tb.GptManager(
-                model_path, _tb.TrtGptModelType.InflightBatching, 1,
-                _tb.executor.SchedulerConfig(
-                    _tb.executor.CapacitySchedulerPolicy.MAX_UTILIZATION),
-                fetch_requests, response_cb, should_stop, stats_cb, opt_params,
-                10000) as manager:
-=======
         with _tb.GptManager(model_path, _tb.TrtGptModelType.InflightBatching,
                             fetch_requests, response_cb, should_stop, stats_cb,
                             opt_params, 10000) as manager:
->>>>>>> 05316d33
             while remaining_requests > 0:
                 _time.sleep(0.1)
             assert manager is not None
@@ -328,19 +319,10 @@
 
     remaining_requests = len(inference_request_list)
     opt_params = _tb.TrtGptModelOptionalParams()
-<<<<<<< HEAD
-    with _tb.GptManager(
-            model_path, _tb.TrtGptModelType.InflightBatching, 1,
-            _tb.executor.SchedulerConfig(
-                _tb.executor.CapacitySchedulerPolicy.MAX_UTILIZATION),
-            fetch_requests, response_cb, should_stop, stats_cb, opt_params,
-            10000):
-=======
     opt_params.max_beam_width = 1
     with _tb.GptManager(model_path, _tb.TrtGptModelType.InflightBatching,
                         fetch_requests, response_cb, should_stop, stats_cb,
                         opt_params, 10000):
->>>>>>> 05316d33
         while remaining_requests > 0:
             _time.sleep(0.1)
 

--- conflicted
+++ resolved
@@ -1,9 +1,6 @@
 import os
 import unittest
-<<<<<<< HEAD
-=======
 from difflib import SequenceMatcher
->>>>>>> 05316d33
 
 import pytest
 import tensorrt as trt

# SPDX-FileCopyrightText: Copyright (c) 2022-2024 NVIDIA CORPORATION & AFFILIATES. All rights reserved.
# SPDX-License-Identifier: Apache-2.0
#
# Licensed under the Apache License, Version 2.0 (the "License");
# you may not use this file except in compliance with the License.
# You may obtain a copy of the License at
#
# http://www.apache.org/licenses/LICENSE-2.0
#
# Unless required by applicable law or agreed to in writing, software
# distributed under the License is distributed on an "AS IS" BASIS,
# WITHOUT WARRANTIES OR CONDITIONS OF ANY KIND, either express or implied.
# See the License for the specific language governing permissions and
# limitations under the License.
import unittest

import _utils

# isort: off
import torch
# isort: on
import os
import sys

from parameterized import parameterized

import tensorrt_llm
from tensorrt_llm import Tensor
from tensorrt_llm.quantization.functional import \
    weight_only_groupwise_quant_matmul

sys.path.append(os.path.join(os.path.dirname(__file__), '..'))
<<<<<<< HEAD
from utils.util import (skip_pre_ada_unittest, skip_pre_ampere_unittest,
                        skip_pre_hopper_unittest, unittest_name_func)
=======
from utils.util import (create_session, run_session, skip_pre_ada_unittest,
                        skip_pre_ampere_unittest, skip_pre_hopper_unittest,
                        unittest_name_func)
>>>>>>> 05316d33


class TestWeightOnlyGroupWiseQuantMatmul(unittest.TestCase):

    def setUp(self):
        torch.manual_seed(0)
        tensorrt_llm.logger.set_level('error')

    def _run_matmul_plugin(self,
                           th_activation,
                           th_pre_quant_scale,
                           th_weight,
                           th_scale,
                           th_zero,
                           th_bias,
                           th_alpha,
                           dtype,
                           quant_algo,
                           group_size=128):
        # Create builder
        builder = tensorrt_llm.Builder()
        network = builder.create_network()
        network.plugin_config.weight_only_groupwise_quant_matmul_plugin = dtype
        with tensorrt_llm.net_guard(network):
            # Init TensorRT-LLM tensor for activation
            activation = Tensor(
                name='activation',
                shape=th_activation.shape,
                dtype=tensorrt_llm._utils.str_dtype_to_trt(dtype))
            # Init TensorRT-LLM tensor for pre_quant_scale
            pre_quant_scale = Tensor(
                name='pre_quant_scale',
                shape=th_pre_quant_scale.shape,
                dtype=tensorrt_llm._utils.str_dtype_to_trt(dtype))
            # Init TensorRT-LLM tensor for weight
            weight = Tensor(name='weight',
                            shape=th_weight.shape,
                            dtype=tensorrt_llm._utils.str_dtype_to_trt(dtype))
            # Init TensorRT-LLM tensor for scale
            scale = Tensor(name='scale',
                           shape=th_scale.shape,
                           dtype=tensorrt_llm._utils.str_dtype_to_trt(dtype))
            # Init TensorRT-LLM tensor for zero
            if th_zero is not None:
                zero = Tensor(name='zero',
                              shape=th_zero.shape,
                              dtype=tensorrt_llm._utils.str_dtype_to_trt(dtype))
            else:
                zero = None
            # Init TensorRT-LLM tensor for bias
            if th_bias is not None:
                bias = Tensor(name='bias',
                              shape=th_bias.shape,
                              dtype=tensorrt_llm._utils.str_dtype_to_trt(dtype))
            else:
                bias = None
            # Init TensorRT-LLM tensor for alpha
            if th_alpha is not None:
                alpha = Tensor(
                    name='alpha',
                    shape=th_alpha.shape,
                    dtype=tensorrt_llm._utils.str_dtype_to_trt("float32"))
            else:
                alpha = None

            # Get output tensor for WOQ Matmul
            output = weight_only_groupwise_quant_matmul(activation,
                                                        pre_quant_scale,
                                                        weight,
                                                        scale,
                                                        zero,
                                                        bias,
                                                        alpha,
                                                        quant_algo,
                                                        group_size,
                                                        dtype=dtype)
            output.mark_output('output', dtype)

        session = create_session(builder,
                                 network,
                                 precision=dtype,
                                 memory_pool_limit=33554432)
        inputs = {
            'activation': th_activation,
            'pre_quant_scale': th_pre_quant_scale,
            'weight': th_weight,
            'scale': th_scale,
        }

        if th_zero is not None:
            inputs['zero'] = th_zero

        if th_bias is not None:
            inputs['bias'] = th_bias

        if th_alpha is not None:
            inputs['alpha'] = th_alpha

        outputs = run_session(session, inputs)

        return outputs['output']

    def _woq_groupwise_matmul(self,
                              m,
                              n,
                              k,
                              activation_dtype_str,
                              quantized_weight_dtype,
                              has_pre_quant,
                              has_zero,
                              has_bias,
                              group_size=128,
                              use_w4a8_awq=False):

        activation_dtype = tensorrt_llm._utils.str_dtype_to_torch(
            activation_dtype_str)

        total_groups = (k + group_size - 1) // group_size
        activation = torch.randn(m, k, dtype=activation_dtype, device="cuda")
        bias = torch.randn(1, n, dtype=activation_dtype,
                           device="cuda") if has_bias else None
        zero = torch.randn(
            total_groups, n, dtype=activation_dtype,
            device="cuda") if has_zero else None

        scale = torch.rand(total_groups,
                           n,
                           dtype=activation_dtype,
                           device="cuda")
        pre_quant_scale = torch.rand(1,
                                     k,
                                     dtype=activation_dtype,
                                     device="cuda")
        fp8_alpha = torch.rand(1, dtype=torch.float32,
                               device="cuda") if use_w4a8_awq else None

        num_weights_in_32_bits = 0
        if quantized_weight_dtype == torch.int8:
            num_weights_in_32_bits = 4
        elif quantized_weight_dtype == torch.quint4x2:
            num_weights_in_32_bits = 8
        else:
            assert False, "Unsupported weight dtype."

        assert n % num_weights_in_32_bits == 0, f"n must be a multiple of {num_weights_in_32_bits}"
        unprocessed_int_weight = torch.randint(-2**31,
                                               2**31,
                                               (k, n // num_weights_in_32_bits),
                                               dtype=torch.int32,
                                               device="cuda")

        preprocessor = torch.ops.trtllm.preprocess_weights_for_mixed_gemm
        # Weights must be a CPU Tensor
        unpacker = torch.ops.trtllm.unpack_int4_packed_tensor_to_int8

        unprocessed_weight = unprocessed_int_weight.view(torch.int8)
<<<<<<< HEAD

        ref_q_weight = unpacker(unprocessed_weight)
=======
        # Weights must be a CPU Tensor
        ref_q_weight = unpacker(unprocessed_weight.cpu())
>>>>>>> 05316d33
        if use_w4a8_awq:
            activation_type = torch.float8_e4m3fn
        else:
            activation_type = torch.float16
<<<<<<< HEAD
        cuda_q_weight = preprocessor(unprocessed_weight, quantized_weight_dtype,
=======
        # Weights must be a CPU Tensor
        cuda_q_weight = preprocessor(unprocessed_weight.cpu(),
                                     quantized_weight_dtype,
>>>>>>> 05316d33
                                     activation_type).view(activation_dtype)

        # Flags for indicating whether the corresponding inputs are applied in quant_algo
        BIAS = 1
        ZERO = 2
        PRE_QUANT_SCALE = 4
        W4A8_AWQ = 8

        quant_algo = use_w4a8_awq * W4A8_AWQ + has_pre_quant * PRE_QUANT_SCALE + has_zero * ZERO + has_bias * BIAS

        scale_ref = scale.repeat_interleave(group_size, dim=0)[:k, :]
        ref_th_weight = ref_q_weight.cuda().to(activation_dtype) * scale_ref

        if has_zero:
            zero_ref = zero.repeat_interleave(group_size, dim=0)[:k, :]
            ref_th_weight += zero_ref

        output = self._run_matmul_plugin(activation, pre_quant_scale,
                                         cuda_q_weight.cuda(), scale, zero,
                                         bias, fp8_alpha, activation_dtype_str,
                                         quant_algo, group_size)

        if use_w4a8_awq:
            activation *= fp8_alpha

        if has_pre_quant:
            pre_quant_scale = pre_quant_scale.repeat(m, 1)
            activation = torch.mul(activation, pre_quant_scale)

        ref = _utils.woq_groupwise_gt_matmul(activation, ref_th_weight, bias)
        _utils.woq_assert_near_eq(ref, output, 2)

    @parameterized.expand(
        [(1, 1024, 64, 'float16', False, True, True, 64),
         (16, 1024, 256, 'float16', False, True, False, 64),
         (32, 2048, 384, 'float16', False, False, True, 64),
         (64, 2048, 1024, 'float16', False, False, False, 64),
         (2, 1024, 128, 'float16', False, True, True, 128),
         (8, 1024, 256, 'float16', False, True, False, 128),
         (48, 2048, 384, 'float16', False, False, True, 128),
         (96, 2048, 1024, 'float16', False, False, False, 128)],
        name_func=unittest_name_func)
    @skip_pre_ampere_unittest
    def test_matmul_int4_input(self,
                               m,
                               n,
                               k,
                               dtype,
                               has_pre_quant,
                               has_zero,
                               has_bias,
                               group_size=128):
        self._woq_groupwise_matmul(m, n, k, dtype, torch.quint4x2,
                                   has_pre_quant, has_zero, has_bias,
                                   group_size)

    @parameterized.expand(
        [(1, 1024, 64, 'bfloat16', False, True, True, 64),
         (16, 1024, 256, 'bfloat16', False, True, False, 64),
         (32, 2048, 384, 'bfloat16', False, False, True, 64),
         (64, 2048, 1024, 'bfloat16', False, False, False, 64),
         (2, 1024, 128, 'bfloat16', False, True, True, 128),
         (8, 1024, 256, 'bfloat16', False, True, False, 128),
         (48, 2048, 384, 'bfloat16', False, False, True, 128),
         (96, 2048, 1024, 'bfloat16', False, False, False, 128)],
        name_func=unittest_name_func)
    @skip_pre_ampere_unittest
    def test_matmul_bf16_int4_input(self,
                                    m,
                                    n,
                                    k,
                                    dtype,
                                    has_pre_quant,
                                    has_zero,
                                    has_bias,
                                    group_size=128):
        self._woq_groupwise_matmul(m, n, k, dtype, torch.quint4x2,
                                   has_pre_quant, has_zero, has_bias,
                                   group_size)

    @parameterized.expand([(3, 1024, 64, 'float16', True, True, 64),
                           (128, 1024, 256, 'float16', True, False, 64),
                           (192, 2048, 384, 'float16', False, True, 64),
                           (256, 2048, 1024, 'float16', False, False, 64),
                           (4, 1024, 128, 'float16', True, True, 128),
                           (64, 1024, 256, 'float16', True, False, 128),
                           (384, 2048, 384, 'float16', False, True, 128),
                           (512, 2048, 1024, 'float16', False, False, 128)])
    @skip_pre_ampere_unittest
    def test_prequant_matmul_fp16_int4_input(self,
                                             m,
                                             n,
                                             k,
                                             dtype,
                                             has_zero,
                                             has_bias,
                                             group_size=128):
        has_pre_quant = True
        self._woq_groupwise_matmul(m, n, k, dtype, torch.quint4x2,
                                   has_pre_quant, has_zero, has_bias,
                                   group_size)

    @parameterized.expand([(3, 1024, 64, 'bfloat16', True, True, 64),
                           (128, 1024, 256, 'bfloat16', True, False, 64),
                           (192, 2048, 384, 'bfloat16', False, True, 64),
                           (256, 2048, 1024, 'bfloat16', False, False, 64),
                           (4, 1024, 128, 'bfloat16', True, True, 128),
                           (64, 1024, 256, 'bfloat16', True, False, 128),
                           (384, 2048, 384, 'bfloat16', False, True, 128),
                           (512, 2048, 1024, 'bfloat16', False, False, 128)],
                          name_func=unittest_name_func)
    @skip_pre_ampere_unittest
    def test_prequant_matmul_bf16_int4_input(self,
                                             m,
                                             n,
                                             k,
                                             dtype,
                                             has_zero,
                                             has_bias,
                                             group_size=128):
        has_pre_quant = True
        self._woq_groupwise_matmul(m, n, k, dtype, torch.quint4x2,
                                   has_pre_quant, has_zero, has_bias,
                                   group_size)

    @parameterized.expand(
        [(1, 1024, 128, 'float16', True, True, True, 64, False),
         (2, 1024, 256, 'float16', True, True, True, 64, False),
         (3, 1024, 384, 'float16', True, True, True, 64, False),
         (4, 1024, 512, 'float16', True, True, True, 128, False),
         (16, 1024, 256, 'float16', True, True, False, 128, True),
         (64, 1024, 256, 'float16', True, True, False, 128, True),
         (128, 2048, 384, 'float16', True, False, True, 128, False),
         (256, 2048, 1024, 'float16', True, False, False, 128, True)],
        name_func=unittest_name_func)
    @skip_pre_ada_unittest
    def test_prequant_matmul_fp8_int4_input(self, m, n, k, dtype, has_pre_quant,
                                            has_zero, has_bias, group_size,
                                            use_w4a8_awq):
        self._woq_groupwise_matmul(m,
                                   n,
                                   k,
                                   dtype,
                                   torch.quint4x2,
                                   has_pre_quant,
                                   has_zero,
                                   has_bias,
                                   group_size,
                                   use_w4a8_awq=use_w4a8_awq)

    # On hopper, any multiple of 64 works as a group size for FP16, with the CUTLASS kernel
    # We keep some unit tests to ensure that this support is maintained, even if the CUDA kernels
    # do not support it at the moment.
    @parameterized.expand(
        [(128, 128, 128, 'float16', False, False, False, 64),
         (32, 1024, 128, 'bfloat16', True, True, True, 128),
         (32, 1024, 256, 'float16', True, True, False, 192),
         (32, 2048, 384, 'bfloat16', True, False, True, 256),
         (64, 2048, 1024, 'float16', True, False, False, 320)],
        name_func=unittest_name_func,
    )
    @skip_pre_hopper_unittest
    def test_hopper_flexible_groups(self, m, n, k, act_dtype, has_pre_quant,
                                    has_zero, has_bias, group_size):
        self._woq_groupwise_matmul(m, n, k, act_dtype, torch.quint4x2,
                                   has_pre_quant, has_zero, has_bias,
                                   group_size)

    # On hopper, any multiple of 128 works as a group size for FP8, with the CUTLASS kernel
    # We keep some unit tests to ensure that this support is maintained, even if the CUDA kernels
    # do not support it at the moment.
    @parameterized.expand(
        [(32, 1024, 128, 'float16', True, True, True, 128),
         (32, 1024, 128, 'float16', True, True, True, 256),
         (32, 1024, 256, 'float16', True, True, False, 384),
         (32, 2048, 1024, 'float16', True, False, True, 512),
         (64, 2048, 2048, 'float16', True, False, False, 640)],
        name_func=unittest_name_func)
    @skip_pre_hopper_unittest
    def test_hopper_fp8_int4_flexible_groups(self, m, n, k, dtype,
                                             has_pre_quant, has_zero, has_bias,
                                             group_size):
        self._woq_groupwise_matmul(m,
                                   n,
                                   k,
                                   dtype,
                                   torch.quint4x2,
                                   has_pre_quant,
                                   has_zero,
                                   has_bias,
                                   group_size,
                                   use_w4a8_awq=True)


if __name__ == '__main__':
    unittest.main()<|MERGE_RESOLUTION|>--- conflicted
+++ resolved
@@ -30,14 +30,9 @@
     weight_only_groupwise_quant_matmul
 
 sys.path.append(os.path.join(os.path.dirname(__file__), '..'))
-<<<<<<< HEAD
-from utils.util import (skip_pre_ada_unittest, skip_pre_ampere_unittest,
-                        skip_pre_hopper_unittest, unittest_name_func)
-=======
 from utils.util import (create_session, run_session, skip_pre_ada_unittest,
                         skip_pre_ampere_unittest, skip_pre_hopper_unittest,
                         unittest_name_func)
->>>>>>> 05316d33
 
 
 class TestWeightOnlyGroupWiseQuantMatmul(unittest.TestCase):
@@ -194,24 +189,15 @@
         unpacker = torch.ops.trtllm.unpack_int4_packed_tensor_to_int8
 
         unprocessed_weight = unprocessed_int_weight.view(torch.int8)
-<<<<<<< HEAD
-
-        ref_q_weight = unpacker(unprocessed_weight)
-=======
         # Weights must be a CPU Tensor
         ref_q_weight = unpacker(unprocessed_weight.cpu())
->>>>>>> 05316d33
         if use_w4a8_awq:
             activation_type = torch.float8_e4m3fn
         else:
             activation_type = torch.float16
-<<<<<<< HEAD
-        cuda_q_weight = preprocessor(unprocessed_weight, quantized_weight_dtype,
-=======
         # Weights must be a CPU Tensor
         cuda_q_weight = preprocessor(unprocessed_weight.cpu(),
                                      quantized_weight_dtype,
->>>>>>> 05316d33
                                      activation_type).view(activation_dtype)
 
         # Flags for indicating whether the corresponding inputs are applied in quant_algo

# SPDX-FileCopyrightText: Copyright (c) 2022-2024 NVIDIA CORPORATION & AFFILIATES. All rights reserved.
# SPDX-License-Identifier: Apache-2.0
#
# Licensed under the Apache License, Version 2.0 (the "License");
# you may not use this file except in compliance with the License.
# You may obtain a copy of the License at
#
# http://www.apache.org/licenses/LICENSE-2.0
#
# Unless required by applicable law or agreed to in writing, software
# distributed under the License is distributed on an "AS IS" BASIS,
# WITHOUT WARRANTIES OR CONDITIONS OF ANY KIND, either express or implied.
# See the License for the specific language governing permissions and
# limitations under the License.

import math
import unittest
from collections import OrderedDict

import numpy as np

# isort: off
import torch
import tensorrt as trt
# isort: on
import os
import sys

from parameterized import parameterized
<<<<<<< HEAD
from polygraphy.backend.trt import (CreateConfig, EngineFromNetwork, Profile,
                                    TrtRunner)
=======
>>>>>>> 05316d33

import tensorrt_llm
from tensorrt_llm import Tensor
from tensorrt_llm._utils import (torch_to_numpy, trt_dtype_to_str,
                                 trt_dtype_to_torch)
from tensorrt_llm.layers.moe import MoeConfig
from tensorrt_llm.quantization import QuantMode

sys.path.append(os.path.join(os.path.dirname(__file__), '..'))
from utils.util import (create_session, getSMVersion, run_session,
                        skip_bf16_pre_ampere, unittest_name_func)

default_actfn = 'gelu'
default_hidden_size = {
    'float32': 8,
    'float16': 8,
    'bfloat16': 8,
    'int8': 64,
    'int4': 64,
    'fp8': 16,
}


def make_tuple(num_experts=4,
               topk=1,
               hidden_size=None,
               actfn=default_actfn,
               bias=True,
               dtype='float16',
               weight_dtype=None,
               norm_mode=MoeConfig.ExpertScaleNormalizationMode.NONE,
               use_plugin=True):
    if weight_dtype is None:
        weight_dtype = dtype
    if hidden_size is None:
        hidden_size = default_hidden_size[weight_dtype]
    return (num_experts, topk, hidden_size, actfn, bias, dtype, weight_dtype,
            norm_mode, use_plugin)


def config_is_allowed(config):
    # TODO: Support ootb path with getSMVersion() < 90:
    enable_ootb = getSMVersion() >= 90
    enable_bf16 = getSMVersion() >= 80
    enable_fp8 = getSMVersion() >= 90

    DATA_TYPE_INDEX = 5
    WEIGHT_TYPE_INDEX = 6
    USE_PLUGIN_INDEX = 8
    if not enable_fp8 and config[WEIGHT_TYPE_INDEX] == 'fp8':
        return False
    if not enable_bf16 and config[DATA_TYPE_INDEX] == 'bfloat16':
        return False
    if not enable_ootb and not config[USE_PLUGIN_INDEX]:
        return False
    return True


def gen_uniform_weights(*args, **kwargs):
    return (torch.rand(*args, **kwargs) * 2 - 1).contiguous().cuda()


def quant_dequant_int(weights, quant_mode):
    # use the test version `_symmetric_...` to get the non-interleaved weights
    type = torch.quint4x2 if quant_mode.is_int4_weight_only() else torch.int8
    quant_weights, _, torch_weight_scales = torch.ops.trtllm._symmetric_quantize_last_axis_of_batched_matrix(
        weights.T.cpu().contiguous(), type)

    # Unpack the int4s int int8s
    if quant_mode.is_int4_weight_only():
        upper = (quant_weights >> 4)
        lower = (quant_weights << 4) >> 4  # Arithmetic right shift sign extends
        quant_weights = torch.stack((lower, upper), dim=2).view(weights.T.shape)

    quant_weights = quant_weights.to(dtype=weights.dtype)
    result = torch.multiply(quant_weights,
                            torch_weight_scales.unsqueeze(0)).T.contiguous()
    return result.to(device=weights.device)


def quant_dequant(weights, quant_mode):
    if quant_mode.is_weight_only():
        return quant_dequant_int(weights, quant_mode)

    return weights


GATED_TO_ACT = {
    'swiglu': 'silu',
    'geglu': 'gelu',
}


def is_gated_activation(actfn):
    return actfn in GATED_TO_ACT


def gated2act(actfn):
    if is_gated_activation(actfn):
        return GATED_TO_ACT[actfn]
    return actfn


def doact(input, actfn):
    assert not is_gated_activation(actfn)
    if actfn == 'gelu':
        return torch.nn.functional.gelu(input)
    if actfn == 'relu':
        return torch.nn.functional.relu(input)
    if actfn == 'silu':
        return torch.nn.functional.silu(input)
    assert actfn == "identity"
    return input  # Identity


def gated_matmul(input, weights, bias, actfn):
    assert is_gated_activation(actfn)
    fc1 = torch.matmul(input, weights.T) + bias
    fc1, gate = fc1.chunk(2, dim=-1)
    return fc1 * doact(gate, gated2act(actfn))


class TestMoE(unittest.TestCase):

    def setUp(self):
        # There is a known precision issues where the topk may select different experts when the routing probabilities are similar.
        #  This causes a completely different output for the affected tokens. So we set the seed to prevent sporadic failures
        #  This shouldn't be a problem for most practical applications as it means the experts are equally good choices
        torch.manual_seed(0x766E)
        tensorrt_llm.logger.set_level('error')

    def eye(self, shape, dtype, device='cuda'):
        """ Utility function for creating expert weights as an identity matrix for easy debugging """
        eye = torch.eye(shape[-2], m=shape[-1], dtype=dtype, device=device)
        eye = eye.repeat(*shape[:-2], 1, 1)
        return eye

    @staticmethod
    def get_params():
        params = []
        params += [
            make_tuple(num_experts=1, topk=1, dtype='float16'),
            make_tuple(num_experts=4, topk=2, dtype='float16'),
            # Non-powers of two have special handling for plugin softmax
            make_tuple(num_experts=42, topk=3, dtype='float16'),
            # Experts > 256 have special handling for plugin softmax
            make_tuple(num_experts=1024, topk=3, dtype='float16'),
        ]
        # OOTB test
        params += [
            make_tuple(num_experts=1, topk=1, dtype='float16',
                       use_plugin=False),
            make_tuple(num_experts=4, topk=2, dtype='float16',
                       use_plugin=False),
            make_tuple(num_experts=42,
                       topk=3,
                       dtype='float16',
                       use_plugin=False),
        ]

        # Hidden size
        params += [
            make_tuple(hidden_size=128, dtype='float16'),
        ]

        # Add a test for float32
        params += [
            make_tuple(dtype='float32'),
            make_tuple(dtype='float32', use_plugin=False),
        ]

        # Add a test for bfloat16
        params += [
            make_tuple(dtype='bfloat16'),
        ]

        # Add some cases for quantized dtype
        for dtype in ('int8', 'int4'):
            params += [
                make_tuple(dtype='float16', hidden_size=64, weight_dtype=dtype),
            ]
            params += [
                make_tuple(dtype='bfloat16', hidden_size=64, weight_dtype=dtype)
            ]

        # fp8 tests
        params += [
            make_tuple(weight_dtype='fp8', bias=False),
            make_tuple(dtype='bfloat16', weight_dtype='fp8', bias=False),
            make_tuple(topk=2, weight_dtype='fp8', bias=False),
            make_tuple(num_experts=5, topk=2, weight_dtype='fp8', bias=False),
        ]

        # Test all activation functions with float16
        for actfn in ('relu', 'silu', 'gelu', 'swiglu', 'geglu', 'identity'):
            if actfn == default_actfn:
                continue  # Dont need to retest the activation function every other case uses

            params += [
                make_tuple(actfn=actfn, dtype='float16'),
                make_tuple(actfn=actfn, dtype='float16', use_plugin=False)
            ]

        # Test gated with all data types as it has a different path
        for actfn in ('swiglu', 'geglu'):
            if actfn == default_actfn:
                continue  # Dont need to retest the one every other case uses
            params += [
                make_tuple(actfn=actfn, dtype='float32'),
                make_tuple(actfn=actfn, dtype='float16', weight_dtype='int8'),
                make_tuple(actfn=actfn, dtype='bfloat16'),
                make_tuple(actfn='geglu',
                           dtype='float16',
                           weight_dtype='fp8',
                           bias=False)
            ]

        # Test different k values for gated activations (regression case)
        params += [
            make_tuple(actfn='geglu', topk=2, dtype='float16'),
        ]

        # Test no bias
        params += [
            make_tuple(bias=False, dtype='float32'),
            make_tuple(bias=False, dtype='float16'),
            make_tuple(dtype='float16', weight_dtype='int8', bias=False),
            make_tuple(dtype='float16', weight_dtype='int4', bias=False),
        ]

        # Test renormalization
        params += [
            make_tuple(
                topk=2,
                dtype='float32',
                norm_mode=MoeConfig.ExpertScaleNormalizationMode.RENORMALIZE),
            make_tuple(
                topk=2,
                dtype='float16',
                norm_mode=MoeConfig.ExpertScaleNormalizationMode.RENORMALIZE),
            make_tuple(
                dtype='bfloat16',
                topk=2,
                norm_mode=MoeConfig.ExpertScaleNormalizationMode.RENORMALIZE),
            make_tuple(
                weight_dtype='fp8',
                topk=2,
                norm_mode=MoeConfig.ExpertScaleNormalizationMode.RENORMALIZE,
                bias=False),
            # Renorm affects the final accumulate, so sanity check with no bias too
            make_tuple(
                norm_mode=MoeConfig.ExpertScaleNormalizationMode.RENORMALIZE,
                topk=2,
                dtype='float16',
                bias=False),
        ]

        # Test OOTB renormalization
        params += [
            make_tuple(
                topk=2,
                dtype='float32',
                norm_mode=MoeConfig.ExpertScaleNormalizationMode.RENORMALIZE,
                use_plugin=False),
            make_tuple(
                topk=2,
                dtype='float16',
                norm_mode=MoeConfig.ExpertScaleNormalizationMode.RENORMALIZE,
                use_plugin=False),
            make_tuple(
                topk=2,
                dtype='bfloat16',
                norm_mode=MoeConfig.ExpertScaleNormalizationMode.RENORMALIZE,
                use_plugin=False),
        ]

        # Default configuration for mixtral
        params += [
            make_tuple(
                num_experts=8,
                topk=2,
                norm_mode=MoeConfig.ExpertScaleNormalizationMode.RENORMALIZE,
                hidden_size=4096,
                dtype='bfloat16',
                actfn='swiglu')
        ]

        filtered_params = []
        for p in params:
            if config_is_allowed(p):
                filtered_params.append(p)

        return filtered_params

    def create_weights(self, num_experts, hidden_size, ffn_hidden_size, bias,
                       dtype, weight_dtype, is_gated):
        self.router_weights = torch.randn((num_experts, hidden_size),
                                          dtype=torch.float32,
                                          device="cuda")
        # Use a uniform scale for int8 so the quantization has a well-behaved dynamic range
        genfn = gen_uniform_weights if weight_dtype == trt.int8 else torch.randn

        # Rescale the weights if we are using gated so the results are in a similar range
        # This is 'about right' to keep the variance the same based on some napkin maths
        fc1_weight_rescale = 1 / math.sqrt(2) if is_gated else 1
        fc2_weight_rescale = 1
        if genfn == torch.randn:
            fc1_weight_rescale *= math.sqrt(2.0 / ffn_hidden_size)
            fc2_weight_rescale *= math.sqrt(2.0 / hidden_size)

        fc1_out_size = ffn_hidden_size * 2 if is_gated else ffn_hidden_size
        self.fc1_weights = genfn((num_experts, fc1_out_size, hidden_size),
                                 dtype=trt_dtype_to_torch(dtype),
                                 device="cuda") * fc1_weight_rescale

        self.fc2_weights = genfn((num_experts, hidden_size, ffn_hidden_size),
                                 dtype=trt_dtype_to_torch(dtype),
                                 device="cuda") * fc2_weight_rescale

        bias_tensor_func = genfn if bias else torch.zeros
        self.fc1_bias = bias_tensor_func((num_experts, fc1_out_size),
                                         dtype=trt_dtype_to_torch(dtype),
                                         device="cuda")

        self.fc2_bias = bias_tensor_func((num_experts, hidden_size),
                                         dtype=trt_dtype_to_torch(dtype),
                                         device="cuda")

        # Set later
        self.weight_scaling_factor_1 = None
        self.weight_scaling_factor_2 = None
        self.activation_scaling_factor_1 = None
        self.activation_scaling_factor_2 = None

    def create_fp8_scaling_factors(self, max_act1, max_act2):
        self.activation_scaling_factor_1 = torch.tensor([max_act1
                                                         ]).float() / 440.
        self.activation_scaling_factor_2 = torch.tensor([max_act2
                                                         ]).float() / 440.

        def max_weights(weights):
            return torch.max(torch.abs(weights.view(weights.shape[0], -1)),
                             dim=1,
                             keepdim=True)[0].float()

        self.weight_scaling_factor_1 = max_weights(self.fc1_weights) / 440.
        self.weight_scaling_factor_2 = max_weights(self.fc2_weights) / 440.

    @parameterized.expand(get_params(), name_func=unittest_name_func)
    def test_mixture_of_experts(self, num_experts, top_k, hidden_size, actfn,
                                bias, dtype_str, weight_dtype_str, norm_mode,
                                use_plugin):
        """ This test compares the MOE result to a simple reference implementation using torch """

        # Build time is also proportional to the size of these (more plugin profiler runs) so dont make them too big
        # TODO Increasing these also cause some failures (observed on Hopper), not sure if this is a problem or not
        max_num_seq = 10
        max_seq_len = 4

        dtype = tensorrt_llm.str_dtype_to_trt(dtype_str)

        use_fp8_qdq = weight_dtype_str == 'fp8'
        use_int4_weights = weight_dtype_str == 'int4'
        weight_dtype = trt.int8 if use_int4_weights else tensorrt_llm.str_dtype_to_trt(
            weight_dtype_str)

        quant_mode = QuantMode(0)
        if use_fp8_qdq:
            quant_mode = quant_mode.set_fp8_qdq()
        elif weight_dtype != dtype:
            quant_mode = QuantMode.use_weight_only(
                use_int4_weights=use_int4_weights)

        ffn_hidden_size = 4 * hidden_size
        self.create_weights(num_experts,
                            hidden_size,
                            ffn_hidden_size,
                            bias,
                            dtype,
                            weight_dtype,
                            is_gated=is_gated_activation(actfn))

        sequence_sizes = [(1, 1), (max_num_seq, max_seq_len)]
        inputs = [gen_uniform_weights((num_seq, seq_len, hidden_size), dtype=trt_dtype_to_torch(dtype)) \
                  for num_seq, seq_len in sequence_sizes]
        reference_values = []

        act_1_quant = max(*[torch.max(torch.abs(v)).item() for v in inputs])
        act_2_quant = 0.0

        for i, input in enumerate(inputs):
<<<<<<< HEAD
            result, act2_quant_values = self.referenceImpl(
                input, top_k, actfn, weight_dtype, quant_mode, norm_mode)
            reference_values.append(result.cpu().float())
=======
            result, act2_quant_values = self.generate_reference(
                input, top_k, actfn, weight_dtype, quant_mode, norm_mode)
            reference_values.append(result)
>>>>>>> 05316d33
            act_2_quant = max(act_2_quant, act2_quant_values)

        self.create_fp8_scaling_factors(act_1_quant, act_2_quant)

<<<<<<< HEAD
        engine = self.buildTrtEngine(
=======
        # build trt engine
        session = self.create_trt_session(
>>>>>>> 05316d33
            (-1, -1, hidden_size),
            num_experts,
            top_k,
            hidden_size,
            ffn_hidden_size,
            actfn,
            bias,
            dtype,
            weight_dtype=weight_dtype,
            quant_mode=quant_mode,
            norm_mode=norm_mode,
            use_plugin=use_plugin,
            max_sizes=[max_num_seq, max_seq_len, hidden_size])

        for input, ref in zip(inputs, reference_values):
<<<<<<< HEAD
            # construct trt network
            trt_res = self.runTrtEngine(engine, input)['output'].float()
=======
            # run trt output
            inputs = {"input_hidden_states": input}
            outputs = run_session(session, inputs)
>>>>>>> 05316d33

            tolerances = {
                'float32': 1e-2,
                'float16': 5e-2,
                'bfloat16': 5e-2,
                'int8': 2e-1,
                'int4': 2e-1,
                'fp8': 2e-1,
            }
            tolerance = tolerances[weight_dtype_str]

            # Bit of a hack to allow bigger tolerance for the Mixtral tests
            if hidden_size > 1024:
<<<<<<< HEAD
                # Do some extra checks on the full distribution
                self.assertAlmostEqual(np.mean((trt_res - ref).numpy()),
                                       0.0,
                                       delta=2e-4)
                self.assertAlmostEqual(np.var((trt_res - ref).numpy()),
                                       0.0,
                                       delta=tolerance)
                # Set a higher tolerance because we hit a small fraction of outlier cases (<<1%)
                tolerance = 0.3

            np.testing.assert_allclose(trt_res,
                                       ref,
=======
                # Set a higher tolerance because we hit a small fraction of outlier cases (<<1%)
                tolerance = 0.3

            torch.testing.assert_close(outputs['output'].float(),
                                       ref.float(),
>>>>>>> 05316d33
                                       rtol=tolerance,
                                       atol=tolerance)

    @staticmethod
    def get_mlp_params():
        params = []
        for actfn in ('gelu', 'geglu'):
            params += [('float32', actfn, True), ('float16', actfn, True),
                       ('bfloat16', actfn, True), ('int8', actfn, True),
                       ('int4', actfn, True)]
            # OOTB tests
            # TODO: Support ootb path with getSMVersion() < 90, quantization:
            if getSMVersion() >= 90:
                params += [('float32', actfn, False), ('float16', actfn, False),
                           ('bfloat16', actfn, False)]
        return params

    @parameterized.expand(get_mlp_params(), name_func=unittest_name_func)
    def test_mlp_comparison(self, dtype_str, actfn, use_plugin):
        """ This test uses one expert and compares the result to a plain MLP """
        skip_bf16_pre_ampere(dtype_str)

        use_int4_weights = dtype_str == 'int4'
        weight_dtype = trt.int8 if use_int4_weights else tensorrt_llm.str_dtype_to_trt(
            dtype_str)

        dtype = weight_dtype
        quant_mode = QuantMode(0)
        hidden_size = 8
        if dtype_str == 'int8' or dtype_str == 'int4':
            dtype = tensorrt_llm.str_dtype_to_trt("float16")
            hidden_size = 64
            quant_mode = QuantMode.use_weight_only(
                use_int4_weights=use_int4_weights)

        num_sequences = 5
        sequence_lengths = 4
        num_experts = 1
        top_k = 1
        bias = True
        ffn_hidden_size = 4 * hidden_size
        self.create_weights(num_experts,
                            hidden_size,
                            ffn_hidden_size,
                            bias,
                            dtype,
                            weight_dtype,
                            is_gated=is_gated_activation(actfn))

        input_data = gen_uniform_weights(
            (num_sequences, sequence_lengths, hidden_size),
            dtype=trt_dtype_to_torch(dtype))

        def MLP(network, trt_key):
            mlp_type = tensorrt_llm.layers.GatedMLP if is_gated_activation(
                actfn) else tensorrt_llm.layers.MLP
            mlp = mlp_type(hidden_size=hidden_size,
                           ffn_hidden_size=ffn_hidden_size,
                           hidden_act=gated2act(actfn),
                           bias=bias,
                           quant_mode=quant_mode,
                           dtype=dtype)
            # Quantize the weights manually so the results are comparable
            fc1_qd = quant_dequant(self.fc1_weights[0].cpu(), quant_mode)
            if is_gated_activation(actfn):
                # Note that the MLP uses the opposite convention to the GLU paper for naming,
                #  the gate is the matrix the activations are NOT applied to
                gate, fc1_qd = fc1_qd.chunk(2, dim=0)
                mlp.gate.weight.value = np.ascontiguousarray(
                    torch_to_numpy(gate))

            mlp.fc.weight.value = np.ascontiguousarray(torch_to_numpy(fc1_qd))
            fc2_qd = quant_dequant(self.fc2_weights[0].cpu(), quant_mode)
            mlp.proj.weight.value = np.ascontiguousarray(torch_to_numpy(fc2_qd))
            if bias:
                fc1_bias = self.fc1_bias[0].cpu()

                if is_gated_activation(actfn):
                    gate, fc1_bias = fc1_bias.chunk(2, dim=0)
                    mlp.gate.bias.value = np.ascontiguousarray(
                        torch_to_numpy(gate))

                mlp.fc.bias.value = np.ascontiguousarray(
                    torch_to_numpy(fc1_bias))
                mlp.proj.bias.value = np.ascontiguousarray(
                    torch_to_numpy(self.fc2_bias[0].cpu()))

            output = mlp(trt_key)
            output.mark_output('mlp_output', dtype)

        session = self.create_trt_session(
            tuple(input_data.shape),
            num_experts,
            top_k,
            hidden_size,
            ffn_hidden_size,
            actfn,
            bias,
            dtype,
            weight_dtype,
            quant_mode,
            norm_mode=MoeConfig.ExpertScaleNormalizationMode.NONE,
            custom_network=MLP,
            use_plugin=use_plugin)

        inputs = {"input_hidden_states": input_data}
        outputs = run_session(session, inputs)

        tolerances = {
            'float32': 1e-2,
            'float16': 2e-2
            if getSMVersion() >= 75 else 1e-1,  # Some issues for geglu on volta
            'bfloat16': 1e-1,
            'int8': 2e-1,
            'int4': 2e-1,
        }
        torch.testing.assert_close(outputs['output'],
                                   outputs['mlp_output'],
                                   rtol=tolerances[dtype_str],
                                   atol=tolerances[dtype_str])

    def set_weight_layer(self,
                         input_weights,
                         moe_weight_wrapper,
                         quant_mode,
                         fp8_scalar=None):
        if quant_mode.is_weight_only():
            torch_transpose = torch.transpose(input_weights, 1,
                                              2).contiguous().cpu()
            type = torch.quint4x2 if quant_mode.is_int4_weight_only(
            ) else torch.int8
            processed_torch_weights, torch_weight_scales = torch.ops.trtllm.symmetric_quantize_last_axis_of_batched_matrix(
                torch_transpose, type)
            # Change the shape to what moe expects without touching the underlying format
            moe_weight_wrapper.weight.value = np.ascontiguousarray(
                torch_to_numpy(processed_torch_weights))
            moe_weight_wrapper.per_channel_scale.value = np.ascontiguousarray(
                torch_to_numpy(torch_weight_scales))
        elif quant_mode.has_fp8_qdq():
            processed_torch_weights = (input_weights /
                                       fp8_scalar.unsqueeze(-1)).to(
                                           torch.float8_e4m3fn)
            moe_weight_wrapper.weight.value = np.ascontiguousarray(
                torch_to_numpy(processed_torch_weights))
            moe_weight_wrapper.weights_scaling_factor.value = np.ascontiguousarray(
                torch_to_numpy(fp8_scalar))
        else:
            moe_weight_wrapper.weight.value = np.ascontiguousarray(
                torch_to_numpy(input_weights))

<<<<<<< HEAD
    def buildTrtEngine(self,
                       input_shape,
                       num_experts,
                       top_k,
                       hidden_size,
                       ffn_hidden_size,
                       actfn,
                       bias,
                       dtype: trt.DataType,
                       weight_dtype: trt.DataType,
                       quant_mode,
                       norm_mode,
                       custom_network=None,
                       use_plugin=True,
                       max_sizes=None):
        builder = tensorrt_llm.Builder()
        builder.strongly_typed = weight_dtype == trt.fp8
        net = builder.create_network()
        net.plugin_config.set_moe_plugin(dtype if use_plugin else None)
        with tensorrt_llm.net_guard(net):
            network = tensorrt_llm.default_trtnet()
            trt_key = Tensor(name='input_hidden_states',
                             shape=input_shape,
=======
    def create_trt_session(self,
                           input_shape,
                           num_experts,
                           top_k,
                           hidden_size,
                           ffn_hidden_size,
                           actfn,
                           bias,
                           dtype: trt.DataType,
                           weight_dtype: trt.DataType,
                           quant_mode,
                           norm_mode,
                           custom_network=None,
                           use_plugin=True,
                           max_sizes=None):
        builder = tensorrt_llm.Builder()
        network = builder.create_network()
        if use_plugin:
            network.plugin_config.moe_plugin = trt_dtype_to_str(dtype)
        with tensorrt_llm.net_guard(network):
            if max_sizes:
                dim_range = OrderedDict([("max_num_seq", [[1, 1,
                                                           max_sizes[0]]]),
                                         ("max_seq_len", [[1, 1,
                                                           max_sizes[1]]]),
                                         ("hidden_size", [hidden_size])])
            else:
                dim_range = None

            trt_key = Tensor(name='input_hidden_states',
                             shape=input_shape,
                             dim_range=dim_range,
>>>>>>> 05316d33
                             dtype=dtype)

            moe = tensorrt_llm.layers.MOE(moe_config=MoeConfig(
                num_experts=num_experts,
                top_k=top_k,
                normalization_mode=norm_mode),
                                          hidden_size=hidden_size,
                                          ffn_hidden_size=ffn_hidden_size,
                                          hidden_act=actfn,
                                          bias=bias,
                                          dtype=dtype,
                                          quant_mode=quant_mode)
            moe.router.weight.value = torch_to_numpy(self.router_weights.cpu())

            self.set_weight_layer(self.fc1_weights, moe.fc, quant_mode,
                                  self.weight_scaling_factor_1)
            self.set_weight_layer(self.fc2_weights, moe.proj, quant_mode,
                                  self.weight_scaling_factor_2)

            if quant_mode.has_fp8_qdq():
                moe.fc.activation_scaling_factor.value = torch_to_numpy(
                    self.activation_scaling_factor_1)
                moe.proj.activation_scaling_factor.value = torch_to_numpy(
                    self.activation_scaling_factor_2)
                moe.fc.weights_scaling_factor.value = torch_to_numpy(
                    self.weight_scaling_factor_1)
                moe.proj.weights_scaling_factor.value = torch_to_numpy(
                    self.weight_scaling_factor_2)

            if bias:
                moe.fc.bias.value = torch_to_numpy(self.fc1_bias.cpu())
                moe.proj.bias.value = torch_to_numpy(self.fc2_bias.cpu())

            if custom_network:
                custom_network(network, trt_key)

<<<<<<< HEAD
            output = moe(trt_key).trt_tensor
            output.name = 'output'
            network.mark_output(output)
            output.dtype = dtype
=======
            output = moe(trt_key)
            output.mark_output('output', dtype)
>>>>>>> 05316d33

        profiles = None
        if max_sizes:
            profiles = [
                Profile().add('input_hidden_states', (1, 1, hidden_size),
                              (1, 1, hidden_size), max_sizes)
            ]

        config = CreateConfig(builder_optimization_level=4, profiles=profiles)
        if not builder.strongly_typed:
            config = CreateConfig(fp16=(dtype == trt.float16),
                                  bf16=(dtype == trt.bfloat16),
                                  int8=(weight_dtype == trt.int8),
                                  fp8=(weight_dtype == trt.fp8),
                                  precision_constraints='obey',
                                  builder_optimization_level=4,
                                  profiles=profiles)

        # trt run
<<<<<<< HEAD
        build_engine = EngineFromNetwork((builder.trt_builder, net.trt_network),
                                         config=config)
        assert build_engine is not None
        return build_engine

    def runTrtEngine(self, engine, input_data):
        with TrtRunner(engine) as runner:
            feed_dict = {
                'input_hidden_states': input_data,
            }
            outputs = runner.infer(feed_dict=feed_dict)
        return outputs

    def trtImpl(self,
                input_data,
                num_experts,
                top_k,
                hidden_size,
                ffn_hidden_size,
                actfn,
                bias,
                dtype: trt.DataType,
                weight_dtype: trt.DataType = None,
                quant_mode=QuantMode(0),
                norm_mode=MoeConfig.ExpertScaleNormalizationMode.NONE,
                custom_network=None,
                use_plugin=True):
        build_engine = self.buildTrtEngine(tuple(input_data.shape), num_experts,
                                           top_k, hidden_size, ffn_hidden_size,
                                           actfn, bias, dtype, weight_dtype,
                                           quant_mode, norm_mode,
                                           custom_network, use_plugin)

        outputs = self.runTrtEngine(build_engine, input_data)
        return outputs

    def referenceImpl(self, inputs, k, actfn, weight_dtype, quant_mode,
                      norm_mode):
=======
        session = create_session(builder,
                                 network,
                                 precision=trt_dtype_to_str(dtype),
                                 int8=weight_dtype == trt.int8,
                                 quant_mode=quant_mode,
                                 opt_level=4)
        return session

    def generate_reference(self, inputs, k, actfn, weight_dtype, quant_mode,
                           norm_mode):
>>>>>>> 05316d33
        # Always run the ref implementation at full precision TODO is this a good choice?
        inputs = inputs.cuda().float()
        inputs_merged = inputs.view(-1, inputs.shape[-1])
        routing = torch.matmul(inputs_merged, self.router_weights.T.float())
        assert routing.shape == (inputs_merged.shape[0],
                                 self.router_weights.shape[0])
        router_probs = torch.softmax(routing, 1, dtype=inputs.dtype)
        assert routing.shape == router_probs.shape

        topk = torch.topk(router_probs, k)
        assert topk.indices.shape == (router_probs.shape[0], k)
        max_act_2 = 0.0
        results = torch.zeros_like(inputs_merged)
        for i, (scales, experts) in enumerate(zip(topk.values, topk.indices)):
            if norm_mode == MoeConfig.ExpertScaleNormalizationMode.RENORMALIZE:
                scales /= sum(scales)
            input = inputs_merged[i, :]
            for scale, expert in zip(scales, experts):
                fc1_qd = quant_dequant(self.fc1_weights[expert], quant_mode)
                if is_gated_activation(actfn):
                    fc1 = gated_matmul(input, fc1_qd.float(),
                                       self.fc1_bias[expert].float(), actfn)
                else:
                    fc1 = torch.matmul(
                        input,
                        fc1_qd.T.float()) + self.fc1_bias[expert].float()
                    fc1 = doact(fc1, actfn)

                max_act_2 = max(max_act_2, torch.max(torch.abs(fc1)).item())

                fc2_qd = quant_dequant(self.fc2_weights[expert], quant_mode)
                final = torch.matmul(
                    fc1, fc2_qd.T.float()) + self.fc2_bias[expert].float()
                assert final.shape == (inputs.shape[-1], )
                results[i] += scale * final
<<<<<<< HEAD
        return results.view(*inputs.shape), max_act_2


if __name__ == "__main__":
    unittest.main()
=======
        return results.view(*inputs.shape), max_act_2
>>>>>>> 05316d33
<|MERGE_RESOLUTION|>--- conflicted
+++ resolved
@@ -27,11 +27,6 @@
 import sys
 
 from parameterized import parameterized
-<<<<<<< HEAD
-from polygraphy.backend.trt import (CreateConfig, EngineFromNetwork, Profile,
-                                    TrtRunner)
-=======
->>>>>>> 05316d33
 
 import tensorrt_llm
 from tensorrt_llm import Tensor
@@ -423,25 +418,15 @@
         act_2_quant = 0.0
 
         for i, input in enumerate(inputs):
-<<<<<<< HEAD
-            result, act2_quant_values = self.referenceImpl(
-                input, top_k, actfn, weight_dtype, quant_mode, norm_mode)
-            reference_values.append(result.cpu().float())
-=======
             result, act2_quant_values = self.generate_reference(
                 input, top_k, actfn, weight_dtype, quant_mode, norm_mode)
             reference_values.append(result)
->>>>>>> 05316d33
             act_2_quant = max(act_2_quant, act2_quant_values)
 
         self.create_fp8_scaling_factors(act_1_quant, act_2_quant)
 
-<<<<<<< HEAD
-        engine = self.buildTrtEngine(
-=======
         # build trt engine
         session = self.create_trt_session(
->>>>>>> 05316d33
             (-1, -1, hidden_size),
             num_experts,
             top_k,
@@ -457,14 +442,9 @@
             max_sizes=[max_num_seq, max_seq_len, hidden_size])
 
         for input, ref in zip(inputs, reference_values):
-<<<<<<< HEAD
-            # construct trt network
-            trt_res = self.runTrtEngine(engine, input)['output'].float()
-=======
             # run trt output
             inputs = {"input_hidden_states": input}
             outputs = run_session(session, inputs)
->>>>>>> 05316d33
 
             tolerances = {
                 'float32': 1e-2,
@@ -478,26 +458,11 @@
 
             # Bit of a hack to allow bigger tolerance for the Mixtral tests
             if hidden_size > 1024:
-<<<<<<< HEAD
-                # Do some extra checks on the full distribution
-                self.assertAlmostEqual(np.mean((trt_res - ref).numpy()),
-                                       0.0,
-                                       delta=2e-4)
-                self.assertAlmostEqual(np.var((trt_res - ref).numpy()),
-                                       0.0,
-                                       delta=tolerance)
                 # Set a higher tolerance because we hit a small fraction of outlier cases (<<1%)
                 tolerance = 0.3
 
-            np.testing.assert_allclose(trt_res,
-                                       ref,
-=======
-                # Set a higher tolerance because we hit a small fraction of outlier cases (<<1%)
-                tolerance = 0.3
-
             torch.testing.assert_close(outputs['output'].float(),
                                        ref.float(),
->>>>>>> 05316d33
                                        rtol=tolerance,
                                        atol=tolerance)
 
@@ -648,31 +613,6 @@
             moe_weight_wrapper.weight.value = np.ascontiguousarray(
                 torch_to_numpy(input_weights))
 
-<<<<<<< HEAD
-    def buildTrtEngine(self,
-                       input_shape,
-                       num_experts,
-                       top_k,
-                       hidden_size,
-                       ffn_hidden_size,
-                       actfn,
-                       bias,
-                       dtype: trt.DataType,
-                       weight_dtype: trt.DataType,
-                       quant_mode,
-                       norm_mode,
-                       custom_network=None,
-                       use_plugin=True,
-                       max_sizes=None):
-        builder = tensorrt_llm.Builder()
-        builder.strongly_typed = weight_dtype == trt.fp8
-        net = builder.create_network()
-        net.plugin_config.set_moe_plugin(dtype if use_plugin else None)
-        with tensorrt_llm.net_guard(net):
-            network = tensorrt_llm.default_trtnet()
-            trt_key = Tensor(name='input_hidden_states',
-                             shape=input_shape,
-=======
     def create_trt_session(self,
                            input_shape,
                            num_experts,
@@ -705,7 +645,6 @@
             trt_key = Tensor(name='input_hidden_states',
                              shape=input_shape,
                              dim_range=dim_range,
->>>>>>> 05316d33
                              dtype=dtype)
 
             moe = tensorrt_llm.layers.MOE(moe_config=MoeConfig(
@@ -742,74 +681,10 @@
             if custom_network:
                 custom_network(network, trt_key)
 
-<<<<<<< HEAD
-            output = moe(trt_key).trt_tensor
-            output.name = 'output'
-            network.mark_output(output)
-            output.dtype = dtype
-=======
             output = moe(trt_key)
             output.mark_output('output', dtype)
->>>>>>> 05316d33
-
-        profiles = None
-        if max_sizes:
-            profiles = [
-                Profile().add('input_hidden_states', (1, 1, hidden_size),
-                              (1, 1, hidden_size), max_sizes)
-            ]
-
-        config = CreateConfig(builder_optimization_level=4, profiles=profiles)
-        if not builder.strongly_typed:
-            config = CreateConfig(fp16=(dtype == trt.float16),
-                                  bf16=(dtype == trt.bfloat16),
-                                  int8=(weight_dtype == trt.int8),
-                                  fp8=(weight_dtype == trt.fp8),
-                                  precision_constraints='obey',
-                                  builder_optimization_level=4,
-                                  profiles=profiles)
 
         # trt run
-<<<<<<< HEAD
-        build_engine = EngineFromNetwork((builder.trt_builder, net.trt_network),
-                                         config=config)
-        assert build_engine is not None
-        return build_engine
-
-    def runTrtEngine(self, engine, input_data):
-        with TrtRunner(engine) as runner:
-            feed_dict = {
-                'input_hidden_states': input_data,
-            }
-            outputs = runner.infer(feed_dict=feed_dict)
-        return outputs
-
-    def trtImpl(self,
-                input_data,
-                num_experts,
-                top_k,
-                hidden_size,
-                ffn_hidden_size,
-                actfn,
-                bias,
-                dtype: trt.DataType,
-                weight_dtype: trt.DataType = None,
-                quant_mode=QuantMode(0),
-                norm_mode=MoeConfig.ExpertScaleNormalizationMode.NONE,
-                custom_network=None,
-                use_plugin=True):
-        build_engine = self.buildTrtEngine(tuple(input_data.shape), num_experts,
-                                           top_k, hidden_size, ffn_hidden_size,
-                                           actfn, bias, dtype, weight_dtype,
-                                           quant_mode, norm_mode,
-                                           custom_network, use_plugin)
-
-        outputs = self.runTrtEngine(build_engine, input_data)
-        return outputs
-
-    def referenceImpl(self, inputs, k, actfn, weight_dtype, quant_mode,
-                      norm_mode):
-=======
         session = create_session(builder,
                                  network,
                                  precision=trt_dtype_to_str(dtype),
@@ -820,7 +695,6 @@
 
     def generate_reference(self, inputs, k, actfn, weight_dtype, quant_mode,
                            norm_mode):
->>>>>>> 05316d33
         # Always run the ref implementation at full precision TODO is this a good choice?
         inputs = inputs.cuda().float()
         inputs_merged = inputs.view(-1, inputs.shape[-1])
@@ -856,12 +730,4 @@
                     fc1, fc2_qd.T.float()) + self.fc2_bias[expert].float()
                 assert final.shape == (inputs.shape[-1], )
                 results[i] += scale * final
-<<<<<<< HEAD
-        return results.view(*inputs.shape), max_act_2
-
-
-if __name__ == "__main__":
-    unittest.main()
-=======
-        return results.view(*inputs.shape), max_act_2
->>>>>>> 05316d33
+        return results.view(*inputs.shape), max_act_2
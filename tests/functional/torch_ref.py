# SPDX-FileCopyrightText: Copyright (c) 2022-2024 NVIDIA CORPORATION & AFFILIATES. All rights reserved.
# SPDX-License-Identifier: Apache-2.0
#
# Licensed under the Apache License, Version 2.0 (the "License");
# you may not use this file except in compliance with the License.
# You may obtain a copy of the License at
#
# http://www.apache.org/licenses/LICENSE-2.0
#
# Unless required by applicable law or agreed to in writing, software
# distributed under the License is distributed on an "AS IS" BASIS,
# WITHOUT WARRANTIES OR CONDITIONS OF ANY KIND, either express or implied.
# See the License for the specific language governing permissions and
# limitations under the License.
import math
from typing import Optional

import torch
import torch.nn as nn
import torch.nn.functional as F
from einops import rearrange, repeat


def geglu(x):
    a, b = x.chunk(2, dim=-1)
    return a * torch.nn.functional.gelu(b)


def swiglu(x):
    x, gate = x.chunk(2, dim=-1)
    return torch.nn.functional.silu(gate) * x


def generate_qkv(x, Wqkv, nheads, kvpacked=False, qkvpacked=False):
    """
    Arguments:
        x: (batch_size, seqlen, nheads * d)
        Wqkv: nn.Linear(nheads * d, 3 * nheads * d)
    """
    assert not (kvpacked and qkvpacked)
    batch_size, seqlen, dim = x.shape
    q, k, v = Wqkv(x).chunk(3, dim=-1)

    q_unpad = rearrange(q, 'b s (h d) -> (b s) h d', h=nheads)
    cu_seqlens_q = torch.arange(0, (batch_size + 1) * seqlen,
                                step=seqlen,
                                dtype=torch.int32,
                                device=q_unpad.device)
    max_seqlen_q = seqlen
    output_pad_fn = lambda output_unpad: rearrange(
        output_unpad, '(b s) h d -> b s h d', b=batch_size)

    k_unpad = rearrange(k, 'b s (h d) -> (b s) h d', h=nheads)
    v_unpad = rearrange(v, 'b s (h d) -> (b s) h d', h=nheads)
    cu_seqlens_k = torch.arange(0, (batch_size + 1) * seqlen,
                                step=seqlen,
                                dtype=torch.int32,
                                device=q_unpad.device)
    max_seqlen_k = seqlen

    if qkvpacked:
        qkv_unpad = torch.stack([q_unpad, k_unpad, v_unpad], dim=1)
        qkv = rearrange(torch.stack([q, k, v], dim=2),
                        'b s t (h d) -> b s t h d',
                        h=nheads)
        dqkv_pad_fn = lambda dqkv_unpad: rearrange(
            dqkv_unpad, '(b s) t h d -> b s t h d', b=batch_size)
        return (qkv_unpad, cu_seqlens_q, max_seqlen_q, qkv, output_pad_fn,
                dqkv_pad_fn)
    elif kvpacked:
        kv_unpad = torch.stack([k_unpad, v_unpad], dim=1)
        q = rearrange(q, 'b s (h d) -> b s h d', h=nheads)
        kv = rearrange(torch.stack([k, v], dim=2),
                       'b s t (h d) -> b s t h d',
                       h=nheads)
        dq_pad_fn = output_pad_fn
        dkv_pad_fn = lambda dkv_unpad: rearrange(
            dkv_unpad, '(b s) t h d -> b s t h d', b=batch_size)
        return (q_unpad, kv_unpad, cu_seqlens_q, cu_seqlens_k, max_seqlen_q,
                max_seqlen_k, q, kv, output_pad_fn, dq_pad_fn, dkv_pad_fn)
    else:
        q, k, v = [
            rearrange(z, 'b s (h d) -> b s h d', h=nheads) for z in [q, k, v]
        ]
        dq_pad_fn = output_pad_fn
        dk_pad_fn = lambda dk_unpad: rearrange(
            dk_unpad, '(b s) h d -> b s h d', b=batch_size)
        return (q_unpad, k_unpad, v_unpad, cu_seqlens_q, cu_seqlens_k,
                max_seqlen_q, max_seqlen_k, q, k, v, output_pad_fn, dq_pad_fn,
                dk_pad_fn)


def attention_ref(q,
                  k,
                  v,
                  causal=False,
                  bias=None,
                  upcast=True,
                  reorder_ops=False):
    """
    Arguments:
        q: (batch_size, seqlen_q, nheads, head_dim)
        k: (batch_size, seqlen_k, nheads, head_dim)
        v: (batch_size, seqlen_k, nheads, head_dim)
        bias: (batch_size, nheads, seqlen_q, seqlen_k)
        upcast: whether to cast all inputs to fp32, do all computation in fp32, then cast
            output back to fp16/bf16.
        reorder_ops: whether to change the order of operations (scaling k instead of scaling k, etc.)
            without changing the math. This is to estimate the numerical error from operation
            reordering.
    Output:
        output: (batch_size, seqlen_q, nheads, head_dim)
        attention: (batch_size, nheads, seqlen_q, seqlen_k), softmax after dropout
    """
    dtype_og = q.dtype
    if upcast:
        q, k, v = q.float(), k.float(), v.float()
    seqlen_q, seqlen_k = q.shape[1], k.shape[1]
    d = q.shape[-1]
    if not reorder_ops:
        scores = torch.einsum('bthd,bshd->bhts', q / math.sqrt(d), k)
    else:
        scores = torch.einsum('bthd,bshd->bhts', q, k / math.sqrt(d))
    if bias is not None:
        scores = (scores + bias).to(dtype=scores.dtype)
    if causal:
        causal_mask = torch.triu(
            torch.ones(seqlen_q, seqlen_k, dtype=torch.bool, device=q.device),
            1)
        scores.masked_fill_(causal_mask, float('-inf'))
    attention = torch.softmax(scores, dim=-1)
    output = torch.einsum('bhts,bshd->bthd', attention, v)
    return output.to(dtype=dtype_og), attention.to(dtype=dtype_og)


def attention_kvpacked_ref(q, kv, causal=False, upcast=True, reorder_ops=False):
    return attention_ref(q,
                         kv[:, :, 0],
                         kv[:, :, 1],
                         upcast=upcast,
                         causal=causal,
                         reorder_ops=reorder_ops)


def attention_qkvpacked_ref(qkv,
                            causal=False,
                            bias=None,
                            upcast=True,
                            reorder_ops=False):
    return attention_ref(qkv[:, :, 0],
                         qkv[:, :, 1],
                         qkv[:, :, 2],
                         upcast=upcast,
                         causal=causal,
                         bias=bias,
                         reorder_ops=reorder_ops)


def mamba_conv1d_ref(x, past_conv_state, conv_weight, conv_bias, apply_silu):
    """
    Arguments:
        x: [batch_size, dim, seq_len]
        past_conv_state: [batch_size, dim, dconv-1]
        conv_weight: [dim, 1, dconv]
        conv_bias: [dim]
    Output:
        y: [batch_size, dim, seq_len]
        present_conv_state: [batch_size, dim, dconv-1]
    """
    assert x.dim() == 3
    assert past_conv_state.dim() == 3
    assert conv_weight.dim() == 3
    assert conv_bias.dim() == 1
    batch_size, dim, seq_len = x.shape
    assert past_conv_state.shape[0] == batch_size
    assert past_conv_state.shape[1] == dim
    dconv = past_conv_state.shape[2] + 1
    assert conv_weight.shape[0] == dim
    assert conv_weight.shape[1] == 1
    assert conv_weight.shape[2] == dconv
    assert conv_weight.shape[0] == dim

    padded_x = torch.cat([past_conv_state, x], dim=2)
    present_conv_state = padded_x[:, :, -(dconv - 1):]
    x_conv = F.conv1d(padded_x, conv_weight, bias=conv_bias, groups=dim)

    y = F.silu(x_conv) if apply_silu else x_conv
    return y, present_conv_state


def selective_scan_ref(u,
                       delta,
                       A,
                       B,
                       C,
                       D=None,
                       z=None,
                       delta_bias=None,
                       delta_softplus=False):
    """
    u: (B L D)
    delta: (B L D)
    A: (N D)
    B: (B L N)
    C: (B L N)
    D: (D)
    z: (B L D)
    delta_bias: (D), fp32

    out: (B L D)
    last_state (optional): (B dstate D), fp32
    """
    dtype_in = u.dtype
    u = u.float()
    delta = delta.float()
    if delta_bias is not None:
        delta = delta + delta_bias.unsqueeze(0).unsqueeze(1).float()
    if delta_softplus:
        delta = F.softplus(delta)
    batch, dstate, dim = u.shape[0], A.shape[0], A.shape[1]
    B = B.float()
    C = C.float()
    x = A.new_zeros((batch, dstate, dim))
    ys = []
    deltaA = torch.exp(torch.einsum('bld,nd->blnd', delta, A))
    deltaB_u = torch.einsum('bld,bln,bld->blnd', delta, B, u)
    last_state = None
    for i in range(u.shape[1]):
        x = deltaA[:, i, :] * x + deltaB_u[:, i, :]
        y = torch.einsum('bnd,bn->bd', x, C[:, i, :])
        if i == u.shape[1] - 1:
            last_state = x
        ys.append(y)
    y = torch.stack(ys, dim=1)  # (batch L dim)
    out = y if D is None else y + u * rearrange(D, "d -> 1 d")
    if z is not None:
        out = out * F.silu(z.float())
    out = out.to(dtype=dtype_in)
    last_state = last_state.to(dtype=dtype_in)
    return out, last_state


def selective_state_update_ref(state,
                               x,
                               dt,
                               A,
                               B,
                               C,
                               D=None,
                               z=None,
                               dt_bias=None,
                               dt_softplus=False):
    """
    Argument:
        state: (batch, dstate, dim)
        x: (batch, dim)
        dt: (batch, dim)
        A: (dstate, dim)
        B: (batch, dstate)
        C: (batch, dstate)
        D: (dim,)
        z: (batch, dim)
        dt_bias: (dim,)
    Return:
        out: (batch, dim)
    """
    batch, dstate, dim = state.shape
    assert x.shape == (batch, dim)
    assert dt.shape == x.shape
    assert A.shape == (dstate, dim)
    assert B.shape == (batch, dstate)
    assert C.shape == B.shape
    if D is not None:
        assert D.shape == (dim, )
    if z is not None:
        assert z.shape == x.shape
    if dt_bias is not None:
        assert dt_bias.shape == (dim, )
        dt = dt + dt_bias
    dt = F.softplus(dt) if dt_softplus else dt
    dA = torch.exp(rearrange(dt, "b d -> b 1 d") * A)  # (batch, dstate, dim)
    dB = rearrange(dt, "b d -> b 1 d") * rearrange(
        B.float(), "b n -> b n 1")  # (batch, dstate, dim)
    state_new = state * dA + dB * rearrange(
        x, "b d -> b 1 d")  # (batch, dstate, dim)
    state.copy_(state_new.to(state.dtype))
    out = torch.einsum("bnd,bn->bd", state_new, C.float())
    if D is not None:
        out += x * D
    return (out if z is None else out * F.silu(z.float())).to(x.dtype)


class mamba_ref(nn.Module):

    def __init__(self,
                 d_model,
                 d_state=16,
                 d_conv=4,
                 expand=2,
                 dt_rank="auto",
                 conv_bias=True,
                 bias=False,
                 device=None,
                 dtype=None):
        factory_kwargs = {"device": device, "dtype": dtype}
        super().__init__()
        self.d_model = d_model
        self.d_state = d_state
        self.d_conv = d_conv
        self.expand = expand
        self.d_inner = int(self.expand * self.d_model)
        self.dt_rank = math.ceil(self.d_model /
                                 16) if dt_rank == "auto" else dt_rank

        self.in_proj = nn.Linear(self.d_model,
                                 self.d_inner * 2,
                                 bias=bias,
                                 **factory_kwargs)
        self.conv1d = nn.Conv1d(
            in_channels=self.d_inner,
            out_channels=self.d_inner,
            bias=conv_bias,
            kernel_size=d_conv,
            groups=self.d_inner,
            padding=d_conv - 1,
            **factory_kwargs,
        )
        self.act = nn.SiLU()
        self.x_proj = nn.Linear(self.d_inner,
                                self.dt_rank + self.d_state * 2,
                                bias=False,
                                **factory_kwargs)
        self.dt_proj = nn.Linear(self.dt_rank,
                                 self.d_inner,
                                 bias=True,
                                 **factory_kwargs)
        self.out_proj = nn.Linear(self.d_inner,
                                  self.d_model,
                                  bias=bias,
                                  **factory_kwargs)

        # S4D real initialization
        A = repeat(torch.arange(1,
                                self.d_state + 1,
                                dtype=torch.float32,
                                device=device),
                   "n -> d n",
                   d=self.d_inner).contiguous()
        A_log = torch.log(A)  # Keep A_log in fp32
        self.A = nn.Parameter(-torch.exp(A_log.float()))

        # D "skip" parameter
        self.D = nn.Parameter(torch.ones(self.d_inner,
                                         device=device))  # Keep in fp32

    def forward(self,
                hidden_states,
                last_token_ids,
                conv_state,
                ssm_state,
                remove_padding,
                batch_size,
                seqlen_offset=0):
        out, present_conv_state, present_ssm_state = [], [], []
        for i in range(batch_size):
            start_id = 0 if (i == 0
                             or not remove_padding) else last_token_ids[i - 1]
            end_id = last_token_ids[i]
            if remove_padding:
                hidden_states_i = hidden_states[start_id:end_id, :].unsqueeze(0)
            else:
                hidden_states_i = hidden_states[i:i + 1, start_id:end_id, :]
            conv_state_i = conv_state[i:i + 1, :]
            ssm_state_i = ssm_state[i:i + 1, :]
            out_i, conv_state_i, ssm_state_i = self.forward_impl(
                hidden_states_i, conv_state_i, ssm_state_i, seqlen_offset)
            if remove_padding:
                out_i = out_i.squeeze(0)
            else:
                padding_num = hidden_states.shape[1] - out_i.shape[1]
                out_i = F.pad(out_i, (0, 0, 0, padding_num, 0, 0), value=0)
            out.append(out_i)
            present_conv_state.append(conv_state_i)
            present_ssm_state.append(ssm_state_i)
        out = torch.concat(out, dim=0)
        present_conv_state = torch.concat(present_conv_state, dim=0)
        present_ssm_state = torch.concat(present_ssm_state, dim=0)
        return out, present_conv_state, present_ssm_state

    def forward_impl(self,
                     hidden_states,
                     conv_state,
                     ssm_state,
                     seqlen_offset=0):
        """
        hidden_states: (B, L, D)
        Returns: same shape as hidden_states
        """
        _, seqlen, _ = hidden_states.shape

        if seqlen_offset > 0:
            # The states are updated inplace
            out, conv_state, ssm_state = self.step(hidden_states, conv_state,
                                                   ssm_state)
            return out, conv_state, ssm_state

        # in_proj
        xz = torch.nn.functional.linear(hidden_states, self.in_proj.weight)
        if self.in_proj.bias is not None:
            xz = xz + rearrange(self.in_proj.bias.to(dtype=xz.dtype),
                                "d -> 1 d")

        # Conv
        x, z = xz.chunk(2, dim=2)
        x = x.permute(0, 2, 1)
        if conv_state is not None:
            conv_state.copy_(F.pad(x, (self.d_conv - x.shape[-1], 0)))
        x_conv = self.conv1d(x)[..., :seqlen]
        x = self.act(x_conv)

        # Get A, dt, B, and C
        x_dbl = self.x_proj(rearrange(x, "b d l -> (b l) d"))
        dt, B, C = torch.split(x_dbl,
                               [self.dt_rank, self.d_state, self.d_state],
                               dim=-1)
        dt = self.dt_proj.weight @ dt.t()
        dt = rearrange(dt, "d (b l) -> b l d", l=seqlen).contiguous()
        B = rearrange(B, "(b l) dstate -> b l dstate", l=seqlen).contiguous()
        C = rearrange(C, "(b l) dstate -> b l dstate", l=seqlen).contiguous()

        # Selective scan
        x = x.permute(0, 2, 1)
        y, last_state = selective_scan_ref(x,
                                           dt,
                                           self.A,
                                           B,
                                           C,
                                           self.D.float(),
                                           z=z,
                                           delta_bias=self.dt_proj.bias.float(),
                                           delta_softplus=True)
        ssm_state.copy_(last_state)

        # out_proj
        out = self.out_proj(y)
        return out, conv_state, ssm_state

    def step(self, hidden_states, conv_state, ssm_state):
        dtype = hidden_states.dtype
        assert hidden_states.shape[1] == 1

        # in_proj
        xz = self.in_proj(hidden_states.squeeze(1))
        x, z = xz.chunk(2, dim=-1)

        # Conv step
        conv_state.copy_(torch.roll(conv_state, shifts=-1, dims=-1))
        conv_state[:, :, -1] = x

        x = torch.sum(conv_state *
                      rearrange(self.conv1d.weight, "d 1 w -> d w"),
                      dim=-1)
        if self.conv1d.bias is not None:
            x = x + self.conv1d.bias
        x = self.act(x).to(dtype=dtype)

        # Get dt, B, and C
        x_db = self.x_proj(x)
        dt, B, C = torch.split(x_db, [self.dt_rank, self.d_state, self.d_state],
                               dim=-1)
        dt = F.linear(dt, self.dt_proj.weight)

        # SSM step
        y = selective_state_update_ref(ssm_state,
                                       x,
                                       dt,
                                       self.A,
                                       B,
                                       C,
                                       D=self.D.float(),
                                       z=z,
                                       dt_bias=self.dt_proj.bias.float(),
                                       dt_softplus=True)
        out = self.out_proj(y)
        return out.unsqueeze(1), conv_state, ssm_state


def rnn_scan(x: torch.Tensor, a: torch.Tensor, reset: torch.Tensor,
             h0: torch.Tensor):
    """Runs the recurrence of a linear RNN."""
    assert x.ndim == 3
    assert a.shape == x.shape[-a.ndim:]
    assert a.dtype == x.dtype
    assert type(a) is type(x)

    # Multiply `a` by the reset
    a = a * (1 - reset)

    if x.shape[1] == 1:
        # Using scan in sampling mode.
        y = a * h0[:, None] + x
    else:
        # Using scan in linear mode.
        h_t = h0
        y = torch.zeros_like(x)
        for t in range(x.shape[1]):
            y[:, t] = a[:, t] * h_t + x[:, t]
            h_t = y[:, t].type_as(x)
    h_last = y[:, -1]

    return y, h_last


<<<<<<< HEAD
def rg_lru_ref(x, input_gate_x, a_gate_x, y, y_bias, segment_pos, prev_h,
               a_param):
=======
def rg_lru_ref(x,
               input_gate_x,
               a_gate_x,
               y,
               y_bias,
               segment_pos,
               prev_h,
               a_param,
               gate_x_bias=None,
               gate_a_bias=None):
>>>>>>> 05316d33

    bs, l, d = x.shape
    assert segment_pos.shape == (bs, l)
    reset = (segment_pos == 0).type(torch.int32)[..., None]
    prev_h = torch.zeros(size=(bs, d)) if prev_h is None else prev_h

    # Gates for x and a.
<<<<<<< HEAD
=======
    if gate_x_bias is not None:
        input_gate_x += gate_x_bias.reshape(1, 1, d)
    if gate_a_bias is not None:
        a_gate_x += gate_a_bias.reshape(1, 1, d)
>>>>>>> 05316d33
    gate_x = torch.sigmoid(input_gate_x.float())
    gate_a = torch.sigmoid(a_gate_x.float())

    # Compute the parameter `A` of the recurrence
    c = -8.0 * nn.functional.softplus(a_param.float())
    log_a = c * gate_a
    a = torch.exp(log_a)

    # Gate the input
    gated_x = x * gate_x

    # Apply gamma normalization to the input
    multiplier = torch.sqrt(1 - torch.exp(2 * log_a))
    multiplier = reset + (1 - reset) * multiplier
    normalized_x = gated_x * multiplier

    # rnn scan
    out, last_h = rnn_scan(
        x=normalized_x,
        a=a,
        reset=reset,
        h0=prev_h,
    )

    # y branch
    if y_bias is not None:
        out = out * torch.nn.functional.gelu(y + y_bias)
    elif y is not None:
        out = out * y
    else:
        out = out
    return out.type(x.dtype), last_h


<<<<<<< HEAD
def rg_lru_batch_ref(x, input_gate_x, a_gate_x, y, y_bias, segment_pos, prev_h,
                     a_param, batch_size, remove_padding, last_token_ids):
=======
def rg_lru_batch_ref(x,
                     input_gate_x,
                     a_gate_x,
                     y,
                     y_bias,
                     segment_pos,
                     prev_h,
                     a_param,
                     batch_size,
                     remove_padding,
                     last_token_ids,
                     gate_x_bias=None,
                     gate_a_bias=None):
>>>>>>> 05316d33
    outputs, lru_states = [], []
    for i in range(batch_size):
        start_id = 0 if (i == 0 or not remove_padding) else last_token_ids[i -
                                                                           1]
        end_id = last_token_ids[i]
        if remove_padding:
            x_i = x[start_id:end_id, :].unsqueeze(0)
            input_gate_x_i = input_gate_x[start_id:end_id, :].unsqueeze(0)
            a_gate_x_i = a_gate_x[start_id:end_id, :].unsqueeze(0)
            y_i = y[start_id:end_id, :].unsqueeze(0) if y is not None else None
        else:
            x_i = x[i:i + 1, start_id:end_id, :]
            input_gate_x_i = input_gate_x[i:i + 1, start_id:end_id, :]
            a_gate_x_i = a_gate_x[i:i + 1, start_id:end_id, :]
            y_i = y[i:i + 1, start_id:end_id, :] if y is not None else None
        segment_pos_i = segment_pos[i:i + 1, 0:end_id - start_id]
        prev_h_i = prev_h[i:i + 1, :]

        out_i, lru_state_i = rg_lru_ref(x_i, input_gate_x_i, a_gate_x_i, y_i,
                                        y_bias, segment_pos_i, prev_h_i,
<<<<<<< HEAD
                                        a_param)
=======
                                        a_param, gate_x_bias, gate_a_bias)
>>>>>>> 05316d33
        if remove_padding:
            out_i = out_i.squeeze(0)
        else:
            padding_num = x.shape[1] - out_i.shape[1]
            out_i = F.pad(out_i, (0, 0, 0, padding_num, 0, 0), value=0)
        outputs.append(out_i)
        lru_states.append(lru_state_i)
    out = torch.concat(outputs, dim=0)
    last_h = torch.concat(lru_states, dim=0)
    return out, last_h


class BlockDiagonalLinear(nn.Module):
    """Block-diagonal linear layer."""

<<<<<<< HEAD
    def __init__(self, num_blocks: int, width: int, device=None, dtype=None):
=======
    def __init__(self,
                 num_blocks: int,
                 width: int,
                 fuse_bias=False,
                 device=None,
                 dtype=None):
>>>>>>> 05316d33
        factory_kwargs = {'device': device, 'dtype': dtype}
        super().__init__()
        self.num_blocks = num_blocks
        self.width = width
<<<<<<< HEAD
=======
        self.fuse_bias = fuse_bias
>>>>>>> 05316d33
        block_width = self.width // self.num_blocks

        # Parameters
        self.w = nn.Parameter(
            torch.randn([self.num_blocks, block_width, block_width],
                        **factory_kwargs))
        self.b = nn.Parameter(
            torch.randn([self.num_blocks, block_width], **factory_kwargs))

    def forward(self, x: torch.Tensor) -> torch.Tensor:
        # Split x to blocks
        x = rearrange(x, "... (h i) -> ... h i", h=self.num_blocks)

        # Linear layer over each block + bias
<<<<<<< HEAD
        y = torch.einsum("... h i, h i j -> ... h j", x, self.w) + self.b
=======
        y = torch.einsum("... h i, h i j -> ... h j", x, self.w)
        if not self.fuse_bias:
            y += self.b
>>>>>>> 05316d33

        # Flatten the output
        return rearrange(y, "... h j -> ... (h j)", h=self.num_blocks)


class recurrent_ref(nn.Module):

    def __init__(self,
                 width,
                 lru_width,
                 num_heads,
                 d_conv,
                 device=None,
                 dtype=None):
        factory_kwargs = {"device": device, "dtype": dtype}
        super().__init__()
        self.d_conv = d_conv
        self.recurrent_param = nn.Parameter(
            torch.randn([lru_width], device=device))

        self.linear_x = nn.Linear(width, lru_width, **factory_kwargs)
        self.linear_y = nn.Linear(width,
                                  lru_width,
                                  bias=False,
                                  **factory_kwargs)
        self.y_bias = nn.Parameter(torch.randn([1, 1, lru_width],
                                               device=device))

        self.conv1d = nn.Conv1d(
            in_channels=lru_width,
            out_channels=lru_width,
            bias=True,
            kernel_size=d_conv,
            groups=lru_width,
            padding=d_conv - 1,
            **factory_kwargs,
        )

        self.input_gate = BlockDiagonalLinear(
            num_blocks=num_heads,
            width=lru_width,
<<<<<<< HEAD
=======
            fuse_bias=True,
>>>>>>> 05316d33
            **factory_kwargs,
        )
        self.recurrent_gate = BlockDiagonalLinear(
            num_blocks=num_heads,
            width=lru_width,
<<<<<<< HEAD
=======
            fuse_bias=True,
>>>>>>> 05316d33
            **factory_kwargs,
        )

        self.linear_out = nn.Linear(lru_width, width, **factory_kwargs)

    def forward(
        self,
        x: torch.Tensor,
        segment_pos: torch.Tensor,
        batch_size: int,
        remove_padding: bool,
        last_token_ids: torch.Tensor,
        conv_state: Optional[torch.Tensor] = None,
        lru_state: Optional[torch.Tensor] = None,
        conv_idx: Optional[torch.Tensor] = None,
    ):
        outputs, conv_states, lru_states = [], [], []
        for i in range(batch_size):
            start_id = 0 if (i == 0
                             or not remove_padding) else last_token_ids[i - 1]
            end_id = last_token_ids[i]
            if remove_padding:
                x_i = x[start_id:end_id, :].unsqueeze(0)
            else:
                x_i = x[i:i + 1, start_id:end_id, :]
            segment_pos_i = segment_pos[i:i + 1, 0:end_id - start_id]
            conv_state_i = None if conv_state is None else conv_state[i:i + 1, ]
            lru_state_i = None if lru_state is None else lru_state[i:i + 1, ]
            conv_idx_i = None if conv_idx is None else conv_idx[i:i + 1, ]
            out_i, conv_state_i, lru_state_i = self.forward_impl(
                x_i, segment_pos_i, conv_state_i, lru_state_i, conv_idx_i)
            if remove_padding:
                out_i = out_i.squeeze(0)
            else:
                padding_num = x.shape[1] - out_i.shape[1]
                out_i = F.pad(out_i, (0, 0, 0, padding_num, 0, 0), value=0)
            outputs.append(out_i)
            conv_states.append(conv_state_i)
            lru_states.append(lru_state_i)
        out = torch.concat(outputs, dim=0)
        conv_state = torch.concat(conv_states, dim=0)
        lru_state = torch.concat(lru_states, dim=0)
        return out, conv_state, lru_state

    def forward_impl(
        self,
        x: torch.Tensor,
        segment_pos: torch.Tensor,
        conv_state: Optional[torch.Tensor] = None,
        lru_state: Optional[torch.Tensor] = None,
        conv_indices: Optional[torch.Tensor] = None,
    ):
        _, seqlen, _ = x.shape

        # y branch
        y = self.linear_y(x)

        # x branch
        x = self.linear_x(x)

        # conv1d
        if conv_state is None:
            x = x.permute([0, 2, 1])
            conv_state = F.pad(x, (self.d_conv - 1, 0))
            conv_state = torch.gather(conv_state,
                                      dim=2,
                                      index=conv_indices.type(torch.int64))
            x = self.conv1d(x)[..., :seqlen].permute([0, 2, 1])
        else:
            x = x.squeeze(1)
            conv_state.copy_(torch.roll(conv_state, shifts=-1, dims=-1))
            conv_state[:, :, -1] = x
            x = torch.sum(conv_state *
                          rearrange(self.conv1d.weight, "d 1 w -> d w"),
                          dim=-1)
            if self.conv1d.bias is not None:
                x = x + self.conv1d.bias
            x = x.unsqueeze(1)

        # rg lru
        gate_x = self.input_gate(x)
        gate_a = self.recurrent_gate(x)

        x, lru_state = rg_lru_ref(x, gate_x, gate_a, y, self.y_bias,
<<<<<<< HEAD
                                  segment_pos, lru_state, self.recurrent_param)
=======
                                  segment_pos, lru_state, self.recurrent_param,
                                  self.input_gate.b, self.recurrent_gate.b)
>>>>>>> 05316d33

        # Join branches.
        x = self.linear_out(x)

        return x, conv_state, lru_state<|MERGE_RESOLUTION|>--- conflicted
+++ resolved
@@ -511,10 +511,6 @@
     return y, h_last
 
 
-<<<<<<< HEAD
-def rg_lru_ref(x, input_gate_x, a_gate_x, y, y_bias, segment_pos, prev_h,
-               a_param):
-=======
 def rg_lru_ref(x,
                input_gate_x,
                a_gate_x,
@@ -525,7 +521,6 @@
                a_param,
                gate_x_bias=None,
                gate_a_bias=None):
->>>>>>> 05316d33
 
     bs, l, d = x.shape
     assert segment_pos.shape == (bs, l)
@@ -533,13 +528,10 @@
     prev_h = torch.zeros(size=(bs, d)) if prev_h is None else prev_h
 
     # Gates for x and a.
-<<<<<<< HEAD
-=======
     if gate_x_bias is not None:
         input_gate_x += gate_x_bias.reshape(1, 1, d)
     if gate_a_bias is not None:
         a_gate_x += gate_a_bias.reshape(1, 1, d)
->>>>>>> 05316d33
     gate_x = torch.sigmoid(input_gate_x.float())
     gate_a = torch.sigmoid(a_gate_x.float())
 
@@ -574,10 +566,6 @@
     return out.type(x.dtype), last_h
 
 
-<<<<<<< HEAD
-def rg_lru_batch_ref(x, input_gate_x, a_gate_x, y, y_bias, segment_pos, prev_h,
-                     a_param, batch_size, remove_padding, last_token_ids):
-=======
 def rg_lru_batch_ref(x,
                      input_gate_x,
                      a_gate_x,
@@ -591,7 +579,6 @@
                      last_token_ids,
                      gate_x_bias=None,
                      gate_a_bias=None):
->>>>>>> 05316d33
     outputs, lru_states = [], []
     for i in range(batch_size):
         start_id = 0 if (i == 0 or not remove_padding) else last_token_ids[i -
@@ -612,11 +599,7 @@
 
         out_i, lru_state_i = rg_lru_ref(x_i, input_gate_x_i, a_gate_x_i, y_i,
                                         y_bias, segment_pos_i, prev_h_i,
-<<<<<<< HEAD
-                                        a_param)
-=======
                                         a_param, gate_x_bias, gate_a_bias)
->>>>>>> 05316d33
         if remove_padding:
             out_i = out_i.squeeze(0)
         else:
@@ -632,24 +615,17 @@
 class BlockDiagonalLinear(nn.Module):
     """Block-diagonal linear layer."""
 
-<<<<<<< HEAD
-    def __init__(self, num_blocks: int, width: int, device=None, dtype=None):
-=======
     def __init__(self,
                  num_blocks: int,
                  width: int,
                  fuse_bias=False,
                  device=None,
                  dtype=None):
->>>>>>> 05316d33
         factory_kwargs = {'device': device, 'dtype': dtype}
         super().__init__()
         self.num_blocks = num_blocks
         self.width = width
-<<<<<<< HEAD
-=======
         self.fuse_bias = fuse_bias
->>>>>>> 05316d33
         block_width = self.width // self.num_blocks
 
         # Parameters
@@ -664,13 +640,9 @@
         x = rearrange(x, "... (h i) -> ... h i", h=self.num_blocks)
 
         # Linear layer over each block + bias
-<<<<<<< HEAD
-        y = torch.einsum("... h i, h i j -> ... h j", x, self.w) + self.b
-=======
         y = torch.einsum("... h i, h i j -> ... h j", x, self.w)
         if not self.fuse_bias:
             y += self.b
->>>>>>> 05316d33
 
         # Flatten the output
         return rearrange(y, "... h j -> ... (h j)", h=self.num_blocks)
@@ -712,19 +684,13 @@
         self.input_gate = BlockDiagonalLinear(
             num_blocks=num_heads,
             width=lru_width,
-<<<<<<< HEAD
-=======
             fuse_bias=True,
->>>>>>> 05316d33
             **factory_kwargs,
         )
         self.recurrent_gate = BlockDiagonalLinear(
             num_blocks=num_heads,
             width=lru_width,
-<<<<<<< HEAD
-=======
             fuse_bias=True,
->>>>>>> 05316d33
             **factory_kwargs,
         )
 
@@ -809,12 +775,8 @@
         gate_a = self.recurrent_gate(x)
 
         x, lru_state = rg_lru_ref(x, gate_x, gate_a, y, self.y_bias,
-<<<<<<< HEAD
-                                  segment_pos, lru_state, self.recurrent_param)
-=======
                                   segment_pos, lru_state, self.recurrent_param,
                                   self.input_gate.b, self.recurrent_gate.b)
->>>>>>> 05316d33
 
         # Join branches.
         x = self.linear_out(x)

--- conflicted
+++ resolved
@@ -4,17 +4,6 @@
 
 TRT_VER="10.1.0.27"
 # Align with the pre-installed cuDNN / cuBLAS / NCCL versions from
-<<<<<<< HEAD
-# https://docs.nvidia.com/deeplearning/frameworks/pytorch-release-notes/rel-24-03.html#rel-24-03
-CUDA_VER="12.4" # 12.4.0
-# cuDNN v8 is still needed by PyTorch v2.2.2
-CUDNN_VER="8.9.7.29-1+cuda12.2"
-NCCL_VER="2.20.5-1+cuda12.4"
-CUBLAS_VER="12.4.2.65-1"
-# Align with the pre-installed CUDA / NVCC / NVRTC versions from
-# https://docs.nvidia.com/cuda/archive/12.4.0/cuda-toolkit-release-notes/index.html
-NVRTC_VER="12.4.99-1"
-=======
 # https://docs.nvidia.com/deeplearning/frameworks/pytorch-release-notes/rel-24-05.html#rel-24-05
 CUDA_VER="12.4" # 12.4.1
 # Keep the installation for cuDNN if users want to install PyTorch with source codes.
@@ -25,7 +14,6 @@
 # Align with the pre-installed CUDA / NVCC / NVRTC versions from
 # https://docs.nvidia.com/cuda/archive/12.4.1/cuda-toolkit-release-notes/index.html
 NVRTC_VER="12.4.127-1"
->>>>>>> 05316d33
 
 for i in "$@"; do
     case $i in
@@ -99,10 +87,6 @@
         if [ "$ARCH" = "x86_64" ];then DIR_NAME="x64-agnostic"; else DIR_NAME=${ARCH};fi
         if [ "$ARCH" = "aarch64" ];then OS1="Ubuntu22_04" && OS2="Ubuntu-22.04" && OS="ubuntu-22.04"; else OS1="Linux" && OS2="Linux" && OS="linux";fi
         RELEASE_URL_TRT=https://developer.nvidia.com/downloads/compute/machine-learning/tensorrt/10.1.0/tars/TensorRT-${TRT_VER}.${OS2}.${ARCH}-gnu.cuda-${TRT_CUDA_VERSION}.tar.gz
-<<<<<<< HEAD
-
-=======
->>>>>>> 05316d33
     fi
     wget --no-verbose ${RELEASE_URL_TRT} -O /tmp/TensorRT.tar
     tar -xf /tmp/TensorRT.tar -C /usr/local/
